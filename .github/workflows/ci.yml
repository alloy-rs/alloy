name: CI

permissions: {}

on:
  push:
    branches: ["**"]
  pull_request:

env:
  CARGO_TERM_COLOR: always

concurrency:
  group: ${{ github.workflow }}-${{ github.head_ref || github.run_id }}
  cancel-in-progress: true

jobs:
  test:
    name: test ${{ matrix.os }} ${{ matrix.rust }} ${{ matrix.flags }}
    timeout-minutes: 30
    permissions:
      contents: read
    runs-on: ${{ matrix.os }}
    strategy:
      fail-fast: false
      matrix:
        os: ["ubuntu-latest", "windows-latest"]
        rust:
          - "stable"
          - "nightly"
          - "1.88" # MSRV
        flags:
          # No features
          - "--no-default-features -F reqwest-rustls-tls"
          # Default features
          - ""
          # All features
          - "--all-features"
        exclude:
          # All features on MSRV
          - rust: "1.88" # MSRV
            flags: "--all-features"
    steps:
      - uses: actions/checkout@v5
        with:
          persist-credentials: false
      - uses: dtolnay/rust-toolchain@e97e2d8cc328f1b50210efc529dca0028893a2d9 # master
        with:
          toolchain: ${{ matrix.rust }}
      - name: Install Anvil
        uses: foundry-rs/foundry-toolchain@50d5a8956f2e319df19e6b57539d7e2acb9f8c1e # v1
        with:
          version: nightly
      - name: Install test binaries
        shell: bash
        run: ./.github/scripts/install_test_binaries.sh
      - uses: Swatinem/rust-cache@f13886b937689c021905a6b90929199931d60db1 # v2
        with:
          cache-on-failure: true
      # Only run tests on latest stable and above
      - name: Install cargo-nextest
<<<<<<< HEAD
        if: ${{ matrix.rust != '1.88' }} # MSRV
        uses: taiki-e/install-action@d0f4f69b07c0804d1003ca9a5a5f853423872ed9 # v2
=======
        if: ${{ matrix.rust != '1.86' }} # MSRV
        uses: taiki-e/install-action@c5b1b6f479c32f356cc6f4ba672a47f63853b13b # v2
>>>>>>> 8916ae1e
        with:
          tool: nextest
      - name: build
        if: ${{ matrix.rust == '1.88' }} # MSRV
        run: cargo build --workspace ${{ matrix.flags }}
      - name: test
        shell: bash
        if: ${{ matrix.rust != '1.88' }} # MSRV
        run: cargo nextest run --workspace ${{ matrix.flags }}

  doctest:
    runs-on: ubuntu-latest
    timeout-minutes: 30
    permissions:
      contents: read
    steps:
      - uses: actions/checkout@v5
        with:
          persist-credentials: false
      - uses: dtolnay/rust-toolchain@e97e2d8cc328f1b50210efc529dca0028893a2d9 # master
        with:
          toolchain: stable
      - uses: Swatinem/rust-cache@f13886b937689c021905a6b90929199931d60db1 # v2
        with:
          cache-on-failure: true
      - run: cargo test --workspace --doc
      - run: cargo test --all-features --workspace --doc

  wasm-unknown:
    runs-on: ubuntu-latest
    timeout-minutes: 30
    permissions:
      contents: read
    steps:
      - uses: actions/checkout@v5
        with:
          persist-credentials: false
      - uses: dtolnay/rust-toolchain@e97e2d8cc328f1b50210efc529dca0028893a2d9 # master
        with:
          toolchain: stable
          target: wasm32-unknown-unknown
      - uses: taiki-e/install-action@c5b1b6f479c32f356cc6f4ba672a47f63853b13b # v2
        with:
          tool: cargo-hack
      - uses: Swatinem/rust-cache@f13886b937689c021905a6b90929199931d60db1 # v2
        with:
          cache-on-failure: true
      - name: cargo hack
        run: |
          cargo hack build --workspace --ignore-unknown-features --features ws --target wasm32-unknown-unknown \
            --exclude alloy \
            --exclude alloy-contract \
            --exclude alloy-network \
            --exclude alloy-node-bindings \
            --exclude alloy-provider \
            --exclude alloy-signer \
            --exclude alloy-signer-aws \
            --exclude alloy-signer-gcp \
            --exclude alloy-signer-ledger \
            --exclude alloy-signer-local \
            --exclude alloy-signer-trezor \
            --exclude alloy-signer-turnkey \
            --exclude alloy-transport-ipc

  wasm-wasi:
    runs-on: ubuntu-latest
    timeout-minutes: 30
    permissions:
      contents: read
    steps:
      - uses: actions/checkout@v5
        with:
          persist-credentials: false
      - uses: dtolnay/rust-toolchain@e97e2d8cc328f1b50210efc529dca0028893a2d9 # master
        with:
          toolchain: stable
          target: wasm32-wasip1
      - uses: taiki-e/install-action@c5b1b6f479c32f356cc6f4ba672a47f63853b13b # v2
        with:
          tool: cargo-hack
      - uses: Swatinem/rust-cache@f13886b937689c021905a6b90929199931d60db1 # v2
        with:
          cache-on-failure: true
      - name: cargo hack
        run: |
          cargo hack build --workspace --target wasm32-wasip1 \
            --exclude alloy-signer-gcp \
            --exclude alloy-signer-ledger \
            --exclude alloy-signer-trezor \
            --exclude alloy-signer-turnkey \
            --exclude alloy-transport-ipc
      # Ledger signer requires one of `browser` or `node` features.
      - name: build ledger
        run: cargo build -p alloy-signer-ledger --features browser --target wasm32-wasip1

  feature-checks:
    runs-on: ubuntu-latest
    timeout-minutes: 30
    permissions:
      contents: read
    steps:
      - uses: actions/checkout@v5
        with:
          persist-credentials: false
      - uses: dtolnay/rust-toolchain@e97e2d8cc328f1b50210efc529dca0028893a2d9 # master
        with:
          toolchain: stable
      - uses: taiki-e/install-action@c5b1b6f479c32f356cc6f4ba672a47f63853b13b # v2
        with:
          tool: cargo-hack
      - uses: Swatinem/rust-cache@f13886b937689c021905a6b90929199931d60db1 # v2
        with:
          cache-on-failure: true
      - name: cargo hack
        run: cargo hack check --feature-powerset --depth 1

  check-no-std:
    name: check no_std ${{ matrix.features }}
    runs-on: ubuntu-latest
    timeout-minutes: 30
    permissions:
      contents: read
    steps:
      - uses: actions/checkout@v5
        with:
          persist-credentials: false
      - uses: dtolnay/rust-toolchain@e97e2d8cc328f1b50210efc529dca0028893a2d9 # master
        with:
          toolchain: stable
          targets: riscv32imac-unknown-none-elf
      - uses: taiki-e/install-action@c5b1b6f479c32f356cc6f4ba672a47f63853b13b # v2
        with:
          tool: cargo-hack
      - uses: Swatinem/rust-cache@f13886b937689c021905a6b90929199931d60db1 # v2
        with:
          cache-on-failure: true
      - run: ./scripts/check_no_std.sh

  typos:
    runs-on: ubuntu-latest
    timeout-minutes: 30
    permissions:
      contents: read
    steps:
      - uses: actions/checkout@v5
        with:
          persist-credentials: false
      - uses: crate-ci/typos@80c8a4945eec0f6d464eaf9e65ed98ef085283d1 # v1

  clippy:
    runs-on: ubuntu-latest
    timeout-minutes: 30
    permissions:
      contents: read
    steps:
      - uses: actions/checkout@v5
        with:
          persist-credentials: false
      - uses: dtolnay/rust-toolchain@e97e2d8cc328f1b50210efc529dca0028893a2d9 # master
        with:
          toolchain: stable
          components: clippy
      - uses: Swatinem/rust-cache@f13886b937689c021905a6b90929199931d60db1 # v2
        with:
          cache-on-failure: true
      - run: cargo +stable clippy --workspace --all-targets --all-features
        env:
          RUSTFLAGS: -Dwarnings

  docs:
    runs-on: ubuntu-latest
    timeout-minutes: 30
    permissions:
      contents: read
    steps:
      - uses: actions/checkout@v5
        with:
          persist-credentials: false
      - uses: dtolnay/rust-toolchain@e97e2d8cc328f1b50210efc529dca0028893a2d9 # master
        with:
          toolchain: nightly
      - uses: Swatinem/rust-cache@f13886b937689c021905a6b90929199931d60db1 # v2
        with:
          cache-on-failure: true
      - name: Build documentation
        run: cargo doc --workspace --all-features --no-deps --document-private-items
        env:
          RUSTDOCFLAGS: --cfg docsrs -D warnings -Zunstable-options --show-type-layout --generate-link-to-definition

  fmt:
    runs-on: ubuntu-latest
    timeout-minutes: 30
    permissions:
      contents: read
    steps:
      - uses: actions/checkout@v5
        with:
          persist-credentials: false
      - uses: dtolnay/rust-toolchain@e97e2d8cc328f1b50210efc529dca0028893a2d9 # master
        with:
          toolchain: nightly
          components: rustfmt
      - run: cargo fmt --all --check

  # Check crates correctly propagate features
  feature-propagation:
    runs-on: ubuntu-latest
    timeout-minutes: 20
    permissions:
      contents: read
    steps:
      - uses: actions/checkout@v5
        with:
          persist-credentials: false
      - name: run zepter
        run: |
          cargo install zepter -f --locked
          zepter --version
          time zepter run check

  deny:
    uses: ithacaxyz/ci/.github/workflows/deny.yml@9c8d0dc20e7ad02455d3fdab2378a05f29907630 # main
    permissions:
      contents: read

  codeql:
    name: Analyze (${{ matrix.language }})
    runs-on: ubuntu-latest
    timeout-minutes: 30
    permissions:
      contents: read
      security-events: write
      actions: read
    strategy:
      fail-fast: false
      matrix:
        include:
          - language: actions
            build-mode: none
    steps:
      - name: Checkout repository
        uses: actions/checkout@v5
        with:
          persist-credentials: false
      - name: Initialize CodeQL
        uses: github/codeql-action/init@v4
        with:
          languages: ${{ matrix.language }}
          build-mode: ${{ matrix.build-mode }}
      - name: Perform CodeQL Analysis
        uses: github/codeql-action/analyze@v4
        with:
          category: "/language:${{matrix.language}}"

  ci-success:
    name: ci success
    runs-on: ubuntu-latest
    if: always()
    needs:
      - test
      - doctest
      - wasm-unknown
      - wasm-wasi
      - feature-checks
      - check-no-std
      - typos
      - clippy
      - docs
      - fmt
      - deny
      - codeql
    steps:
      - name: Decide whether the needed jobs succeeded or failed
        uses: re-actors/alls-green@05ac9388f0aebcb5727afa17fcccfecd6f8ec5fe # release/v1
        with:
          jobs: ${{ toJSON(needs) }}<|MERGE_RESOLUTION|>--- conflicted
+++ resolved
@@ -59,13 +59,8 @@
           cache-on-failure: true
       # Only run tests on latest stable and above
       - name: Install cargo-nextest
-<<<<<<< HEAD
         if: ${{ matrix.rust != '1.88' }} # MSRV
         uses: taiki-e/install-action@d0f4f69b07c0804d1003ca9a5a5f853423872ed9 # v2
-=======
-        if: ${{ matrix.rust != '1.86' }} # MSRV
-        uses: taiki-e/install-action@c5b1b6f479c32f356cc6f4ba672a47f63853b13b # v2
->>>>>>> 8916ae1e
         with:
           tool: nextest
       - name: build
