[workspace]
members = ["crates/*"]
resolver = "2"

[workspace.package]
version = "1.1.0"
edition = "2021"
rust-version = "1.88"
authors = ["Alloy Contributors"]
license = "MIT OR Apache-2.0"
homepage = "https://github.com/alloy-rs/alloy"
repository = "https://github.com/alloy-rs/alloy"
exclude = ["benches/", "tests/", "testdata/"]

[workspace.lints.rust]
missing-debug-implementations = "warn"
missing-docs = "warn"
unreachable-pub = "warn"
unused-must-use = "deny"
rust-2018-idioms = "deny"
unnameable-types = "warn"

[workspace.lints.rustdoc]
all = "warn"

[workspace.lints.clippy]
all = { level = "warn", priority = -1 }
missing-const-for-fn = "warn"
use-self = "warn"
option-if-let-else = "warn"
redundant-clone = "warn"
large-enum-variant = "allow"
result-large-err = "allow"

[workspace.dependencies]
alloy-consensus = { version = "1.1.0", path = "crates/consensus", default-features = false }
alloy-consensus-any = { version = "1.1.0", path = "crates/consensus-any", default-features = false }
alloy-contract = { version = "1.1.0", path = "crates/contract", default-features = false }
alloy-eips = { version = "1.1.0", path = "crates/eips", default-features = false }
alloy-ens = { version = "1.1.0", path = "crates/ens", default-features = false }
alloy-eip7547 = { version = "1.1.0", path = "crates/eip7547", default-features = false }
alloy-genesis = { version = "1.1.0", path = "crates/genesis", default-features = false }
alloy-json-rpc = { version = "1.1.0", path = "crates/json-rpc", default-features = false }
alloy-network = { version = "1.1.0", path = "crates/network", default-features = false }
alloy-network-primitives = { version = "1.1.0", path = "crates/network-primitives", default-features = false }
alloy-node-bindings = { version = "1.1.0", path = "crates/node-bindings", default-features = false }
alloy-provider = { version = "1.1.0", path = "crates/provider", default-features = false }
alloy-pubsub = { version = "1.1.0", path = "crates/pubsub", default-features = false }
alloy-rpc-client = { version = "1.1.0", path = "crates/rpc-client", default-features = false }
alloy-rpc-types-admin = { version = "1.1.0", path = "crates/rpc-types-admin", default-features = false }
alloy-rpc-types-anvil = { version = "1.1.0", path = "crates/rpc-types-anvil", default-features = false }
alloy-rpc-types-any = { version = "1.1.0", path = "crates/rpc-types-any", default-features = false }
alloy-rpc-types-beacon = { version = "1.1.0", path = "crates/rpc-types-beacon", default-features = false }
alloy-rpc-types-debug = { version = "1.1.0", path = "crates/rpc-types-debug", default-features = false }
alloy-rpc-types-engine = { version = "1.1.0", path = "crates/rpc-types-engine", default-features = false }
alloy-rpc-types-eth = { version = "1.1.0", path = "crates/rpc-types-eth", default-features = false }
alloy-rpc-types-mev = { version = "1.1.0", path = "crates/rpc-types-mev", default-features = false }
alloy-rpc-types-tenderly = { version = "1.1.0", path = "crates/rpc-types-tenderly", default-features = false }
alloy-rpc-types-trace = { version = "1.1.0", path = "crates/rpc-types-trace", default-features = false }
alloy-rpc-types-txpool = { version = "1.1.0", path = "crates/rpc-types-txpool", default-features = false }
alloy-rpc-types = { version = "1.1.0", path = "crates/rpc-types", default-features = false }
alloy-serde = { version = "1.1.0", path = "crates/serde", default-features = false }
alloy-signer = { version = "1.1.0", path = "crates/signer", default-features = false }
alloy-signer-aws = { version = "1.1.0", path = "crates/signer-aws", default-features = false }
alloy-signer-gcp = { version = "1.1.0", path = "crates/signer-gcp", default-features = false }
alloy-signer-ledger = { version = "1.1.0", path = "crates/signer-ledger", default-features = false }
alloy-signer-local = { version = "1.1.0", path = "crates/signer-local", default-features = false }
alloy-signer-trezor = { version = "1.1.0", path = "crates/signer-trezor", default-features = false }
alloy-signer-turnkey = { version = "1.1.0", path = "crates/signer-turnkey", default-features = false }
alloy-transport = { version = "1.1.0", path = "crates/transport", default-features = false }
alloy-transport-http = { version = "1.1.0", path = "crates/transport-http", default-features = false }
alloy-transport-ipc = { version = "1.1.0", path = "crates/transport-ipc", default-features = false }
alloy-transport-ws = { version = "1.1.0", path = "crates/transport-ws", default-features = false }
alloy-eip5792 = { version = "1.1.0", path = "crates/eip5792", default-features = false }
alloy-tx-macros = { version = "1.1.0", path = "crates/tx-macros", default-features = false }

alloy-core = { version = "1.4.1", default-features = false }
alloy-dyn-abi = { version = "1.4.1", default-features = false }
alloy-json-abi = { version = "1.4.1", default-features = false }
alloy-primitives = { version = "1.4.1", default-features = false }
alloy-sol-types = { version = "1.4.1", default-features = false }

alloy-rlp = { version = "0.3.9", default-features = false }
alloy-trie = { version = "0.9.0", default-features = false }

alloy-chains = { version = "0.2", default-features = false }

# eips
alloy-eip2124 = { version = "0.2.0", default-features = false }
<<<<<<< HEAD
alloy-eip2930 = { version = "0.2.0", default-features = false }
alloy-eip7702 = { version = "0.6.1", default-features = false }
alloy-eip7928 = { version = "0.1.0", default-features = false, git = "https://github.com/alloy-rs/eips.git" }

=======
alloy-eip2930 = { version = "0.2.3", default-features = false }
alloy-eip7702 = { version = "0.6.3", default-features = false }
>>>>>>> 75c26f35

# hardforks
alloy-hardforks = "0.3.1"

# ethereum
ethereum_ssz_derive = "0.9"
ethereum_ssz = "0.9"
tree_hash = "0.10.0"
tree_hash_derive = "0.10.0"

# crypto
c-kzg = { version = "2.1.1", default-features = false }
elliptic-curve = { version = "0.13", default-features = false }
k256 = { version = "0.13", default-features = false, features = ["ecdsa"] }
sha2 = { version = "0.10", default-features = false }
secp256k1 = { version = "0.30", default-features = false }
spki = { version = "0.7", default-features = false }
zeroize = { version = "1.8.1", default-features = false }

# async
async-stream = "0.3"
async-trait = "0.1"
futures = "0.3"
futures-util = "0.3"
futures-executor = "0.3"
futures-utils-wasm = "0.1"
wasmtimer = "0.4.0"

gcloud-sdk = "0.27"
hyper = { version = "1.2", default-features = false }
hyper-util = "0.1"
hyper-tls = "0.6.0"
http-body-util = "0.1"
tokio = "1"
tokio-util = "0.7"
tokio-stream = "0.1"
rustls = { version = "0.23", default-features = false, features = [
    "std",
    "tls12",
] }
tokio-test = "0.4"
tokio-tungstenite = "0.26"
tower = { version = "0.5", features = ["util"] }

# tracing
tracing = "0.1"
tracing-subscriber = "0.3"
tracing-futures = "0.2"

# serde
serde = { version = "1.0.226", default-features = false, features = [
    "derive",
    "alloc",
] }
serde_json = { version = "1.0.145", default-features = false, features = [
    "alloc",
] }
serde_with = { version = "3", default-features = false, features = ["macros"] }

# bincode
bincode = "2.0"

# misc
auto_impl = "1.2"
base64 = "0.22"
bimap = "0.6"
borsh = { version = "1.5", default-features = false }
cfg-if = "1"
derive_more = { version = "2", default-features = false }
either = { version = "1.15", default-features = false }
home = "0.5"
http = "1.1.0"
itertools = { version = ">=0.13, <=0.14", default-features = false }
jsonwebtoken = "9.3.0"
lru = "0.13"
once_cell = { version = "1.21", default-features = false }
parking_lot = "0.12.3"
pin-project = "1.1"
rand = "0.8"
reqwest = { version = "0.12", default-features = false }
semver = "1.0"
strum = { version = "0.27", default-features = false }
thiserror = { version = "2.0", default-features = false }
url = "2.5"
jsonrpsee = { version = "0.25", default-features = false }
jsonrpsee-types = "0.25"

arbitrary = { version = "1.3" }
# misc-testing
assert_matches = "1.5"
ci_info = "0.14.14"
serial_test = "3.0"
similar-asserts = "1.5"
tempfile = "3.20"
tower-http = "0.6.1"

# [patch.crates-io]<|MERGE_RESOLUTION|>--- conflicted
+++ resolved
@@ -87,15 +87,9 @@
 
 # eips
 alloy-eip2124 = { version = "0.2.0", default-features = false }
-<<<<<<< HEAD
-alloy-eip2930 = { version = "0.2.0", default-features = false }
-alloy-eip7702 = { version = "0.6.1", default-features = false }
 alloy-eip7928 = { version = "0.1.0", default-features = false, git = "https://github.com/alloy-rs/eips.git" }
-
-=======
 alloy-eip2930 = { version = "0.2.3", default-features = false }
 alloy-eip7702 = { version = "0.6.3", default-features = false }
->>>>>>> 75c26f35
 
 # hardforks
 alloy-hardforks = "0.3.1"
