--- conflicted
+++ resolved
@@ -30,12 +30,8 @@
 alloy-transport-http = { version = "0.1.0", path = "crates/transport-http" }
 alloy-transport-ws = { version = "0.1.0", path = "crates/transport-ws" }
 
-<<<<<<< HEAD
-alloy-primitives = { version = "0.5.0", default-features = false, features = ["std"] }
-alloy-sol-types = { version = "0.5.0", default-features = false, features = ["std"] }
-=======
-alloy-primitives = { version = "0.5.1", features = ["serde"] }
->>>>>>> 4033f21b
+alloy-primitives = { version = "0.5.1", default-features = false, features = ["std"] }
+alloy-sol-types = { version = "0.5.1", default-features = false, features = ["std"] }
 alloy-rlp = "0.3"
 
 # crypto
@@ -52,7 +48,6 @@
 futures-executor = "0.3.29"
 
 hyper = "0.14.27"
-<<<<<<< HEAD
 tokio = "1.33"
 tower = { version = "0.4.13", features = ["util"] }
 
@@ -64,8 +59,6 @@
 assert_matches = "1.5"
 base64 = "0.21"
 bimap = "0.6"
-=======
->>>>>>> 4033f21b
 itertools = "0.12"
 pin-project = "1.1"
 rand = "0.8.5"
