--- conflicted
+++ resolved
@@ -40,19 +40,11 @@
 alloy-transport-ipc = { version = "0.1.0", default-features = false, path = "crates/transport-ipc" }
 alloy-transport-ws = { version = "0.1.0", default-features = false, path = "crates/transport-ws" }
 
-<<<<<<< HEAD
-alloy-core = { version = "0.6", default-features = false, features = ["std"] }
-alloy-dyn-abi = { version = "0.6", default-features = false, features = ["std", "eip712"] }
-alloy-json-abi = { version = "0.6", default-features = false, features = ["std"] }
-alloy-primitives = { version = "0.6", default-features = false, features = ["std"] }
-alloy-sol-types = { version = "0.6", default-features = false, features = ["std"] }
-=======
 alloy-core = { version = "0.6.3", default-features = false, features = ["std"] }
-alloy-dyn-abi = { version = "0.6.3", default-features = false, features = ["std"] }
+alloy-dyn-abi = { version = "0.6.3", default-features = false, features = ["std", "eip712"] }
 alloy-json-abi = { version = "0.6.3", default-features = false, features = ["std"] }
 alloy-primitives = { version = "0.6.3", default-features = false, features = ["std"] }
 alloy-sol-types = { version = "0.6.3", default-features = false, features = ["std"] }
->>>>>>> 6f8ebb45
 
 alloy-rlp = "0.3"
 
