[workspace]
members = ["crates/*"]
resolver = "2"

[workspace.package]
version = "0.1.0"
edition = "2021"
rust-version = "1.68"
authors = ["Alloy Contributors"]
license = "MIT OR Apache-2.0"
homepage = "https://github.com/alloy-rs/next"
repository = "https://github.com/alloy-rs/next"
exclude = ["benches/", "tests/"]

[workspace.metadata.docs.rs]
all-features = true
rustdoc-args = ["--cfg", "docsrs"]

[workspace.dependencies]
alloy-json-rpc = { version = "0.1.0", path = "crates/json-rpc" }
alloy-networks = { version = "0.1.0", path = "crates/networks" }
alloy-pubsub = { version = "0.1.0", path = "crates/pubsub" }
alloy-rpc-client = { version = "0.1.0", path = "crates/rpc-client" }
alloy-rpc-types = { version = "0.1.0", path = "crates/rpc-types" }
alloy-signer = { version = "0.1.0", path = "crates/signer" }
alloy-signer-aws = { version = "0.1.0", path = "crates/signer-aws" }
alloy-signer-ledger = { version = "0.1.0", path = "crates/signer-ledger" }
alloy-signer-trezor = { version = "0.1.0", path = "crates/signer-trezor" }
alloy-transport = { version = "0.1.0", path = "crates/transport" }
alloy-transport-http = { version = "0.1.0", path = "crates/transport-http" }
alloy-transport-ipc = { version = "0.1.0", path = "crates/transport-ipc" }
alloy-transport-ws = { version = "0.1.0", path = "crates/transport-ws" }

alloy-primitives = { version = "0.5.1", default-features = false, features = ["std"] }
alloy-sol-types = { version = "0.5.1", default-features = false, features = ["std"] }
alloy-rlp = "0.3"

# crypto
elliptic-curve = { version = "0.13.5", default-features = false, features = ["std"] }
generic-array = { version = "0.14.7", default-features = false, features = ["std"] }
k256 = { version = "0.13.2", default-features = false, features = ["ecdsa", "std"] }
sha2 = { version = "0.10.8", default-features = false, features = ["std"] }
spki = { version = "0.7.2", default-features = false, features = ["std"] }

# async
async-trait = "0.1.74"
futures = "0.3.29"
futures-util = "0.3.29"
futures-executor = "0.3.29"

hyper = "0.14.27"
tokio = "1.33"
tower = { version = "0.4.13", features = ["util"] }

tracing = "0.1.40"
tracing-subscriber = "0.3.18"

tempfile = "3.8"

auto_impl = "1.1"
assert_matches = "1.5"
base64 = "0.21"
bimap = "0.6"
itertools = "0.12"
pin-project = "1.1"
rand = "0.8.5"
reqwest = "0.11.18"
serde = { version = "1.0", features = ["derive"] }
serde_json = "1.0"
serde_with = "3.4"
home = "0.5"
semver = "1.0"
serial_test = "2.0"
thiserror = "1.0"
<<<<<<< HEAD
tokio = { version = "1.33", features = ["sync", "macros"] }
tokio-util = "0.7"
tower = { version = "0.4.13", features = ["util"] }
tracing = "0.1.40"
=======
>>>>>>> 3e0c45b9
url = "2.4"<|MERGE_RESOLUTION|>--- conflicted
+++ resolved
@@ -50,6 +50,7 @@
 
 hyper = "0.14.27"
 tokio = "1.33"
+tokio-util = "0.7"
 tower = { version = "0.4.13", features = ["util"] }
 
 tracing = "0.1.40"
@@ -72,11 +73,4 @@
 semver = "1.0"
 serial_test = "2.0"
 thiserror = "1.0"
-<<<<<<< HEAD
-tokio = { version = "1.33", features = ["sync", "macros"] }
-tokio-util = "0.7"
-tower = { version = "0.4.13", features = ["util"] }
-tracing = "0.1.40"
-=======
->>>>>>> 3e0c45b9
 url = "2.4"