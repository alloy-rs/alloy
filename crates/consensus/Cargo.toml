[package]
name = "alloy-consensus"
description = "Ethereum consensus interface"

version.workspace = true
edition.workspace = true
rust-version.workspace = true
authors.workspace = true
license.workspace = true
homepage.workspace = true
repository.workspace = true
exclude.workspace = true

[dependencies]
alloy-primitives = { workspace = true, features = ["rlp"] }
alloy-rlp.workspace = true
alloy-eips.workspace = true
<<<<<<< HEAD
alloy-serde = { workspace = true, optional = true }

=======

sha2 = "0.10"

# kzg
>>>>>>> f7333c43
thiserror = { workspace = true, optional = true }
c-kzg = { workspace = true, features = ["std", "serde"], optional = true }

# arbitrary
arbitrary = { workspace = true, features = ["derive"], optional = true }

# serde
serde = { workspace = true, features = ["derive"], optional = true }

[dev-dependencies]
alloy-signer.workspace = true
arbitrary = { workspace = true, features = ["derive"] }
k256.workspace = true
tokio = { workspace = true, features = ["macros"] }
serde_json.workspace = true

[features]
k256 = ["alloy-primitives/k256"]
<<<<<<< HEAD
kzg = ["dep:c-kzg", "dep:thiserror"]
arbitrary = ["dep:arbitrary", "alloy-eips/arbitrary"]
serde = ["dep:serde", "alloy-primitives/serde", "dep:alloy-serde", "alloy-eips/serde"]
=======
kzg = ["dep:c-kzg", "dep:thiserror", "alloy-eips/kzg"]
arbitrary = ["dep:arbitrary", "alloy-eips/arbitrary"]
>>>>>>> f7333c43
<|MERGE_RESOLUTION|>--- conflicted
+++ resolved
@@ -15,15 +15,11 @@
 alloy-primitives = { workspace = true, features = ["rlp"] }
 alloy-rlp.workspace = true
 alloy-eips.workspace = true
-<<<<<<< HEAD
 alloy-serde = { workspace = true, optional = true }
-
-=======
 
 sha2 = "0.10"
 
 # kzg
->>>>>>> f7333c43
 thiserror = { workspace = true, optional = true }
 c-kzg = { workspace = true, features = ["std", "serde"], optional = true }
 
@@ -42,11 +38,6 @@
 
 [features]
 k256 = ["alloy-primitives/k256"]
-<<<<<<< HEAD
-kzg = ["dep:c-kzg", "dep:thiserror"]
-arbitrary = ["dep:arbitrary", "alloy-eips/arbitrary"]
-serde = ["dep:serde", "alloy-primitives/serde", "dep:alloy-serde", "alloy-eips/serde"]
-=======
 kzg = ["dep:c-kzg", "dep:thiserror", "alloy-eips/kzg"]
 arbitrary = ["dep:arbitrary", "alloy-eips/arbitrary"]
->>>>>>> f7333c43
+serde = ["dep:serde", "alloy-primitives/serde", "dep:alloy-serde", "alloy-eips/serde"]