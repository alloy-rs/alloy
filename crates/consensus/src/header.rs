use alloy_eips::{
    eip1559::{calc_next_block_base_fee, BaseFeeParams},
    eip4844::{calc_blob_gasprice, calc_excess_blob_gas},
<<<<<<< HEAD
    merge::ALLOWED_FUTURE_BLOCK_TIME_SECONDS,
=======
    BlockNumHash,
>>>>>>> aa1f2349
};
use alloy_primitives::{
    b256, keccak256, Address, BlockNumber, Bloom, Bytes, Sealable, B256, B64, U256,
};
use alloy_rlp::{
    length_of_length, Buf, BufMut, Decodable, Encodable, EMPTY_LIST_CODE, EMPTY_STRING_CODE,
};
use core::mem;

#[cfg(not(feature = "std"))]
use alloc::vec::Vec;

/// Ommer root of empty list.
pub const EMPTY_OMMER_ROOT_HASH: B256 =
    b256!("1dcc4de8dec75d7aab85b567b6ccd41ad312451b948a7413f0a142fd40d49347");

/// Root hash of an empty trie.
pub const EMPTY_ROOT_HASH: B256 =
    b256!("56e81f171bcc55a6ff8345e692c0f86e5b48e01b996cadc001622fb5e363b421");

/// Ethereum Block header
#[derive(Clone, Debug, PartialEq, Eq, Hash)]
#[cfg_attr(feature = "serde", derive(serde::Serialize, serde::Deserialize))]
#[cfg_attr(feature = "serde", serde(rename_all = "camelCase"))]
pub struct Header {
    /// The Keccak 256-bit hash of the parent
    /// block’s header, in its entirety; formally Hp.
    pub parent_hash: B256,
    /// The Keccak 256-bit hash of the ommers list portion of this block; formally Ho.
    pub ommers_hash: B256,
    /// The 160-bit address to which all fees collected from the successful mining of this block
    /// be transferred; formally Hc.
    pub beneficiary: Address,
    /// The Keccak 256-bit hash of the root node of the state trie, after all transactions are
    /// executed and finalisations applied; formally Hr.
    pub state_root: B256,
    /// The Keccak 256-bit hash of the root node of the trie structure populated with each
    /// transaction in the transactions list portion of the block; formally Ht.
    pub transactions_root: B256,
    /// The Keccak 256-bit hash of the root node of the trie structure populated with the receipts
    /// of each transaction in the transactions list portion of the block; formally He.
    pub receipts_root: B256,
    /// The Keccak 256-bit hash of the withdrawals list portion of this block.
    /// <https://eips.ethereum.org/EIPS/eip-4895>
    #[cfg_attr(feature = "serde", serde(default, skip_serializing_if = "Option::is_none"))]
    pub withdrawals_root: Option<B256>,
    /// The Bloom filter composed from indexable information (logger address and log topics)
    /// contained in each log entry from the receipt of each transaction in the transactions list;
    /// formally Hb.
    pub logs_bloom: Bloom,
    /// A scalar value corresponding to the difficulty level of this block. This can be calculated
    /// from the previous block’s difficulty level and the timestamp; formally Hd.
    pub difficulty: U256,
    /// A scalar value equal to the number of ancestor blocks. The genesis block has a number of
    /// zero; formally Hi.
    #[cfg_attr(feature = "serde", serde(with = "alloy_serde::quantity"))]
    pub number: BlockNumber,
    /// A scalar value equal to the current limit of gas expenditure per block; formally Hl.
    #[cfg_attr(feature = "serde", serde(with = "alloy_serde::quantity"))]
    pub gas_limit: u128,
    /// A scalar value equal to the total gas used in transactions in this block; formally Hg.
    #[cfg_attr(feature = "serde", serde(with = "alloy_serde::quantity"))]
    pub gas_used: u128,
    /// A scalar value equal to the reasonable output of Unix’s time() at this block’s inception;
    /// formally Hs.
    #[cfg_attr(feature = "serde", serde(with = "alloy_serde::quantity"))]
    pub timestamp: u64,
    /// A 256-bit hash which, combined with the
    /// nonce, proves that a sufficient amount of computation has been carried out on this block;
    /// formally Hm.
    pub mix_hash: B256,
    /// A 64-bit value which, combined with the mixhash, proves that a sufficient amount of
    /// computation has been carried out on this block; formally Hn.
    pub nonce: B64,
    /// A scalar representing EIP1559 base fee which can move up or down each block according
    /// to a formula which is a function of gas used in parent block and gas target
    /// (block gas limit divided by elasticity multiplier) of parent block.
    /// The algorithm results in the base fee per gas increasing when blocks are
    /// above the gas target, and decreasing when blocks are below the gas target. The base fee per
    /// gas is burned.
    #[cfg_attr(
        feature = "serde",
        serde(
            default,
            with = "alloy_serde::quantity::opt",
            skip_serializing_if = "Option::is_none"
        )
    )]
    pub base_fee_per_gas: Option<u128>,
    /// The total amount of blob gas consumed by the transactions within the block, added in
    /// EIP-4844.
    #[cfg_attr(
        feature = "serde",
        serde(
            default,
            with = "alloy_serde::quantity::opt",
            skip_serializing_if = "Option::is_none"
        )
    )]
    pub blob_gas_used: Option<u128>,
    /// A running total of blob gas consumed in excess of the target, prior to the block. Blocks
    /// with above-target blob gas consumption increase this value, blocks with below-target blob
    /// gas consumption decrease it (bounded at 0). This was added in EIP-4844.
    #[cfg_attr(
        feature = "serde",
        serde(
            default,
            with = "alloy_serde::quantity::opt",
            skip_serializing_if = "Option::is_none"
        )
    )]
    pub excess_blob_gas: Option<u128>,
    /// The hash of the parent beacon block's root is included in execution blocks, as proposed by
    /// EIP-4788.
    ///
    /// This enables trust-minimized access to consensus state, supporting staking pools, bridges,
    /// and more.
    ///
    /// The beacon roots contract handles root storage, enhancing Ethereum's functionalities.
    #[cfg_attr(feature = "serde", serde(default, skip_serializing_if = "Option::is_none"))]
    pub parent_beacon_block_root: Option<B256>,
    /// The Keccak 256-bit hash of the root node of the trie structure populated with each
    /// [EIP-7685] request in the block body.
    ///
    /// [EIP-7685]: https://eips.ethereum.org/EIPS/eip-7685
    #[cfg_attr(feature = "serde", serde(default, skip_serializing_if = "Option::is_none"))]
    pub requests_root: Option<B256>,
    /// An arbitrary byte array containing data relevant to this block. This must be 32 bytes or
    /// fewer; formally Hx.
    pub extra_data: Bytes,
}

impl Default for Header {
    fn default() -> Self {
        Self {
            parent_hash: Default::default(),
            ommers_hash: EMPTY_OMMER_ROOT_HASH,
            beneficiary: Default::default(),
            state_root: EMPTY_ROOT_HASH,
            transactions_root: EMPTY_ROOT_HASH,
            receipts_root: EMPTY_ROOT_HASH,
            logs_bloom: Default::default(),
            difficulty: Default::default(),
            number: 0,
            gas_limit: 0,
            gas_used: 0,
            timestamp: 0,
            extra_data: Default::default(),
            mix_hash: Default::default(),
            nonce: B64::ZERO,
            base_fee_per_gas: None,
            withdrawals_root: None,
            blob_gas_used: None,
            excess_blob_gas: None,
            parent_beacon_block_root: None,
            requests_root: None,
        }
    }
}

impl Sealable for Header {
    fn hash_slow(&self) -> B256 {
        self.hash_slow()
    }
}

impl Header {
    // TODO: re-enable

    // /// Returns the parent block's number and hash
    // pub fn parent_num_hash(&self) -> BlockNumHash {
    //     BlockNumHash { number: self.number.saturating_sub(1), hash: self.parent_hash }
    // }

    /// Heavy function that will calculate hash of data and will *not* save the change to metadata.
    ///
    /// Use [`Header::seal_slow`] and unlock if you need the hash to be persistent.
    pub fn hash_slow(&self) -> B256 {
        let mut out = Vec::<u8>::new();
        self.encode(&mut out);
        keccak256(&out)
    }

    /// Checks if the header is empty - has no transactions and no ommers
    pub fn is_empty(&self) -> bool {
        let txs_and_ommers_empty = self.transaction_root_is_empty() && self.ommers_hash_is_empty();
        self.withdrawals_root.map_or(txs_and_ommers_empty, |withdrawals_root| {
            txs_and_ommers_empty && withdrawals_root == EMPTY_ROOT_HASH
        })
    }

    /// Check if the ommers hash equals to empty hash list.
    pub fn ommers_hash_is_empty(&self) -> bool {
        self.ommers_hash == EMPTY_OMMER_ROOT_HASH
    }

    /// Check if the transaction root equals to empty root.
    pub fn transaction_root_is_empty(&self) -> bool {
        self.transactions_root == EMPTY_ROOT_HASH
    }

    // TODO: re-enable

    // /// Converts all roots in the header to a [BlockBodyRoots] struct.
    // pub fn body_roots(&self) -> BlockBodyRoots {
    //     BlockBodyRoots {
    //         tx_root: self.transactions_root,
    //         ommers_hash: self.ommers_hash,
    //         withdrawals_root: self.withdrawals_root,
    //     }
    // }

    /// Returns the blob fee for _this_ block according to the EIP-4844 spec.
    ///
    /// Returns `None` if `excess_blob_gas` is None
    pub fn blob_fee(&self) -> Option<u128> {
        self.excess_blob_gas.map(calc_blob_gasprice)
    }

    /// Returns the blob fee for the next block according to the EIP-4844 spec.
    ///
    /// Returns `None` if `excess_blob_gas` is None.
    ///
    /// See also [Self::next_block_excess_blob_gas]
    pub fn next_block_blob_fee(&self) -> Option<u128> {
        self.next_block_excess_blob_gas().map(calc_blob_gasprice)
    }

    /// Calculate base fee for next block according to the EIP-1559 spec.
    ///
    /// Returns a `None` if no base fee is set, no EIP-1559 support
    pub fn next_block_base_fee(&self, base_fee_params: BaseFeeParams) -> Option<u128> {
        Some(calc_next_block_base_fee(
            self.gas_used,
            self.gas_limit,
            self.base_fee_per_gas?,
            base_fee_params,
        ))
    }

    /// Calculate excess blob gas for the next block according to the EIP-4844
    /// spec.
    ///
    /// Returns a `None` if no excess blob gas is set, no EIP-4844 support
    pub fn next_block_excess_blob_gas(&self) -> Option<u128> {
        Some(calc_excess_blob_gas(self.excess_blob_gas?, self.blob_gas_used?))
    }

    /// Calculate a heuristic for the in-memory size of the [Header].
    #[inline]
    pub fn size(&self) -> usize {
        mem::size_of::<B256>() + // parent hash
        mem::size_of::<B256>() + // ommers hash
        mem::size_of::<Address>() + // beneficiary
        mem::size_of::<B256>() + // state root
        mem::size_of::<B256>() + // transactions root
        mem::size_of::<B256>() + // receipts root
        mem::size_of::<Option<B256>>() + // withdrawals root
        mem::size_of::<Bloom>() + // logs bloom
        mem::size_of::<U256>() + // difficulty
        mem::size_of::<BlockNumber>() + // number
        mem::size_of::<u128>() + // gas limit
        mem::size_of::<u128>() + // gas used
        mem::size_of::<u64>() + // timestamp
        mem::size_of::<B256>() + // mix hash
        mem::size_of::<u64>() + // nonce
        mem::size_of::<Option<u128>>() + // base fee per gas
        mem::size_of::<Option<u128>>() + // blob gas used
        mem::size_of::<Option<u128>>() + // excess blob gas
        mem::size_of::<Option<B256>>() + // parent beacon block root
        mem::size_of::<Option<B256>>() + // requests root
        self.extra_data.len() // extra data
    }

    fn header_payload_length(&self) -> usize {
        let mut length = 0;
        length += self.parent_hash.length();
        length += self.ommers_hash.length();
        length += self.beneficiary.length();
        length += self.state_root.length();
        length += self.transactions_root.length();
        length += self.receipts_root.length();
        length += self.logs_bloom.length();
        length += self.difficulty.length();
        length += U256::from(self.number).length();
        length += U256::from(self.gas_limit).length();
        length += U256::from(self.gas_used).length();
        length += self.timestamp.length();
        length += self.extra_data.length();
        length += self.mix_hash.length();
        length += self.nonce.length();

        if let Some(base_fee) = self.base_fee_per_gas {
            length += U256::from(base_fee).length();
        } else if self.withdrawals_root.is_some()
            || self.blob_gas_used.is_some()
            || self.excess_blob_gas.is_some()
            || self.parent_beacon_block_root.is_some()
        {
            length += 1; // EMPTY LIST CODE
        }

        if let Some(root) = self.withdrawals_root {
            length += root.length();
        } else if self.blob_gas_used.is_some()
            || self.excess_blob_gas.is_some()
            || self.parent_beacon_block_root.is_some()
        {
            length += 1; // EMPTY STRING CODE
        }

        if let Some(blob_gas_used) = self.blob_gas_used {
            length += U256::from(blob_gas_used).length();
        } else if self.excess_blob_gas.is_some() || self.parent_beacon_block_root.is_some() {
            length += 1; // EMPTY LIST CODE
        }

        if let Some(excess_blob_gas) = self.excess_blob_gas {
            length += U256::from(excess_blob_gas).length();
        } else if self.parent_beacon_block_root.is_some() {
            length += 1; // EMPTY LIST CODE
        }

        // Encode parent beacon block root length.
        if let Some(parent_beacon_block_root) = self.parent_beacon_block_root {
            length += parent_beacon_block_root.length();
        }

        // Encode requests root length.
        //
        // If new fields are added, the above pattern will
        // need to be repeated and placeholder length added. Otherwise, it's impossible to
        // tell _which_ fields are missing. This is mainly relevant for contrived cases
        // where a header is created at random, for example:
        //  * A header is created with a withdrawals root, but no base fee. Shanghai blocks are
        //    post-London, so this is technically not valid. However, a tool like proptest would
        //    generate a block like this.
        if let Some(requests_root) = self.requests_root {
            length += requests_root.length();
        }

        length
    }

<<<<<<< HEAD
    /// Checks if the block's timestamp is in the future based on the present timestamp.
    ///
    /// Clock can drift but this can be consensus issue.
    ///
    /// Note: This check is relevant only pre-merge.
    pub const fn exceeds_allowed_future_timestamp(&self, present_timestamp: u64) -> bool {
        self.timestamp > present_timestamp + ALLOWED_FUTURE_BLOCK_TIME_SECONDS
=======
    /// Returns the parent block's number and hash
    pub const fn parent_num_hash(&self) -> BlockNumHash {
        BlockNumHash { number: self.number.saturating_sub(1), hash: self.parent_hash }
    }

    /// Checks if the block's difficulty is set to zero, indicating a Proof-of-Stake header.
    ///
    /// This function is linked to EIP-3675, proposing the consensus upgrade to Proof-of-Stake:
    /// [EIP-3675](https://eips.ethereum.org/EIPS/eip-3675#replacing-difficulty-with-0)
    ///
    /// Verifies whether, as per the EIP, the block's difficulty is updated to zero,
    /// signifying the transition to a Proof-of-Stake mechanism.
    ///
    /// Returns `true` if the block's difficulty matches the constant zero set by the EIP.
    pub fn is_zero_difficulty(&self) -> bool {
        self.difficulty.is_zero()
>>>>>>> aa1f2349
    }
}

impl Encodable for Header {
    fn encode(&self, out: &mut dyn BufMut) {
        let list_header =
            alloy_rlp::Header { list: true, payload_length: self.header_payload_length() };
        list_header.encode(out);
        self.parent_hash.encode(out);
        self.ommers_hash.encode(out);
        self.beneficiary.encode(out);
        self.state_root.encode(out);
        self.transactions_root.encode(out);
        self.receipts_root.encode(out);
        self.logs_bloom.encode(out);
        self.difficulty.encode(out);
        U256::from(self.number).encode(out);
        U256::from(self.gas_limit).encode(out);
        U256::from(self.gas_used).encode(out);
        self.timestamp.encode(out);
        self.extra_data.encode(out);
        self.mix_hash.encode(out);
        self.nonce.encode(out);

        // Encode base fee. Put empty list if base fee is missing,
        // but withdrawals root is present.
        if let Some(ref base_fee) = self.base_fee_per_gas {
            U256::from(*base_fee).encode(out);
        } else if self.withdrawals_root.is_some()
            || self.blob_gas_used.is_some()
            || self.excess_blob_gas.is_some()
            || self.parent_beacon_block_root.is_some()
        {
            out.put_u8(EMPTY_LIST_CODE);
        }

        // Encode withdrawals root. Put empty string if withdrawals root is missing,
        // but blob gas used is present.
        if let Some(ref root) = self.withdrawals_root {
            root.encode(out);
        } else if self.blob_gas_used.is_some()
            || self.excess_blob_gas.is_some()
            || self.parent_beacon_block_root.is_some()
        {
            out.put_u8(EMPTY_STRING_CODE);
        }

        // Encode blob gas used. Put empty list if blob gas used is missing,
        // but excess blob gas is present.
        if let Some(ref blob_gas_used) = self.blob_gas_used {
            U256::from(*blob_gas_used).encode(out);
        } else if self.excess_blob_gas.is_some() || self.parent_beacon_block_root.is_some() {
            out.put_u8(EMPTY_LIST_CODE);
        }

        // Encode excess blob gas. Put empty list if excess blob gas is missing,
        // but parent beacon block root is present.
        if let Some(ref excess_blob_gas) = self.excess_blob_gas {
            U256::from(*excess_blob_gas).encode(out);
        } else if self.parent_beacon_block_root.is_some() {
            out.put_u8(EMPTY_LIST_CODE);
        }

        // Encode parent beacon block root.
        if let Some(ref parent_beacon_block_root) = self.parent_beacon_block_root {
            parent_beacon_block_root.encode(out);
        }

        // Encode requests root.
        //
        // If new fields are added, the above pattern will need to
        // be repeated and placeholders added. Otherwise, it's impossible to tell _which_
        // fields are missing. This is mainly relevant for contrived cases where a header is
        // created at random, for example:
        //  * A header is created with a withdrawals root, but no base fee. Shanghai blocks are
        //    post-London, so this is technically not valid. However, a tool like proptest would
        //    generate a block like this.
        if let Some(ref requests_root) = self.requests_root {
            requests_root.encode(out);
        }
    }

    fn length(&self) -> usize {
        let mut length = 0;
        length += self.header_payload_length();
        length += length_of_length(length);
        length
    }
}

impl Decodable for Header {
    fn decode(buf: &mut &[u8]) -> alloy_rlp::Result<Self> {
        let rlp_head = alloy_rlp::Header::decode(buf)?;
        if !rlp_head.list {
            return Err(alloy_rlp::Error::UnexpectedString);
        }
        let started_len = buf.len();
        let mut this = Self {
            parent_hash: Decodable::decode(buf)?,
            ommers_hash: Decodable::decode(buf)?,
            beneficiary: Decodable::decode(buf)?,
            state_root: Decodable::decode(buf)?,
            transactions_root: Decodable::decode(buf)?,
            receipts_root: Decodable::decode(buf)?,
            logs_bloom: Decodable::decode(buf)?,
            difficulty: Decodable::decode(buf)?,
            number: u64::decode(buf)?,
            gas_limit: u128::decode(buf)?,
            gas_used: u128::decode(buf)?,
            timestamp: Decodable::decode(buf)?,
            extra_data: Decodable::decode(buf)?,
            mix_hash: Decodable::decode(buf)?,
            nonce: B64::decode(buf)?,
            base_fee_per_gas: None,
            withdrawals_root: None,
            blob_gas_used: None,
            excess_blob_gas: None,
            parent_beacon_block_root: None,
            requests_root: None,
        };

        if started_len - buf.len() < rlp_head.payload_length {
            if buf.first().map(|b| *b == EMPTY_LIST_CODE).unwrap_or_default() {
                buf.advance(1)
            } else {
                this.base_fee_per_gas = Some(U256::decode(buf)?.to::<u128>());
            }
        }

        // Withdrawals root for post-shanghai headers
        if started_len - buf.len() < rlp_head.payload_length {
            if buf.first().map(|b| *b == EMPTY_STRING_CODE).unwrap_or_default() {
                buf.advance(1)
            } else {
                this.withdrawals_root = Some(Decodable::decode(buf)?);
            }
        }

        // Blob gas used and excess blob gas for post-cancun headers
        if started_len - buf.len() < rlp_head.payload_length {
            if buf.first().map(|b| *b == EMPTY_LIST_CODE).unwrap_or_default() {
                buf.advance(1)
            } else {
                this.blob_gas_used = Some(U256::decode(buf)?.to::<u128>());
            }
        }

        if started_len - buf.len() < rlp_head.payload_length {
            if buf.first().map(|b| *b == EMPTY_LIST_CODE).unwrap_or_default() {
                buf.advance(1)
            } else {
                this.excess_blob_gas = Some(U256::decode(buf)?.to::<u128>());
            }
        }

        // Decode parent beacon block root.
        if started_len - buf.len() < rlp_head.payload_length {
            this.parent_beacon_block_root = Some(B256::decode(buf)?);
        }

        // Decode requests root.
        //
        // If new fields are added, the above pattern will need to
        // be repeated and placeholders decoded. Otherwise, it's impossible to tell _which_
        // fields are missing. This is mainly relevant for contrived cases where a header is
        // created at random, for example:
        //  * A header is created with a withdrawals root, but no base fee. Shanghai blocks are
        //    post-London, so this is technically not valid. However, a tool like proptest would
        //    generate a block like this.
        if started_len - buf.len() < rlp_head.payload_length {
            this.parent_beacon_block_root = Some(B256::decode(buf)?);
        }

        let consumed = started_len - buf.len();
        if consumed != rlp_head.payload_length {
            return Err(alloy_rlp::Error::ListLengthMismatch {
                expected: rlp_head.payload_length,
                got: consumed,
            });
        }
        Ok(this)
    }
}

/// Generates a header which is valid __with respect to past and future forks__. This means, for
/// example, that if the withdrawals root is present, the base fee per gas is also present.
///
/// If blob gas used were present, then the excess blob gas and parent beacon block root are also
/// present. In this example, the withdrawals root would also be present.
///
/// This __does not, and should not guarantee__ that the header is valid with respect to __anything
/// else__.
#[cfg(any(test, feature = "arbitrary"))]
pub(crate) const fn generate_valid_header(
    mut header: Header,
    eip_4844_active: bool,
    blob_gas_used: u128,
    excess_blob_gas: u128,
    parent_beacon_block_root: B256,
) -> Header {
    // Clear all related fields if EIP-1559 is inactive
    if header.base_fee_per_gas.is_none() {
        header.withdrawals_root = None;
    }

    // Set fields based on EIP-4844 being active
    if eip_4844_active {
        header.blob_gas_used = Some(blob_gas_used);
        header.excess_blob_gas = Some(excess_blob_gas);
        header.parent_beacon_block_root = Some(parent_beacon_block_root);
    } else {
        header.blob_gas_used = None;
        header.excess_blob_gas = None;
        header.parent_beacon_block_root = None;
    }

    // Placeholder for future EIP adjustments
    header.requests_root = None;

    header
}

#[cfg(any(test, feature = "arbitrary"))]
impl<'a> arbitrary::Arbitrary<'a> for Header {
    fn arbitrary(u: &mut arbitrary::Unstructured<'a>) -> arbitrary::Result<Self> {
        // Generate an arbitrary header, passing it to the generate_valid_header function to make
        // sure it is valid _with respect to hardforks only_.
        let base = Self {
            parent_hash: u.arbitrary()?,
            ommers_hash: u.arbitrary()?,
            beneficiary: u.arbitrary()?,
            state_root: u.arbitrary()?,
            transactions_root: u.arbitrary()?,
            receipts_root: u.arbitrary()?,
            logs_bloom: u.arbitrary()?,
            difficulty: u.arbitrary()?,
            number: u.arbitrary()?,
            gas_limit: u.arbitrary()?,
            gas_used: u.arbitrary()?,
            timestamp: u.arbitrary()?,
            extra_data: u.arbitrary()?,
            mix_hash: u.arbitrary()?,
            nonce: u.arbitrary()?,
            base_fee_per_gas: u.arbitrary()?,
            blob_gas_used: u.arbitrary()?,
            excess_blob_gas: u.arbitrary()?,
            parent_beacon_block_root: u.arbitrary()?,
            requests_root: u.arbitrary()?,
            withdrawals_root: u.arbitrary()?,
        };

        Ok(generate_valid_header(
            base,
            u.arbitrary()?,
            u.arbitrary()?,
            u.arbitrary()?,
            u.arbitrary()?,
        ))
    }
}

#[cfg(test)]
mod tests {
    use super::*;

    #[cfg(feature = "serde")]
    #[test]
    fn header_serde() {
        let raw = r#"{"parentHash":"0x0000000000000000000000000000000000000000000000000000000000000000","ommersHash":"0x1dcc4de8dec75d7aab85b567b6ccd41ad312451b948a7413f0a142fd40d49347","beneficiary":"0x0000000000000000000000000000000000000000","stateRoot":"0x56e81f171bcc55a6ff8345e692c0f86e5b48e01b996cadc001622fb5e363b421","transactionsRoot":"0x56e81f171bcc55a6ff8345e692c0f86e5b48e01b996cadc001622fb5e363b421","receiptsRoot":"0x56e81f171bcc55a6ff8345e692c0f86e5b48e01b996cadc001622fb5e363b421","withdrawalsRoot":"0x56e81f171bcc55a6ff8345e692c0f86e5b48e01b996cadc001622fb5e363b421","logsBloom":"0x00000000000000000000000000000000000000000000000000000000000000000000000000000000000000000000000000000000000000000000000000000000000000000000000000000000000000000000000000000000000000000000000000000000000000000000000000000000000000000000000000000000000000000000000000000000000000000000000000000000000000000000000000000000000000000000000000000000000000000000000000000000000000000000000000000000000000000000000000000000000000000000000000000000000000000000000000000000000000000000000000000000000000000000000000000000","difficulty":"0x0","number":"0x0","gasLimit":"0x0","gasUsed":"0x0","timestamp":"0x0","mixHash":"0x0000000000000000000000000000000000000000000000000000000000000000","nonce":"0x0000000000000000","baseFeePerGas":"0x1","extraData":"0x"}"#;
        let header = Header {
            base_fee_per_gas: Some(1),
            withdrawals_root: Some(EMPTY_ROOT_HASH),
            ..Default::default()
        };

        let json = serde_json::to_string(&header).unwrap();
        assert_eq!(json, raw);

        let decoded: Header = serde_json::from_str(&json).unwrap();
        assert_eq!(decoded, header);
    }
}<|MERGE_RESOLUTION|>--- conflicted
+++ resolved
@@ -1,11 +1,8 @@
 use alloy_eips::{
     eip1559::{calc_next_block_base_fee, BaseFeeParams},
     eip4844::{calc_blob_gasprice, calc_excess_blob_gas},
-<<<<<<< HEAD
     merge::ALLOWED_FUTURE_BLOCK_TIME_SECONDS,
-=======
     BlockNumHash,
->>>>>>> aa1f2349
 };
 use alloy_primitives::{
     b256, keccak256, Address, BlockNumber, Bloom, Bytes, Sealable, B256, B64, U256,
@@ -350,7 +347,24 @@
         length
     }
 
-<<<<<<< HEAD
+    /// Returns the parent block's number and hash
+    pub const fn parent_num_hash(&self) -> BlockNumHash {
+        BlockNumHash { number: self.number.saturating_sub(1), hash: self.parent_hash }
+    }
+
+    /// Checks if the block's difficulty is set to zero, indicating a Proof-of-Stake header.
+    ///
+    /// This function is linked to EIP-3675, proposing the consensus upgrade to Proof-of-Stake:
+    /// [EIP-3675](https://eips.ethereum.org/EIPS/eip-3675#replacing-difficulty-with-0)
+    ///
+    /// Verifies whether, as per the EIP, the block's difficulty is updated to zero,
+    /// signifying the transition to a Proof-of-Stake mechanism.
+    ///
+    /// Returns `true` if the block's difficulty matches the constant zero set by the EIP.
+    pub fn is_zero_difficulty(&self) -> bool {
+        self.difficulty.is_zero()
+    }
+
     /// Checks if the block's timestamp is in the future based on the present timestamp.
     ///
     /// Clock can drift but this can be consensus issue.
@@ -358,24 +372,6 @@
     /// Note: This check is relevant only pre-merge.
     pub const fn exceeds_allowed_future_timestamp(&self, present_timestamp: u64) -> bool {
         self.timestamp > present_timestamp + ALLOWED_FUTURE_BLOCK_TIME_SECONDS
-=======
-    /// Returns the parent block's number and hash
-    pub const fn parent_num_hash(&self) -> BlockNumHash {
-        BlockNumHash { number: self.number.saturating_sub(1), hash: self.parent_hash }
-    }
-
-    /// Checks if the block's difficulty is set to zero, indicating a Proof-of-Stake header.
-    ///
-    /// This function is linked to EIP-3675, proposing the consensus upgrade to Proof-of-Stake:
-    /// [EIP-3675](https://eips.ethereum.org/EIPS/eip-3675#replacing-difficulty-with-0)
-    ///
-    /// Verifies whether, as per the EIP, the block's difficulty is updated to zero,
-    /// signifying the transition to a Proof-of-Stake mechanism.
-    ///
-    /// Returns `true` if the block's difficulty matches the constant zero set by the EIP.
-    pub fn is_zero_difficulty(&self) -> bool {
-        self.difficulty.is_zero()
->>>>>>> aa1f2349
     }
 }
 
