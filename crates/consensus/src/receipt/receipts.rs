use crate::receipt::{Eip658Value, TxReceipt};
use alloc::vec::Vec;
use alloy_primitives::{Bloom, Log};
use alloy_rlp::{length_of_length, BufMut, Decodable, Encodable};
use core::borrow::Borrow;
use derive_more::{DerefMut, From, IntoIterator};

<<<<<<< HEAD
#[cfg(not(feature = "std"))]
use alloc::{vec, vec::Vec};

=======
>>>>>>> de760d34
/// Receipt containing result of transaction execution.
#[derive(Clone, Debug, Default, PartialEq, Eq)]
#[cfg_attr(feature = "serde", derive(serde::Deserialize))]
#[cfg_attr(any(test, feature = "arbitrary"), derive(arbitrary::Arbitrary))]
#[cfg_attr(feature = "serde", serde(rename_all = "camelCase"))]
#[doc(alias = "TransactionReceipt", alias = "TxReceipt")]
pub struct Receipt<T = Log> {
    /// If transaction is executed successfully.
    ///
    /// This is the `statusCode`
    #[cfg_attr(feature = "serde", serde(alias = "root"))]
    pub status: Eip658Value,
    /// Gas used
    #[cfg_attr(feature = "serde", serde(with = "alloy_serde::quantity"))]
    pub cumulative_gas_used: u128,
    /// Log send from contracts.
    pub logs: Vec<T>,
}

#[cfg(feature = "serde")]
impl<T> serde::Serialize for Receipt<T>
where
    T: serde::Serialize,
{
    fn serialize<S>(&self, serializer: S) -> Result<S::Ok, S::Error>
    where
        S: serde::Serializer,
    {
        use serde::ser::SerializeStruct;

        let mut s = serializer.serialize_struct("Receipt", 3)?;

        // If the status is EIP-658, serialize the status field.
        // Otherwise, serialize the root field.
        let key = if self.status.is_eip658() { "status" } else { "root" };
        s.serialize_field(key, &self.status)?;

        s.serialize_field(
            "cumulativeGasUsed",
            &alloy_primitives::U128::from(self.cumulative_gas_used),
        )?;
        s.serialize_field("logs", &self.logs)?;

        s.end()
    }
}

impl<T> Receipt<T>
where
    T: Borrow<Log>,
{
    /// Calculates [`Log`]'s bloom filter. this is slow operation and [ReceiptWithBloom] can
    /// be used to cache this value.
    pub fn bloom_slow(&self) -> Bloom {
        self.logs.iter().map(Borrow::borrow).collect()
    }

    /// Calculates the bloom filter for the receipt and returns the [ReceiptWithBloom] container
    /// type.
    pub fn with_bloom(self) -> ReceiptWithBloom<T> {
        self.into()
    }
}

impl<T> TxReceipt<T> for Receipt<T>
where
    T: Borrow<Log>,
{
    fn status_or_post_state(&self) -> &Eip658Value {
        &self.status
    }

    fn status(&self) -> bool {
        self.status.coerce_status()
    }

    fn bloom(&self) -> Bloom {
        self.bloom_slow()
    }

    fn cumulative_gas_used(&self) -> u128 {
        self.cumulative_gas_used
    }

    fn logs(&self) -> &[T] {
        &self.logs
    }
}

impl<T> From<ReceiptWithBloom<T>> for Receipt<T> {
    /// Consume the structure, returning only the receipt
    fn from(receipt_with_bloom: ReceiptWithBloom<T>) -> Self {
        receipt_with_bloom.receipt
    }
}

/// Receipt containing result of transaction execution.
#[derive(
    Clone, Debug, PartialEq, Eq, Default, From, derive_more::Deref, DerefMut, IntoIterator,
)]
#[cfg_attr(feature = "serde", derive(serde::Serialize, serde::Deserialize))]
pub struct Receipts<T> {
    /// A two-dimensional vector of [`Receipt`] instances.
    pub receipt_vec: Vec<Vec<Receipt<T>>>,
}

impl<T> Receipts<T> {
    /// Returns the length of the [`Receipts`] vector.
    pub fn len(&self) -> usize {
        self.receipt_vec.len()
    }

    /// Returns `true` if the [`Receipts`] vector is empty.
    pub fn is_empty(&self) -> bool {
        self.receipt_vec.is_empty()
    }

    /// Push a new vector of receipts into the [`Receipts`] collection.
    pub fn push(&mut self, receipts: Vec<Receipt<T>>) {
        self.receipt_vec.push(receipts);
    }
}

impl<T> From<Vec<Receipt<T>>> for Receipts<T> {
    fn from(block_receipts: Vec<Receipt<T>>) -> Self {
        Self { receipt_vec: vec![block_receipts] }
    }
}

impl<T> FromIterator<Vec<Receipt<T>>> for Receipts<T> {
    fn from_iter<I: IntoIterator<Item = Vec<Receipt<T>>>>(iter: I) -> Self {
        Self { receipt_vec: iter.into_iter().collect() }
    }
}

/// [`Receipt`] with calculated bloom filter.
///
/// This convenience type allows us to lazily calculate the bloom filter for a
/// receipt, similar to [`Sealed`].
///
/// [`Sealed`]: crate::Sealed
#[derive(Clone, Debug, Default, PartialEq, Eq)]
#[cfg_attr(feature = "serde", derive(serde::Serialize, serde::Deserialize))]
#[cfg_attr(feature = "serde", serde(rename_all = "camelCase"))]
#[doc(alias = "TransactionReceiptWithBloom", alias = "TxReceiptWithBloom")]
pub struct ReceiptWithBloom<T = Log> {
    #[cfg_attr(feature = "serde", serde(flatten))]
    /// The receipt.
    pub receipt: Receipt<T>,
    /// The bloom filter.
    pub logs_bloom: Bloom,
}

impl<T> TxReceipt<T> for ReceiptWithBloom<T> {
    fn status_or_post_state(&self) -> &Eip658Value {
        &self.receipt.status
    }

    fn status(&self) -> bool {
        matches!(self.receipt.status, Eip658Value::Eip658(true) | Eip658Value::PostState(_))
    }

    fn bloom(&self) -> Bloom {
        self.logs_bloom
    }

    fn bloom_cheap(&self) -> Option<Bloom> {
        Some(self.logs_bloom)
    }

    fn cumulative_gas_used(&self) -> u128 {
        self.receipt.cumulative_gas_used
    }

    fn logs(&self) -> &[T] {
        &self.receipt.logs
    }
}

impl<T> From<Receipt<T>> for ReceiptWithBloom<T>
where
    T: Borrow<Log>,
{
    fn from(receipt: Receipt<T>) -> Self {
        let bloom = receipt.bloom_slow();
        Self { receipt, logs_bloom: bloom }
    }
}

impl<T: Encodable> ReceiptWithBloom<T> {
    /// Returns the rlp header for the receipt payload.
    fn receipt_rlp_header(&self) -> alloy_rlp::Header {
        alloy_rlp::Header { list: true, payload_length: self.payload_len() }
    }

    /// Encodes the receipt data.
    fn encode_fields(&self, out: &mut dyn BufMut) {
        self.receipt_rlp_header().encode(out);
        self.receipt.status.encode(out);
        self.receipt.cumulative_gas_used.encode(out);
        self.logs_bloom.encode(out);
        self.receipt.logs.encode(out);
    }

    fn payload_len(&self) -> usize {
        self.receipt.status.length()
            + self.receipt.cumulative_gas_used.length()
            + self.logs_bloom.length()
            + self.receipt.logs.length()
    }
}

impl<T> ReceiptWithBloom<T> {
    /// Create new [ReceiptWithBloom]
    pub const fn new(receipt: Receipt<T>, logs_bloom: Bloom) -> Self {
        Self { receipt, logs_bloom }
    }

    /// Consume the structure, returning the receipt and the bloom filter
    pub fn into_components(self) -> (Receipt<T>, Bloom) {
        (self.receipt, self.logs_bloom)
    }

    /// Decodes the receipt payload
    fn decode_receipt(buf: &mut &[u8]) -> alloy_rlp::Result<Self>
    where
        T: Decodable,
    {
        let b: &mut &[u8] = &mut &**buf;
        let rlp_head = alloy_rlp::Header::decode(b)?;
        if !rlp_head.list {
            return Err(alloy_rlp::Error::UnexpectedString);
        }
        let started_len = b.len();

        let success = Decodable::decode(b)?;
        let cumulative_gas_used = Decodable::decode(b)?;
        let bloom = Decodable::decode(b)?;
        let logs = Decodable::decode(b)?;

        let receipt = Receipt { status: success, cumulative_gas_used, logs };

        let this = Self { receipt, logs_bloom: bloom };
        let consumed = started_len - b.len();
        if consumed != rlp_head.payload_length {
            return Err(alloy_rlp::Error::ListLengthMismatch {
                expected: rlp_head.payload_length,
                got: consumed,
            });
        }
        *buf = *b;
        Ok(this)
    }
}

impl<T: Encodable> Encodable for ReceiptWithBloom<T> {
    fn encode(&self, out: &mut dyn BufMut) {
        self.encode_fields(out);
    }

    fn length(&self) -> usize {
        let payload_length = self.receipt.status.length()
            + self.receipt.cumulative_gas_used.length()
            + self.logs_bloom.length()
            + self.receipt.logs.length();
        payload_length + length_of_length(payload_length)
    }
}

impl<T: Decodable> Decodable for ReceiptWithBloom<T> {
    fn decode(buf: &mut &[u8]) -> alloy_rlp::Result<Self> {
        Self::decode_receipt(buf)
    }
}

#[cfg(any(test, feature = "arbitrary"))]
impl<'a, T> arbitrary::Arbitrary<'a> for ReceiptWithBloom<T>
where
    T: arbitrary::Arbitrary<'a>,
{
    fn arbitrary(u: &mut arbitrary::Unstructured<'a>) -> arbitrary::Result<Self> {
        Ok(Self { receipt: Receipt::<T>::arbitrary(u)?, logs_bloom: Bloom::arbitrary(u)? })
    }
}

#[cfg(test)]
mod test {
    #[cfg(feature = "serde")]
    #[test]
    fn root_vs_status() {
        let receipt = super::Receipt::<()> {
            status: super::Eip658Value::Eip658(true),
            cumulative_gas_used: 0,
            logs: Vec::new(),
        };

        let json = serde_json::to_string(&receipt).unwrap();
        assert_eq!(json, r#"{"status":"0x1","cumulativeGasUsed":"0x0","logs":[]}"#);

        let receipt = super::Receipt::<()> {
            status: super::Eip658Value::PostState(Default::default()),
            cumulative_gas_used: 0,
            logs: Vec::new(),
        };

        let json = serde_json::to_string(&receipt).unwrap();
        assert_eq!(
            json,
            r#"{"root":"0x0000000000000000000000000000000000000000000000000000000000000000","cumulativeGasUsed":"0x0","logs":[]}"#
        );
    }
}<|MERGE_RESOLUTION|>--- conflicted
+++ resolved
@@ -5,12 +5,9 @@
 use core::borrow::Borrow;
 use derive_more::{DerefMut, From, IntoIterator};
 
-<<<<<<< HEAD
 #[cfg(not(feature = "std"))]
 use alloc::{vec, vec::Vec};
 
-=======
->>>>>>> de760d34
 /// Receipt containing result of transaction execution.
 #[derive(Clone, Debug, Default, PartialEq, Eq)]
 #[cfg_attr(feature = "serde", derive(serde::Deserialize))]
