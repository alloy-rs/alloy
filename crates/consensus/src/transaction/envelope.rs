use crate::{
    error::ValueError,
    transaction::{
        eip4844::TxEip4844Variant, PooledTransaction, RlpEcdsaDecodableTx, RlpEcdsaEncodableTx,
    },
    EthereumTypedTransaction, Signed, Transaction, TxEip1559, TxEip2930, TxEip7702, TxLegacy,
};
use alloy_eips::{
    eip2718::{Decodable2718, Eip2718Error, Eip2718Result, Encodable2718},
    eip2930::AccessList,
    Typed2718,
};
use alloy_primitives::{
    Bytes, ChainId, PrimitiveSignature as Signature, TxKind, B256, U256, U64, U8,
};
use alloy_rlp::{Decodable, Encodable};
use core::{
    fmt::{self, Debug},
    hash::{Hash, Hasher},
};

use super::SignableTransaction;

/// The Ethereum [EIP-2718] Transaction Envelope.
///
/// # Note:
///
/// This enum distinguishes between tagged and untagged legacy transactions, as
/// the in-protocol merkle tree may commit to EITHER 0-prefixed or raw.
/// Therefore we must ensure that encoding returns the precise byte-array that
/// was decoded, preserving the presence or absence of the `TransactionType`
/// flag.
///
/// [EIP-2718]: https://eips.ethereum.org/EIPS/eip-2718
pub type TxEnvelope = EthereumTxEnvelope<TxEip4844Variant>;

impl TxEnvelope {
    /// Attempts to convert the envelope into the pooled variant.
    ///
    /// Returns an error if the envelope's variant is incompatible with the pooled format:
    /// [`crate::TxEip4844`] without the sidecar.
    pub fn try_into_pooled(self) -> Result<PooledTransaction, ValueError<Self>> {
        match self {
            Self::Legacy(tx) => Ok(tx.into()),
            Self::Eip2930(tx) => Ok(tx.into()),
            Self::Eip1559(tx) => Ok(tx.into()),
            Self::Eip4844(tx) => PooledTransaction::try_from(tx).map_err(ValueError::convert),
            Self::Eip7702(tx) => Ok(tx.into()),
        }
    }
}

/// The TxEnvelope enum represents all Ethereum transaction envelope types,
/// /// Its variants correspond to specific allowed transactions:
/// 1. Legacy (pre-EIP2718) [`TxLegacy`]
/// 2. EIP2930 (state access lists) [`TxEip2930`]
/// 3. EIP1559 [`TxEip1559`]
/// 4. EIP4844 [`TxEip4844Variant`]
///
/// This type is generic over Eip4844 variant to support the following cases:
/// 1. Only-[`crate::TxEip4844`] transaction type, such transaction representation is returned by
///    RPC and stored by nodes internally.
/// 2. Only-[`crate::TxEip4844WithSidecar`] transactions which are broadcasted over the network,
///    submitted to RPC and stored in transaction pool.
/// 3. Dynamic [`TxEip4844Variant`] transactions to support both of the above cases via a single
///    type.
///
/// Ethereum `TransactionType` flags as specified in EIPs [2718], [1559], [2930], [4844], and
/// [7702].
///
/// [2718]: https://eips.ethereum.org/EIPS/eip-2718
/// [1559]: https://eips.ethereum.org/EIPS/eip-1559
/// [2930]: https://eips.ethereum.org/EIPS/eip-2930
/// [4844]: https://eips.ethereum.org/EIPS/eip-4844
/// [7702]: https://eips.ethereum.org/EIPS/eip-7702
#[repr(u8)]
#[derive(Clone, Copy, Debug, Default, PartialEq, Eq, PartialOrd, Ord, Hash)]
#[cfg_attr(feature = "serde", derive(serde::Serialize, serde::Deserialize))]
#[cfg_attr(feature = "serde", serde(into = "U8", try_from = "U64"))]
#[doc(alias = "TransactionType")]
pub enum TxType {
    /// Legacy transaction type.
    #[default]
    Legacy = 0,
    /// EIP-2930 transaction type.
    Eip2930 = 1,
    /// EIP-1559 transaction type.
    Eip1559 = 2,
    /// EIP-4844 transaction type.
    Eip4844 = 3,
    /// EIP-7702 transaction type.
    Eip7702 = 4,
}

impl From<TxType> for u8 {
    fn from(value: TxType) -> Self {
        value as Self
    }
}

impl From<TxType> for U8 {
    fn from(tx_type: TxType) -> Self {
        Self::from(u8::from(tx_type))
    }
}

impl fmt::Display for TxType {
    fn fmt(&self, f: &mut fmt::Formatter<'_>) -> fmt::Result {
        match self {
            Self::Legacy => write!(f, "Legacy"),
            Self::Eip2930 => write!(f, "EIP-2930"),
            Self::Eip1559 => write!(f, "EIP-1559"),
            Self::Eip4844 => write!(f, "EIP-4844"),
            Self::Eip7702 => write!(f, "EIP-7702"),
        }
    }
}

impl PartialEq<u8> for TxType {
    fn eq(&self, other: &u8) -> bool {
        (*self as u8) == *other
    }
}

impl PartialEq<TxType> for u8 {
    fn eq(&self, other: &TxType) -> bool {
        *self == *other as Self
    }
}

#[cfg(any(test, feature = "arbitrary"))]
impl arbitrary::Arbitrary<'_> for TxType {
    fn arbitrary(u: &mut arbitrary::Unstructured<'_>) -> arbitrary::Result<Self> {
        Ok(u.int_in_range(0u8..=4)?.try_into().unwrap())
    }
}

impl TryFrom<u8> for TxType {
    type Error = Eip2718Error;

    fn try_from(value: u8) -> Result<Self, Self::Error> {
        Ok(match value {
            0 => Self::Legacy,
            1 => Self::Eip2930,
            2 => Self::Eip1559,
            3 => Self::Eip4844,
            4 => Self::Eip7702,
            _ => return Err(Eip2718Error::UnexpectedType(value)),
        })
    }
}

impl TryFrom<u64> for TxType {
    type Error = &'static str;

    fn try_from(value: u64) -> Result<Self, Self::Error> {
        let err = || "invalid tx type";
        let value: u8 = value.try_into().map_err(|_| err())?;
        Self::try_from(value).map_err(|_| err())
    }
}

impl TryFrom<U64> for TxType {
    type Error = &'static str;

    fn try_from(value: U64) -> Result<Self, Self::Error> {
        value.to::<u64>().try_into()
    }
}

impl Encodable for TxType {
    fn encode(&self, out: &mut dyn alloy_rlp::BufMut) {
        (*self as u8).encode(out);
    }

    fn length(&self) -> usize {
        1
    }
}

impl Decodable for TxType {
    fn decode(buf: &mut &[u8]) -> alloy_rlp::Result<Self> {
        let ty = u8::decode(buf)?;
        Self::try_from(ty).map_err(|_| alloy_rlp::Error::Custom("invalid transaction type"))
    }
}

impl Typed2718 for TxType {
    fn ty(&self) -> u8 {
        (*self).into()
    }
}

/// The Ethereum [EIP-2718] Transaction Envelope.
///
/// # Note:
///
/// This enum distinguishes between tagged and untagged legacy transactions, as
/// the in-protocol merkle tree may commit to EITHER 0-prefixed or raw.
/// Therefore we must ensure that encoding returns the precise byte-array that
/// was decoded, preserving the presence or absence of the `TransactionType`
/// flag.
///
/// [EIP-2718]: https://eips.ethereum.org/EIPS/eip-2718
<<<<<<< HEAD
#[derive(Clone, Debug, PartialEq, Eq, Hash)]
=======
#[derive(Clone, Debug)]
>>>>>>> 582da47c
#[cfg_attr(feature = "serde", derive(serde::Serialize, serde::Deserialize))]
#[cfg_attr(
    feature = "serde",
    serde(
        into = "serde_from::TaggedTxEnvelope<Eip4844>",
        from = "serde_from::MaybeTaggedTxEnvelope<Eip4844>",
        bound = "Eip4844: Clone + RlpEcdsaEncodableTx + serde::Serialize + serde::de::DeserializeOwned"
    )
)]
#[cfg_attr(all(any(test, feature = "arbitrary"), feature = "k256"), derive(arbitrary::Arbitrary))]
#[cfg_attr(
    all(any(test, feature = "arbitrary"), feature = "k256"),
    arbitrary(
        bound = "Eip4844: for<'a> arbitrary::Arbitrary<'a> + RlpEcdsaEncodableTx + SignableTransaction<Signature>"
    )
)]
#[doc(alias = "TransactionEnvelope")]
pub enum EthereumTxEnvelope<Eip4844> {
    /// An untagged [`TxLegacy`].
    Legacy(Signed<TxLegacy>),
    /// A [`TxEip2930`] tagged with type 1.
    Eip2930(Signed<TxEip2930>),
    /// A [`TxEip1559`] tagged with type 2.
    Eip1559(Signed<TxEip1559>),
    /// A TxEip4844 tagged with type 3.
    /// An EIP-4844 transaction has two network representations:
    /// 1 - The transaction itself, which is a regular RLP-encoded transaction and used to retrieve
    /// historical transactions..
    ///
    /// 2 - The transaction with a sidecar, which is the form used to
    /// send transactions to the network.
    Eip4844(Signed<Eip4844>),
    /// A [`TxEip7702`] tagged with type 4.
    Eip7702(Signed<TxEip7702>),
}

impl<Eip4844: RlpEcdsaEncodableTx + PartialEq> PartialEq for EthereumTxEnvelope<Eip4844>
where
    Eip4844: PartialEq,
{
    fn eq(&self, other: &Self) -> bool {
        match (self, other) {
            (Self::Legacy(f0_self), Self::Legacy(f0_other)) => f0_self.eq(f0_other),
            (Self::Eip2930(f0_self), Self::Eip2930(f0_other)) => f0_self.eq(f0_other),
            (Self::Eip1559(f0_self), Self::Eip1559(f0_other)) => f0_self.eq(f0_other),
            (Self::Eip4844(f0_self), Self::Eip4844(f0_other)) => f0_self.eq(f0_other),
            (Self::Eip7702(f0_self), Self::Eip7702(f0_other)) => f0_self.eq(f0_other),
            _unused => false,
        }
    }
}

impl<Eip4844: RlpEcdsaEncodableTx + PartialEq> Eq for EthereumTxEnvelope<Eip4844> {}

impl<Eip4844> Hash for EthereumTxEnvelope<Eip4844>
where
    Self: Encodable2718,
{
    fn hash<H: Hasher>(&self, state: &mut H) {
        self.trie_hash().hash(state);
    }
}

impl<T, Eip4844> From<Signed<T>> for EthereumTxEnvelope<Eip4844>
where
    EthereumTypedTransaction<Eip4844>: From<T>,
    T: RlpEcdsaEncodableTx,
{
    fn from(v: Signed<T>) -> Self {
        let (tx, sig, hash) = v.into_parts();
        let typed = EthereumTypedTransaction::from(tx);
        match typed {
            EthereumTypedTransaction::Legacy(tx_legacy) => {
                let tx = Signed::new_unchecked(tx_legacy, sig, hash);
                Self::Legacy(tx)
            }
            EthereumTypedTransaction::Eip2930(tx_eip2930) => {
                let tx = Signed::new_unchecked(tx_eip2930, sig, hash);
                Self::Eip2930(tx)
            }
            EthereumTypedTransaction::Eip1559(tx_eip1559) => {
                let tx = Signed::new_unchecked(tx_eip1559, sig, hash);
                Self::Eip1559(tx)
            }
            EthereumTypedTransaction::Eip4844(tx_eip4844_variant) => {
                let tx = Signed::new_unchecked(tx_eip4844_variant, sig, hash);
                Self::Eip4844(tx)
            }
            EthereumTypedTransaction::Eip7702(tx_eip7702) => {
                let tx = Signed::new_unchecked(tx_eip7702, sig, hash);
                Self::Eip7702(tx)
            }
        }
    }
}

impl<Eip4844: RlpEcdsaEncodableTx> From<EthereumTxEnvelope<Eip4844>>
    for Signed<EthereumTypedTransaction<Eip4844>>
where
    EthereumTypedTransaction<Eip4844>: From<Eip4844>,
{
    fn from(value: EthereumTxEnvelope<Eip4844>) -> Self {
        value.into_signed()
    }
}

impl<Eip4844: RlpEcdsaEncodableTx> EthereumTxEnvelope<Eip4844> {
    /// Returns true if the transaction is a legacy transaction.
    #[inline]
    pub const fn is_legacy(&self) -> bool {
        matches!(self, Self::Legacy(_))
    }

    /// Returns true if the transaction is an EIP-2930 transaction.
    #[inline]
    pub const fn is_eip2930(&self) -> bool {
        matches!(self, Self::Eip2930(_))
    }

    /// Returns true if the transaction is an EIP-1559 transaction.
    #[inline]
    pub const fn is_eip1559(&self) -> bool {
        matches!(self, Self::Eip1559(_))
    }

    /// Returns true if the transaction is an EIP-4844 transaction.
    #[inline]
    pub const fn is_eip4844(&self) -> bool {
        matches!(self, Self::Eip4844(_))
    }

    /// Returns true if the transaction is an EIP-7702 transaction.
    #[inline]
    pub const fn is_eip7702(&self) -> bool {
        matches!(self, Self::Eip7702(_))
    }

    /// Consumes the type into a [`Signed`]
    pub fn into_signed(self) -> Signed<EthereumTypedTransaction<Eip4844>>
    where
        EthereumTypedTransaction<Eip4844>: From<Eip4844>,
    {
        match self {
            Self::Legacy(tx) => tx.convert(),
            Self::Eip2930(tx) => tx.convert(),
            Self::Eip1559(tx) => tx.convert(),
            Self::Eip4844(tx) => tx.convert(),
            Self::Eip7702(tx) => tx.convert(),
        }
    }

    /// Returns true if the transaction is replay protected.
    ///
    /// All non-legacy transactions are replay protected, as the chain id is
    /// included in the transaction body. Legacy transactions are considered
    /// replay protected if the `v` value is not 27 or 28, according to the
    /// rules of [EIP-155].
    ///
    /// [EIP-155]: https://eips.ethereum.org/EIPS/eip-155
    #[inline]
    pub const fn is_replay_protected(&self) -> bool {
        match self {
            Self::Legacy(tx) => tx.tx().chain_id.is_some(),
            _ => true,
        }
    }

    /// Returns the [`TxLegacy`] variant if the transaction is a legacy transaction.
    pub const fn as_legacy(&self) -> Option<&Signed<TxLegacy>> {
        match self {
            Self::Legacy(tx) => Some(tx),
            _ => None,
        }
    }

    /// Returns the [`TxEip2930`] variant if the transaction is an EIP-2930 transaction.
    pub const fn as_eip2930(&self) -> Option<&Signed<TxEip2930>> {
        match self {
            Self::Eip2930(tx) => Some(tx),
            _ => None,
        }
    }

    /// Returns the [`TxEip1559`] variant if the transaction is an EIP-1559 transaction.
    pub const fn as_eip1559(&self) -> Option<&Signed<TxEip1559>> {
        match self {
            Self::Eip1559(tx) => Some(tx),
            _ => None,
        }
    }

    /// Returns the [`TxEip4844Variant`] variant if the transaction is an EIP-4844 transaction.
    pub const fn as_eip4844(&self) -> Option<&Signed<Eip4844>> {
        match self {
            Self::Eip4844(tx) => Some(tx),
            _ => None,
        }
    }

    /// Returns the [`TxEip7702`] variant if the transaction is an EIP-7702 transaction.
    pub const fn as_eip7702(&self) -> Option<&Signed<TxEip7702>> {
        match self {
            Self::Eip7702(tx) => Some(tx),
            _ => None,
        }
    }

    /// Recover the signer of the transaction.
    #[cfg(feature = "k256")]
    pub fn recover_signer(
        &self,
    ) -> Result<alloy_primitives::Address, alloy_primitives::SignatureError>
    where
        Eip4844: SignableTransaction<Signature>,
    {
        match self {
            Self::Legacy(tx) => tx.recover_signer(),
            Self::Eip2930(tx) => tx.recover_signer(),
            Self::Eip1559(tx) => tx.recover_signer(),
            Self::Eip4844(tx) => tx.recover_signer(),
            Self::Eip7702(tx) => tx.recover_signer(),
        }
    }

    /// Recover the signer of the transaction.
    #[cfg(feature = "k256")]
    pub fn try_into_recovered(
        self,
    ) -> Result<crate::transaction::Recovered<Self>, alloy_primitives::SignatureError>
    where
        Eip4844: SignableTransaction<Signature>,
    {
        let signer = self.recover_signer()?;
        Ok(crate::transaction::Recovered::new_unchecked(self, signer))
    }

    /// Calculate the signing hash for the transaction.
    pub fn signature_hash(&self) -> B256
    where
        Eip4844: SignableTransaction<Signature>,
    {
        match self {
            Self::Legacy(tx) => tx.signature_hash(),
            Self::Eip2930(tx) => tx.signature_hash(),
            Self::Eip1559(tx) => tx.signature_hash(),
            Self::Eip4844(tx) => tx.signature_hash(),
            Self::Eip7702(tx) => tx.signature_hash(),
        }
    }

    /// Return the reference to signature.
    pub const fn signature(&self) -> &Signature {
        match self {
            Self::Legacy(tx) => tx.signature(),
            Self::Eip2930(tx) => tx.signature(),
            Self::Eip1559(tx) => tx.signature(),
            Self::Eip4844(tx) => tx.signature(),
            Self::Eip7702(tx) => tx.signature(),
        }
    }

    /// Return the hash of the inner Signed.
    #[doc(alias = "transaction_hash")]
    pub fn tx_hash(&self) -> &B256 {
        match self {
            Self::Legacy(tx) => tx.hash(),
            Self::Eip2930(tx) => tx.hash(),
            Self::Eip1559(tx) => tx.hash(),
            Self::Eip4844(tx) => tx.hash(),
            Self::Eip7702(tx) => tx.hash(),
        }
    }

    /// Reference to transaction hash. Used to identify transaction.
    pub fn hash(&self) -> &B256 {
        match self {
            Self::Legacy(tx) => tx.hash(),
            Self::Eip2930(tx) => tx.hash(),
            Self::Eip1559(tx) => tx.hash(),
            Self::Eip7702(tx) => tx.hash(),
            Self::Eip4844(tx) => tx.hash(),
        }
    }

    /// Return the [`TxType`] of the inner txn.
    #[doc(alias = "transaction_type")]
    pub const fn tx_type(&self) -> TxType {
        match self {
            Self::Legacy(_) => TxType::Legacy,
            Self::Eip2930(_) => TxType::Eip2930,
            Self::Eip1559(_) => TxType::Eip1559,
            Self::Eip4844(_) => TxType::Eip4844,
            Self::Eip7702(_) => TxType::Eip7702,
        }
    }

    /// Return the length of the inner txn, including type byte length
    pub fn eip2718_encoded_length(&self) -> usize {
        match self {
            Self::Legacy(t) => t.eip2718_encoded_length(),
            Self::Eip2930(t) => t.eip2718_encoded_length(),
            Self::Eip1559(t) => t.eip2718_encoded_length(),
            Self::Eip4844(t) => t.eip2718_encoded_length(),
            Self::Eip7702(t) => t.eip2718_encoded_length(),
        }
    }
}

impl<Eip4844> Encodable for EthereumTxEnvelope<Eip4844>
where
    Self: Encodable2718,
{
    fn encode(&self, out: &mut dyn alloy_rlp::BufMut) {
        self.network_encode(out)
    }

    fn length(&self) -> usize {
        self.network_len()
    }
}

impl<Eip4844: RlpEcdsaDecodableTx> Decodable for EthereumTxEnvelope<Eip4844> {
    fn decode(buf: &mut &[u8]) -> alloy_rlp::Result<Self> {
        Ok(Self::network_decode(buf)?)
    }
}

impl<Eip4844: RlpEcdsaDecodableTx> Decodable2718 for EthereumTxEnvelope<Eip4844> {
    fn typed_decode(ty: u8, buf: &mut &[u8]) -> Eip2718Result<Self> {
        match ty.try_into().map_err(|_| alloy_rlp::Error::Custom("unexpected tx type"))? {
            TxType::Eip2930 => Ok(TxEip2930::rlp_decode_signed(buf)?.into()),
            TxType::Eip1559 => Ok(TxEip1559::rlp_decode_signed(buf)?.into()),
            TxType::Eip4844 => Ok(Self::Eip4844(Eip4844::rlp_decode_signed(buf)?)),
            TxType::Eip7702 => Ok(TxEip7702::rlp_decode_signed(buf)?.into()),
            TxType::Legacy => Err(Eip2718Error::UnexpectedType(0)),
        }
    }

    fn fallback_decode(buf: &mut &[u8]) -> Eip2718Result<Self> {
        TxLegacy::rlp_decode_signed(buf).map(Into::into).map_err(Into::into)
    }
}

impl<Eip4844> Encodable2718 for EthereumTxEnvelope<Eip4844>
where
    Eip4844: RlpEcdsaEncodableTx + Typed2718 + Send + Sync,
{
    fn encode_2718_len(&self) -> usize {
        self.eip2718_encoded_length()
    }

    fn encode_2718(&self, out: &mut dyn alloy_rlp::BufMut) {
        match self {
            // Legacy transactions have no difference between network and 2718
            Self::Legacy(tx) => tx.eip2718_encode(out),
            Self::Eip2930(tx) => {
                tx.eip2718_encode(out);
            }
            Self::Eip1559(tx) => {
                tx.eip2718_encode(out);
            }
            Self::Eip4844(tx) => {
                tx.eip2718_encode(out);
            }
            Self::Eip7702(tx) => {
                tx.eip2718_encode(out);
            }
        }
    }

    fn trie_hash(&self) -> B256 {
        match self {
            Self::Legacy(tx) => *tx.hash(),
            Self::Eip2930(tx) => *tx.hash(),
            Self::Eip1559(tx) => *tx.hash(),
            Self::Eip4844(tx) => *tx.hash(),
            Self::Eip7702(tx) => *tx.hash(),
        }
    }
}

impl<Eip4844> Transaction for EthereumTxEnvelope<Eip4844>
where
    Self: Typed2718,
    Eip4844: Transaction + Send + Sync,
{
    #[inline]
    fn chain_id(&self) -> Option<ChainId> {
        match self {
            Self::Legacy(tx) => tx.tx().chain_id(),
            Self::Eip2930(tx) => tx.tx().chain_id(),
            Self::Eip1559(tx) => tx.tx().chain_id(),
            Self::Eip4844(tx) => tx.tx().chain_id(),
            Self::Eip7702(tx) => tx.tx().chain_id(),
        }
    }

    #[inline]
    fn nonce(&self) -> u64 {
        match self {
            Self::Legacy(tx) => tx.tx().nonce(),
            Self::Eip2930(tx) => tx.tx().nonce(),
            Self::Eip1559(tx) => tx.tx().nonce(),
            Self::Eip4844(tx) => tx.tx().nonce(),
            Self::Eip7702(tx) => tx.tx().nonce(),
        }
    }

    #[inline]
    fn gas_limit(&self) -> u64 {
        match self {
            Self::Legacy(tx) => tx.tx().gas_limit(),
            Self::Eip2930(tx) => tx.tx().gas_limit(),
            Self::Eip1559(tx) => tx.tx().gas_limit(),
            Self::Eip4844(tx) => tx.tx().gas_limit(),
            Self::Eip7702(tx) => tx.tx().gas_limit(),
        }
    }

    #[inline]
    fn gas_price(&self) -> Option<u128> {
        match self {
            Self::Legacy(tx) => tx.tx().gas_price(),
            Self::Eip2930(tx) => tx.tx().gas_price(),
            Self::Eip1559(tx) => tx.tx().gas_price(),
            Self::Eip4844(tx) => tx.tx().gas_price(),
            Self::Eip7702(tx) => tx.tx().gas_price(),
        }
    }

    #[inline]
    fn max_fee_per_gas(&self) -> u128 {
        match self {
            Self::Legacy(tx) => tx.tx().max_fee_per_gas(),
            Self::Eip2930(tx) => tx.tx().max_fee_per_gas(),
            Self::Eip1559(tx) => tx.tx().max_fee_per_gas(),
            Self::Eip4844(tx) => tx.tx().max_fee_per_gas(),
            Self::Eip7702(tx) => tx.tx().max_fee_per_gas(),
        }
    }

    #[inline]
    fn max_priority_fee_per_gas(&self) -> Option<u128> {
        match self {
            Self::Legacy(tx) => tx.tx().max_priority_fee_per_gas(),
            Self::Eip2930(tx) => tx.tx().max_priority_fee_per_gas(),
            Self::Eip1559(tx) => tx.tx().max_priority_fee_per_gas(),
            Self::Eip4844(tx) => tx.tx().max_priority_fee_per_gas(),
            Self::Eip7702(tx) => tx.tx().max_priority_fee_per_gas(),
        }
    }

    #[inline]
    fn max_fee_per_blob_gas(&self) -> Option<u128> {
        match self {
            Self::Legacy(tx) => tx.tx().max_fee_per_blob_gas(),
            Self::Eip2930(tx) => tx.tx().max_fee_per_blob_gas(),
            Self::Eip1559(tx) => tx.tx().max_fee_per_blob_gas(),
            Self::Eip4844(tx) => tx.tx().max_fee_per_blob_gas(),
            Self::Eip7702(tx) => tx.tx().max_fee_per_blob_gas(),
        }
    }

    #[inline]
    fn priority_fee_or_price(&self) -> u128 {
        match self {
            Self::Legacy(tx) => tx.tx().priority_fee_or_price(),
            Self::Eip2930(tx) => tx.tx().priority_fee_or_price(),
            Self::Eip1559(tx) => tx.tx().priority_fee_or_price(),
            Self::Eip4844(tx) => tx.tx().priority_fee_or_price(),
            Self::Eip7702(tx) => tx.tx().priority_fee_or_price(),
        }
    }

    fn effective_gas_price(&self, base_fee: Option<u64>) -> u128 {
        match self {
            Self::Legacy(tx) => tx.tx().effective_gas_price(base_fee),
            Self::Eip2930(tx) => tx.tx().effective_gas_price(base_fee),
            Self::Eip1559(tx) => tx.tx().effective_gas_price(base_fee),
            Self::Eip4844(tx) => tx.tx().effective_gas_price(base_fee),
            Self::Eip7702(tx) => tx.tx().effective_gas_price(base_fee),
        }
    }

    #[inline]
    fn is_dynamic_fee(&self) -> bool {
        match self {
            Self::Legacy(tx) => tx.tx().is_dynamic_fee(),
            Self::Eip2930(tx) => tx.tx().is_dynamic_fee(),
            Self::Eip1559(tx) => tx.tx().is_dynamic_fee(),
            Self::Eip4844(tx) => tx.tx().is_dynamic_fee(),
            Self::Eip7702(tx) => tx.tx().is_dynamic_fee(),
        }
    }

    #[inline]
    fn kind(&self) -> TxKind {
        match self {
            Self::Legacy(tx) => tx.tx().kind(),
            Self::Eip2930(tx) => tx.tx().kind(),
            Self::Eip1559(tx) => tx.tx().kind(),
            Self::Eip4844(tx) => tx.tx().kind(),
            Self::Eip7702(tx) => tx.tx().kind(),
        }
    }

    #[inline]
    fn is_create(&self) -> bool {
        match self {
            Self::Legacy(tx) => tx.tx().is_create(),
            Self::Eip2930(tx) => tx.tx().is_create(),
            Self::Eip1559(tx) => tx.tx().is_create(),
            Self::Eip4844(tx) => tx.tx().is_create(),
            Self::Eip7702(tx) => tx.tx().is_create(),
        }
    }

    #[inline]
    fn value(&self) -> U256 {
        match self {
            Self::Legacy(tx) => tx.tx().value(),
            Self::Eip2930(tx) => tx.tx().value(),
            Self::Eip1559(tx) => tx.tx().value(),
            Self::Eip4844(tx) => tx.tx().value(),
            Self::Eip7702(tx) => tx.tx().value(),
        }
    }

    #[inline]
    fn input(&self) -> &Bytes {
        match self {
            Self::Legacy(tx) => tx.tx().input(),
            Self::Eip2930(tx) => tx.tx().input(),
            Self::Eip1559(tx) => tx.tx().input(),
            Self::Eip4844(tx) => tx.tx().input(),
            Self::Eip7702(tx) => tx.tx().input(),
        }
    }

    #[inline]
    fn access_list(&self) -> Option<&AccessList> {
        match self {
            Self::Legacy(tx) => tx.tx().access_list(),
            Self::Eip2930(tx) => tx.tx().access_list(),
            Self::Eip1559(tx) => tx.tx().access_list(),
            Self::Eip4844(tx) => tx.tx().access_list(),
            Self::Eip7702(tx) => tx.tx().access_list(),
        }
    }

    #[inline]
    fn blob_versioned_hashes(&self) -> Option<&[B256]> {
        match self {
            Self::Legacy(tx) => tx.tx().blob_versioned_hashes(),
            Self::Eip2930(tx) => tx.tx().blob_versioned_hashes(),
            Self::Eip1559(tx) => tx.tx().blob_versioned_hashes(),
            Self::Eip4844(tx) => tx.tx().blob_versioned_hashes(),
            Self::Eip7702(tx) => tx.tx().blob_versioned_hashes(),
        }
    }

    fn authorization_list(&self) -> Option<&[alloy_eips::eip7702::SignedAuthorization]> {
        match self {
            Self::Legacy(tx) => tx.tx().authorization_list(),
            Self::Eip2930(tx) => tx.tx().authorization_list(),
            Self::Eip1559(tx) => tx.tx().authorization_list(),
            Self::Eip4844(tx) => tx.tx().authorization_list(),
            Self::Eip7702(tx) => tx.tx().authorization_list(),
        }
    }
}

impl<Eip4844: Typed2718> Typed2718 for EthereumTxEnvelope<Eip4844> {
    fn ty(&self) -> u8 {
        match self {
            Self::Legacy(tx) => tx.tx().ty(),
            Self::Eip2930(tx) => tx.tx().ty(),
            Self::Eip1559(tx) => tx.tx().ty(),
            Self::Eip4844(tx) => tx.tx().ty(),
            Self::Eip7702(tx) => tx.tx().ty(),
        }
    }
}

#[cfg(feature = "serde")]
mod serde_from {
    //! NB: Why do we need this?
    //!
    //! Because the tag may be missing, we need an abstraction over tagged (with
    //! type) and untagged (always legacy). This is [`MaybeTaggedTxEnvelope`].
    //!
    //! The tagged variant is [`TaggedTxEnvelope`], which always has a type tag.
    //!
    //! We serialize via [`TaggedTxEnvelope`] and deserialize via
    //! [`MaybeTaggedTxEnvelope`].
    use crate::{
        transaction::RlpEcdsaEncodableTx, EthereumTxEnvelope, Signed, TxEip1559, TxEip2930,
        TxEip7702, TxLegacy,
    };

    #[derive(Debug, serde::Deserialize)]
    pub(crate) struct UntaggedLegacy {
        #[serde(default, rename = "type", deserialize_with = "alloy_serde::reject_if_some")]
        pub _ty: Option<()>,
        #[serde(flatten, with = "crate::transaction::signed_legacy_serde")]
        pub tx: Signed<TxLegacy>,
    }

    #[derive(Debug)]
    pub(crate) enum MaybeTaggedTxEnvelope<Eip4844> {
        Tagged(TaggedTxEnvelope<Eip4844>),
        Untagged(UntaggedLegacy),
    }

    // Manually modified derived serde(untagged) to preserve the error of the [`TaggedTxEnvelope`]
    // attempt. Note: This use private serde API
    impl<'de, Eip4844> serde::Deserialize<'de> for MaybeTaggedTxEnvelope<Eip4844>
    where
        Eip4844: Clone + RlpEcdsaEncodableTx + serde::Serialize + serde::de::DeserializeOwned,
    {
        fn deserialize<D>(deserializer: D) -> Result<Self, D::Error>
        where
            D: serde::Deserializer<'de>,
        {
            let content = serde::__private::de::Content::deserialize(deserializer)?;
            let deserializer =
                serde::__private::de::ContentRefDeserializer::<D::Error>::new(&content);

            let tagged_res =
                TaggedTxEnvelope::deserialize(deserializer).map(MaybeTaggedTxEnvelope::Tagged);

            if tagged_res.is_ok() {
                // return tagged if successful
                return tagged_res;
            }

            // proceed with untagged legacy
            if let Ok(val) =
                UntaggedLegacy::deserialize(deserializer).map(MaybeTaggedTxEnvelope::Untagged)
            {
                return Ok(val);
            }

            // return the original error, which is more useful than the untagged error
            //  > "data did not match any variant of untagged enum MaybeTaggedTxEnvelope"
            tagged_res
        }
    }

    #[derive(Debug, serde::Serialize, serde::Deserialize)]
    #[serde(
        tag = "type",
        bound = "Eip4844: Clone + RlpEcdsaEncodableTx + serde::Serialize + serde::de::DeserializeOwned"
    )]
    pub(crate) enum TaggedTxEnvelope<Eip4844> {
        #[serde(rename = "0x0", alias = "0x00", with = "crate::transaction::signed_legacy_serde")]
        Legacy(Signed<TxLegacy>),
        #[serde(rename = "0x1", alias = "0x01")]
        Eip2930(Signed<TxEip2930>),
        #[serde(rename = "0x2", alias = "0x02")]
        Eip1559(Signed<TxEip1559>),
        #[serde(rename = "0x3", alias = "0x03")]
        Eip4844(Signed<Eip4844>),
        #[serde(rename = "0x4", alias = "0x04")]
        Eip7702(Signed<TxEip7702>),
    }

    impl<Eip4844> From<MaybeTaggedTxEnvelope<Eip4844>> for EthereumTxEnvelope<Eip4844> {
        fn from(value: MaybeTaggedTxEnvelope<Eip4844>) -> Self {
            match value {
                MaybeTaggedTxEnvelope::Tagged(tagged) => tagged.into(),
                MaybeTaggedTxEnvelope::Untagged(UntaggedLegacy { tx, .. }) => Self::Legacy(tx),
            }
        }
    }

    impl<Eip4844> From<TaggedTxEnvelope<Eip4844>> for EthereumTxEnvelope<Eip4844> {
        fn from(value: TaggedTxEnvelope<Eip4844>) -> Self {
            match value {
                TaggedTxEnvelope::Legacy(signed) => Self::Legacy(signed),
                TaggedTxEnvelope::Eip2930(signed) => Self::Eip2930(signed),
                TaggedTxEnvelope::Eip1559(signed) => Self::Eip1559(signed),
                TaggedTxEnvelope::Eip4844(signed) => Self::Eip4844(signed),
                TaggedTxEnvelope::Eip7702(signed) => Self::Eip7702(signed),
            }
        }
    }

    impl<Eip4844> From<EthereumTxEnvelope<Eip4844>> for TaggedTxEnvelope<Eip4844> {
        fn from(value: EthereumTxEnvelope<Eip4844>) -> Self {
            match value {
                EthereumTxEnvelope::Legacy(signed) => Self::Legacy(signed),
                EthereumTxEnvelope::Eip2930(signed) => Self::Eip2930(signed),
                EthereumTxEnvelope::Eip1559(signed) => Self::Eip1559(signed),
                EthereumTxEnvelope::Eip4844(signed) => Self::Eip4844(signed),
                EthereumTxEnvelope::Eip7702(signed) => Self::Eip7702(signed),
            }
        }
    }

    // <https://github.com/succinctlabs/kona/issues/31>
    #[test]
    fn serde_block_tx() {
        let rpc_tx = r#"{
      "blockHash": "0xc0c3190292a82c2ee148774e37e5665f6a205f5ef0cd0885e84701d90ebd442e",
      "blockNumber": "0x6edcde",
      "transactionIndex": "0x7",
      "hash": "0x2cb125e083d6d2631e3752bd2b3d757bf31bf02bfe21de0ffa46fbb118d28b19",
      "from": "0x03e5badf3bb1ade1a8f33f94536c827b6531948d",
      "to": "0x3267e72dc8780a1512fa69da7759ec66f30350e3",
      "input": "0x62e4c545000000000000000000000000464c8ec100f2f42fb4e42e07e203da2324f9fc6700000000000000000000000003e5badf3bb1ade1a8f33f94536c827b6531948d000000000000000000000000a064bfb5c7e81426647dc20a0d854da1538559dc00000000000000000000000000000000000000000000000000c6f3b40b6c0000",
      "nonce": "0x2a8",
      "value": "0x0",
      "gas": "0x28afd",
      "gasPrice": "0x23ec5dbc2",
      "accessList": [],
      "chainId": "0xaa36a7",
      "type": "0x0",
      "v": "0x1546d71",
      "r": "0x809b9f0a1777e376cd1ee5d2f551035643755edf26ea65b7a00c822a24504962",
      "s": "0x6a57bb8e21fe85c7e092868ee976fef71edca974d8c452fcf303f9180c764f64"
    }"#;

        let _ = serde_json::from_str::<MaybeTaggedTxEnvelope<crate::TxEip4844>>(rpc_tx).unwrap();
    }

    // <https://github.com/succinctlabs/kona/issues/31>
    #[test]
    fn serde_block_tx_legacy_chain_id() {
        let rpc_tx = r#"{
      "blockHash": "0xc0c3190292a82c2ee148774e37e5665f6a205f5ef0cd0885e84701d90ebd442e",
      "blockNumber": "0x6edcde",
      "transactionIndex": "0x8",
      "hash": "0xe5b458ba9de30b47cb7c0ea836bec7b072053123a7416c5082c97f959a4eebd6",
      "from": "0x8b87f0a788cc14b4f0f374da59920f5017ff05de",
      "to": "0xcb33aa5b38d79e3d9fa8b10aff38aa201399a7e3",
      "input": "0xaf7b421018842e4628f3d9ee0e2c7679e29ed5dbaa75be75efecd392943503c9c68adce80000000000000000000000000000000000000000000000000000000000000064",
      "nonce": "0x2",
      "value": "0x0",
      "gas": "0x2dc6c0",
      "gasPrice": "0x18ef61d0a",
      "accessList": [],
      "chainId": "0xaa36a7",
      "type": "0x0",
      "v": "0x1c",
      "r": "0x5e28679806caa50d25e9cb16aef8c0c08b235241b8f6e9d86faadf70421ba664",
      "s": "0x2353bba82ef2c7ce4dd6695942399163160000272b14f9aa6cbadf011b76efa4"
    }"#;

        let _ = serde_json::from_str::<TaggedTxEnvelope<crate::TxEip4844>>(rpc_tx).unwrap();
    }
}

#[cfg(test)]
mod tests {
    use super::*;
    use crate::{transaction::SignableTransaction, TxEip4844, TxEip4844WithSidecar};
    use alloc::vec::Vec;
    use alloy_eips::{
        eip2930::{AccessList, AccessListItem},
        eip4844::BlobTransactionSidecar,
        eip7702::Authorization,
    };
    #[allow(unused_imports)]
    use alloy_primitives::{b256, Bytes, TxKind};
    use alloy_primitives::{hex, Address, PrimitiveSignature as Signature, U256};
    use std::{fs, path::PathBuf, str::FromStr, vec};

    #[test]
    fn check_u8_id() {
        assert_eq!(TxType::Legacy, TxType::Legacy as u8);
        assert_eq!(TxType::Eip2930, TxType::Eip2930 as u8);
        assert_eq!(TxType::Eip1559, TxType::Eip1559 as u8);
        assert_eq!(TxType::Eip7702, TxType::Eip7702 as u8);
        assert_eq!(TxType::Eip4844, TxType::Eip4844 as u8);
    }

    #[test]
    #[cfg(feature = "k256")]
    // Test vector from https://etherscan.io/tx/0xce4dc6d7a7549a98ee3b071b67e970879ff51b5b95d1c340bacd80fa1e1aab31
    fn test_decode_live_1559_tx() {
        use alloy_primitives::address;

        let raw_tx = alloy_primitives::hex::decode("02f86f0102843b9aca0085029e7822d68298f094d9e1459a7a482635700cbc20bbaf52d495ab9c9680841b55ba3ac080a0c199674fcb29f353693dd779c017823b954b3c69dffa3cd6b2a6ff7888798039a028ca912de909e7e6cdef9cdcaf24c54dd8c1032946dfa1d85c206b32a9064fe8").unwrap();
        let res = TxEnvelope::decode(&mut raw_tx.as_slice()).unwrap();

        assert_eq!(res.tx_type(), TxType::Eip1559);

        let tx = match res {
            TxEnvelope::Eip1559(tx) => tx,
            _ => unreachable!(),
        };

        assert_eq!(tx.tx().to, TxKind::Call(address!("D9e1459A7A482635700cBc20BBAF52D495Ab9C96")));
        let from = tx.recover_signer().unwrap();
        assert_eq!(from, address!("001e2b7dE757bA469a57bF6b23d982458a07eFcE"));
    }

    #[test]
    fn test_is_replay_protected_v() {
        let sig = Signature::test_signature();
        assert!(!&TxEnvelope::Legacy(Signed::new_unchecked(
            TxLegacy::default(),
            sig,
            Default::default(),
        ))
        .is_replay_protected());
        let r = b256!("840cfc572845f5786e702984c2a582528cad4b49b2a10b9db1be7fca90058565");
        let s = b256!("25e7109ceb98168d95b09b18bbf6b685130e0562f233877d492b94eee0c5b6d1");
        let v = false;
        let valid_sig = Signature::from_scalars_and_parity(r, s, v);
        assert!(!&TxEnvelope::Legacy(Signed::new_unchecked(
            TxLegacy::default(),
            valid_sig,
            Default::default(),
        ))
        .is_replay_protected());
        assert!(&TxEnvelope::Eip2930(Signed::new_unchecked(
            TxEip2930::default(),
            sig,
            Default::default(),
        ))
        .is_replay_protected());
        assert!(&TxEnvelope::Eip1559(Signed::new_unchecked(
            TxEip1559::default(),
            sig,
            Default::default(),
        ))
        .is_replay_protected());
        assert!(&TxEnvelope::Eip4844(Signed::new_unchecked(
            TxEip4844Variant::TxEip4844(TxEip4844::default()),
            sig,
            Default::default(),
        ))
        .is_replay_protected());
        assert!(&TxEnvelope::Eip7702(Signed::new_unchecked(
            TxEip7702::default(),
            sig,
            Default::default(),
        ))
        .is_replay_protected());
    }

    #[test]
    #[cfg(feature = "k256")]
    // Test vector from https://etherscan.io/tx/0x280cde7cdefe4b188750e76c888f13bd05ce9a4d7767730feefe8a0e50ca6fc4
    fn test_decode_live_legacy_tx() {
        use alloy_primitives::address;

        let raw_tx = alloy_primitives::bytes!("f9015482078b8505d21dba0083022ef1947a250d5630b4cf539739df2c5dacb4c659f2488d880c46549a521b13d8b8e47ff36ab50000000000000000000000000000000000000000000066ab5a608bd00a23f2fe000000000000000000000000000000000000000000000000000000000000008000000000000000000000000048c04ed5691981c42154c6167398f95e8f38a7ff00000000000000000000000000000000000000000000000000000000632ceac70000000000000000000000000000000000000000000000000000000000000002000000000000000000000000c02aaa39b223fe8d0a0e5c4f27ead9083c756cc20000000000000000000000006c6ee5e31d828de241282b9606c8e98ea48526e225a0c9077369501641a92ef7399ff81c21639ed4fd8fc69cb793cfa1dbfab342e10aa0615facb2f1bcf3274a354cfe384a38d0cc008a11c2dd23a69111bc6930ba27a8");
        let res = TxEnvelope::decode_2718(&mut raw_tx.as_ref()).unwrap();
        assert_eq!(res.tx_type(), TxType::Legacy);

        let tx = match res {
            TxEnvelope::Legacy(tx) => tx,
            _ => unreachable!(),
        };

        assert_eq!(tx.tx().chain_id(), Some(1));

        assert_eq!(tx.tx().to, TxKind::Call(address!("7a250d5630B4cF539739dF2C5dAcb4c659F2488D")));
        assert_eq!(
            tx.hash().to_string(),
            "0x280cde7cdefe4b188750e76c888f13bd05ce9a4d7767730feefe8a0e50ca6fc4"
        );
        let from = tx.recover_signer().unwrap();
        assert_eq!(from, address!("a12e1462d0ceD572f396F58B6E2D03894cD7C8a4"));
    }

    #[test]
    #[cfg(feature = "k256")]
    // Test vector from https://sepolia.etherscan.io/tx/0x9a22ccb0029bc8b0ddd073be1a1d923b7ae2b2ea52100bae0db4424f9107e9c0
    // Blobscan: https://sepolia.blobscan.com/tx/0x9a22ccb0029bc8b0ddd073be1a1d923b7ae2b2ea52100bae0db4424f9107e9c0
    fn test_decode_live_4844_tx() {
        use crate::Transaction;
        use alloy_primitives::{address, b256};

        // https://sepolia.etherscan.io/getRawTx?tx=0x9a22ccb0029bc8b0ddd073be1a1d923b7ae2b2ea52100bae0db4424f9107e9c0
        let raw_tx = alloy_primitives::hex::decode("0x03f9011d83aa36a7820fa28477359400852e90edd0008252089411e9ca82a3a762b4b5bd264d4173a242e7a770648080c08504a817c800f8a5a0012ec3d6f66766bedb002a190126b3549fce0047de0d4c25cffce0dc1c57921aa00152d8e24762ff22b1cfd9f8c0683786a7ca63ba49973818b3d1e9512cd2cec4a0013b98c6c83e066d5b14af2b85199e3d4fc7d1e778dd53130d180f5077e2d1c7a001148b495d6e859114e670ca54fb6e2657f0cbae5b08063605093a4b3dc9f8f1a0011ac212f13c5dff2b2c6b600a79635103d6f580a4221079951181b25c7e654901a0c8de4cced43169f9aa3d36506363b2d2c44f6c49fc1fd91ea114c86f3757077ea01e11fdd0d1934eda0492606ee0bb80a7bf8f35cc5f86ec60fe5031ba48bfd544").unwrap();

        let res = TxEnvelope::decode_2718(&mut raw_tx.as_slice()).unwrap();
        assert_eq!(res.tx_type(), TxType::Eip4844);

        let tx = match res {
            TxEnvelope::Eip4844(tx) => tx,
            _ => unreachable!(),
        };

        assert_eq!(
            tx.tx().kind(),
            TxKind::Call(address!("11E9CA82A3a762b4B5bd264d4173a242e7a77064"))
        );

        // Assert this is the correct variant of the EIP-4844 enum, which only contains the tx.
        assert!(matches!(tx.tx(), TxEip4844Variant::TxEip4844(_)));

        assert_eq!(
            tx.tx().tx().blob_versioned_hashes,
            vec![
                b256!("012ec3d6f66766bedb002a190126b3549fce0047de0d4c25cffce0dc1c57921a"),
                b256!("0152d8e24762ff22b1cfd9f8c0683786a7ca63ba49973818b3d1e9512cd2cec4"),
                b256!("013b98c6c83e066d5b14af2b85199e3d4fc7d1e778dd53130d180f5077e2d1c7"),
                b256!("01148b495d6e859114e670ca54fb6e2657f0cbae5b08063605093a4b3dc9f8f1"),
                b256!("011ac212f13c5dff2b2c6b600a79635103d6f580a4221079951181b25c7e6549")
            ]
        );

        let from = tx.recover_signer().unwrap();
        assert_eq!(from, address!("A83C816D4f9b2783761a22BA6FADB0eB0606D7B2"));
    }

    fn test_encode_decode_roundtrip<T: SignableTransaction<Signature>>(
        tx: T,
        signature: Option<Signature>,
    ) where
        Signed<T>: Into<TxEnvelope>,
    {
        let signature = signature.unwrap_or_else(Signature::test_signature);
        let tx_signed = tx.into_signed(signature);
        let tx_envelope: TxEnvelope = tx_signed.into();
        let encoded = tx_envelope.encoded_2718();
        let mut slice = encoded.as_slice();
        let decoded = TxEnvelope::decode_2718(&mut slice).unwrap();
        assert_eq!(encoded.len(), tx_envelope.encode_2718_len());
        assert_eq!(decoded, tx_envelope);
        assert_eq!(slice.len(), 0);
    }

    #[test]
    fn test_encode_decode_legacy() {
        let tx = TxLegacy {
            chain_id: None,
            nonce: 2,
            gas_limit: 1000000,
            gas_price: 10000000000,
            to: Address::left_padding_from(&[6]).into(),
            value: U256::from(7_u64),
            ..Default::default()
        };
        test_encode_decode_roundtrip(tx, Some(Signature::test_signature().with_parity(true)));
    }

    #[test]
    fn test_encode_decode_eip1559() {
        let tx = TxEip1559 {
            chain_id: 1u64,
            nonce: 2,
            max_fee_per_gas: 3,
            max_priority_fee_per_gas: 4,
            gas_limit: 5,
            to: Address::left_padding_from(&[6]).into(),
            value: U256::from(7_u64),
            input: vec![8].into(),
            access_list: Default::default(),
        };
        test_encode_decode_roundtrip(tx, None);
    }

    #[test]
    fn test_encode_decode_eip1559_parity_eip155() {
        let tx = TxEip1559 {
            chain_id: 1u64,
            nonce: 2,
            max_fee_per_gas: 3,
            max_priority_fee_per_gas: 4,
            gas_limit: 5,
            to: Address::left_padding_from(&[6]).into(),
            value: U256::from(7_u64),
            input: vec![8].into(),
            access_list: Default::default(),
        };
        let signature = Signature::test_signature().with_parity(true);

        test_encode_decode_roundtrip(tx, Some(signature));
    }

    #[test]
    fn test_encode_decode_eip2930_parity_eip155() {
        let tx = TxEip2930 {
            chain_id: 1u64,
            nonce: 2,
            gas_price: 3,
            gas_limit: 4,
            to: Address::left_padding_from(&[5]).into(),
            value: U256::from(6_u64),
            input: vec![7].into(),
            access_list: Default::default(),
        };
        let signature = Signature::test_signature().with_parity(true);
        test_encode_decode_roundtrip(tx, Some(signature));
    }

    #[test]
    fn test_encode_decode_eip4844_parity_eip155() {
        let tx = TxEip4844 {
            chain_id: 1,
            nonce: 100,
            max_fee_per_gas: 50_000_000_000,
            max_priority_fee_per_gas: 1_000_000_000_000,
            gas_limit: 1_000_000,
            to: Address::random(),
            value: U256::from(10e18),
            input: Bytes::new(),
            access_list: AccessList(vec![AccessListItem {
                address: Address::random(),
                storage_keys: vec![B256::random()],
            }]),
            blob_versioned_hashes: vec![B256::random()],
            max_fee_per_blob_gas: 0,
        };
        let signature = Signature::test_signature().with_parity(true);
        test_encode_decode_roundtrip(tx, Some(signature));
    }

    #[test]
    fn test_encode_decode_eip4844_sidecar_parity_eip155() {
        let tx = TxEip4844 {
            chain_id: 1,
            nonce: 100,
            max_fee_per_gas: 50_000_000_000,
            max_priority_fee_per_gas: 1_000_000_000_000,
            gas_limit: 1_000_000,
            to: Address::random(),
            value: U256::from(10e18),
            input: Bytes::new(),
            access_list: AccessList(vec![AccessListItem {
                address: Address::random(),
                storage_keys: vec![B256::random()],
            }]),
            blob_versioned_hashes: vec![B256::random()],
            max_fee_per_blob_gas: 0,
        };
        let sidecar = BlobTransactionSidecar {
            blobs: vec![[2; 131072].into()],
            commitments: vec![[3; 48].into()],
            proofs: vec![[4; 48].into()],
        };
        let tx = TxEip4844WithSidecar { tx, sidecar };
        let signature = Signature::test_signature().with_parity(true);

        let tx_signed = tx.into_signed(signature);
        let tx_envelope: TxEnvelope = tx_signed.into();

        let mut out = Vec::new();
        tx_envelope.network_encode(&mut out);
        let mut slice = out.as_slice();
        let decoded = TxEnvelope::network_decode(&mut slice).unwrap();
        assert_eq!(slice.len(), 0);
        assert_eq!(out.len(), tx_envelope.network_len());
        assert_eq!(decoded, tx_envelope);
    }

    #[test]
    fn test_encode_decode_eip4844_variant_parity_eip155() {
        let tx = TxEip4844 {
            chain_id: 1,
            nonce: 100,
            max_fee_per_gas: 50_000_000_000,
            max_priority_fee_per_gas: 1_000_000_000_000,
            gas_limit: 1_000_000,
            to: Address::random(),
            value: U256::from(10e18),
            input: Bytes::new(),
            access_list: AccessList(vec![AccessListItem {
                address: Address::random(),
                storage_keys: vec![B256::random()],
            }]),
            blob_versioned_hashes: vec![B256::random()],
            max_fee_per_blob_gas: 0,
        };
        let tx = TxEip4844Variant::TxEip4844(tx);
        let signature = Signature::test_signature().with_parity(true);
        test_encode_decode_roundtrip(tx, Some(signature));
    }

    #[test]
    fn test_encode_decode_eip2930() {
        let tx = TxEip2930 {
            chain_id: 1u64,
            nonce: 2,
            gas_price: 3,
            gas_limit: 4,
            to: Address::left_padding_from(&[5]).into(),
            value: U256::from(6_u64),
            input: vec![7].into(),
            access_list: AccessList(vec![AccessListItem {
                address: Address::left_padding_from(&[8]),
                storage_keys: vec![B256::left_padding_from(&[9])],
            }]),
        };
        test_encode_decode_roundtrip(tx, None);
    }

    #[test]
    fn test_encode_decode_eip7702() {
        let tx = TxEip7702 {
            chain_id: 1u64,
            nonce: 2,
            gas_limit: 3,
            max_fee_per_gas: 4,
            max_priority_fee_per_gas: 5,
            to: Address::left_padding_from(&[5]),
            value: U256::from(6_u64),
            input: vec![7].into(),
            access_list: AccessList(vec![AccessListItem {
                address: Address::left_padding_from(&[8]),
                storage_keys: vec![B256::left_padding_from(&[9])],
            }]),
            authorization_list: vec![(Authorization {
                chain_id: U256::from(1),
                address: Address::left_padding_from(&[10]),
                nonce: 1u64,
            })
            .into_signed(Signature::from_str("48b55bfa915ac795c431978d8a6a992b628d557da5ff759b307d495a36649353efffd310ac743f371de3b9f7f9cb56c0b28ad43601b4ab949f53faa07bd2c8041b").unwrap())],
        };
        test_encode_decode_roundtrip(tx, None);
    }

    #[test]
    fn test_encode_decode_transaction_list() {
        let signature = Signature::test_signature();
        let tx = TxEnvelope::Eip1559(
            TxEip1559 {
                chain_id: 1u64,
                nonce: 2,
                max_fee_per_gas: 3,
                max_priority_fee_per_gas: 4,
                gas_limit: 5,
                to: Address::left_padding_from(&[6]).into(),
                value: U256::from(7_u64),
                input: vec![8].into(),
                access_list: Default::default(),
            }
            .into_signed(signature),
        );
        let transactions = vec![tx.clone(), tx];
        let encoded = alloy_rlp::encode(&transactions);
        let decoded = Vec::<TxEnvelope>::decode(&mut &encoded[..]).unwrap();
        assert_eq!(transactions, decoded);
    }

    #[test]
    fn decode_encode_known_rpc_transaction() {
        // test data pulled from hive test that sends blob transactions
        let network_data_path =
            PathBuf::from(env!("CARGO_MANIFEST_DIR")).join("testdata/rpc_blob_transaction.rlp");
        let data = fs::read_to_string(network_data_path).expect("Unable to read file");
        let hex_data = hex::decode(data.trim()).unwrap();

        let tx: TxEnvelope = TxEnvelope::decode_2718(&mut hex_data.as_slice()).unwrap();
        let encoded = tx.encoded_2718();
        assert_eq!(encoded, hex_data);
        assert_eq!(tx.encode_2718_len(), hex_data.len());
    }

    #[cfg(feature = "serde")]
    fn test_serde_roundtrip<T: SignableTransaction<Signature>>(tx: T)
    where
        Signed<T>: Into<TxEnvelope>,
    {
        let signature = Signature::test_signature();
        let tx_envelope: TxEnvelope = tx.into_signed(signature).into();

        let serialized = serde_json::to_string(&tx_envelope).unwrap();

        let deserialized: TxEnvelope = serde_json::from_str(&serialized).unwrap();

        assert_eq!(tx_envelope, deserialized);
    }

    #[test]
    #[cfg(feature = "serde")]
    fn test_serde_roundtrip_legacy() {
        let tx = TxLegacy {
            chain_id: Some(1),
            nonce: 100,
            gas_price: 3_000_000_000,
            gas_limit: 50_000,
            to: Address::default().into(),
            value: U256::from(10e18),
            input: Bytes::new(),
        };
        test_serde_roundtrip(tx);
    }

    #[test]
    #[cfg(feature = "serde")]
    fn test_serde_roundtrip_eip1559() {
        let tx = TxEip1559 {
            chain_id: 1,
            nonce: 100,
            max_fee_per_gas: 50_000_000_000,
            max_priority_fee_per_gas: 1_000_000_000_000,
            gas_limit: 1_000_000,
            to: TxKind::Create,
            value: U256::from(10e18),
            input: Bytes::new(),
            access_list: AccessList(vec![AccessListItem {
                address: Address::random(),
                storage_keys: vec![B256::random()],
            }]),
        };
        test_serde_roundtrip(tx);
    }

    #[test]
    #[cfg(feature = "serde")]
    fn test_serde_roundtrip_eip2930() {
        let tx = TxEip2930 {
            chain_id: u64::MAX,
            nonce: u64::MAX,
            gas_price: u128::MAX,
            gas_limit: u64::MAX,
            to: Address::random().into(),
            value: U256::MAX,
            input: Bytes::new(),
            access_list: Default::default(),
        };
        test_serde_roundtrip(tx);
    }

    #[test]
    #[cfg(feature = "serde")]
    fn test_serde_roundtrip_eip4844() {
        let tx = TxEip4844Variant::TxEip4844(TxEip4844 {
            chain_id: 1,
            nonce: 100,
            max_fee_per_gas: 50_000_000_000,
            max_priority_fee_per_gas: 1_000_000_000_000,
            gas_limit: 1_000_000,
            to: Address::random(),
            value: U256::from(10e18),
            input: Bytes::new(),
            access_list: AccessList(vec![AccessListItem {
                address: Address::random(),
                storage_keys: vec![B256::random()],
            }]),
            blob_versioned_hashes: vec![B256::random()],
            max_fee_per_blob_gas: 0,
        });
        test_serde_roundtrip(tx);

        let tx = TxEip4844Variant::TxEip4844WithSidecar(TxEip4844WithSidecar {
            tx: TxEip4844 {
                chain_id: 1,
                nonce: 100,
                max_fee_per_gas: 50_000_000_000,
                max_priority_fee_per_gas: 1_000_000_000_000,
                gas_limit: 1_000_000,
                to: Address::random(),
                value: U256::from(10e18),
                input: Bytes::new(),
                access_list: AccessList(vec![AccessListItem {
                    address: Address::random(),
                    storage_keys: vec![B256::random()],
                }]),
                blob_versioned_hashes: vec![B256::random()],
                max_fee_per_blob_gas: 0,
            },
            sidecar: Default::default(),
        });
        test_serde_roundtrip(tx);
    }

    #[test]
    #[cfg(feature = "serde")]
    fn test_serde_roundtrip_eip7702() {
        let tx = TxEip7702 {
            chain_id: u64::MAX,
            nonce: u64::MAX,
            gas_limit: u64::MAX,
            max_fee_per_gas: u128::MAX,
            max_priority_fee_per_gas: u128::MAX,
            to: Address::random(),
            value: U256::MAX,
            input: Bytes::new(),
            access_list: AccessList(vec![AccessListItem {
                address: Address::random(),
                storage_keys: vec![B256::random()],
            }]),
            authorization_list: vec![(Authorization {
                chain_id: U256::from(1),
                address: Address::left_padding_from(&[1]),
                nonce: 1u64,
            })
            .into_signed(Signature::from_str("48b55bfa915ac795c431978d8a6a992b628d557da5ff759b307d495a36649353efffd310ac743f371de3b9f7f9cb56c0b28ad43601b4ab949f53faa07bd2c8041b").unwrap())],
        };
        test_serde_roundtrip(tx);
    }

    #[test]
    #[cfg(feature = "serde")]
    fn serde_tx_from_contract_call() {
        let rpc_tx = r#"{"hash":"0x018b2331d461a4aeedf6a1f9cc37463377578244e6a35216057a8370714e798f","nonce":"0x1","blockHash":"0x3ca295f1dcaf8ac073c543dc0eccf18859f411206df181731e374e9917252931","blockNumber":"0x2","transactionIndex":"0x0","from":"0xf39fd6e51aad88f6f4ce6ab8827279cfffb92266","to":"0x5fbdb2315678afecb367f032d93f642f64180aa3","value":"0x0","gasPrice":"0x3a29f0f8","gas":"0x1c9c380","maxFeePerGas":"0xba43b7400","maxPriorityFeePerGas":"0x5f5e100","input":"0xd09de08a","r":"0xd309309a59a49021281cb6bb41d164c96eab4e50f0c1bd24c03ca336e7bc2bb7","s":"0x28a7f089143d0a1355ebeb2a1b9f0e5ad9eca4303021c1400d61bc23c9ac5319","v":"0x0","yParity":"0x0","chainId":"0x7a69","accessList":[],"type":"0x2"}"#;

        let te = serde_json::from_str::<TxEnvelope>(rpc_tx).unwrap();

        assert_eq!(
            *te.tx_hash(),
            alloy_primitives::b256!(
                "018b2331d461a4aeedf6a1f9cc37463377578244e6a35216057a8370714e798f"
            )
        );
    }

    #[test]
    #[cfg(feature = "k256")]
    fn test_arbitrary_envelope() {
        use arbitrary::Arbitrary;
        let mut unstructured = arbitrary::Unstructured::new(b"arbitrary tx envelope");
        let tx = TxEnvelope::arbitrary(&mut unstructured).unwrap();

        assert!(tx.recover_signer().is_ok());
    }

    #[test]
    #[cfg(feature = "serde")]
    fn test_serde_untagged_legacy() {
        let data = r#"{
            "hash": "0x97efb58d2b42df8d68ab5899ff42b16c7e0af35ed86ae4adb8acaad7e444220c",
            "input": "0x",
            "r": "0x5d71a4a548503f2916d10c6b1a1557a0e7352eb041acb2bac99d1ad6bb49fd45",
            "s": "0x2627bf6d35be48b0e56c61733f63944c0ebcaa85cb4ed6bc7cba3161ba85e0e8",
            "v": "0x1c",
            "gas": "0x15f90",
            "from": "0x2a65aca4d5fc5b5c859090a6c34d164135398226",
            "to": "0x8fbeb4488a08d60979b5aa9e13dd00b2726320b2",
            "value": "0xf606682badd7800",
            "nonce": "0x11f398",
            "gasPrice": "0x4a817c800"
        }"#;

        let tx: TxEnvelope = serde_json::from_str(data).unwrap();

        assert!(matches!(tx, TxEnvelope::Legacy(_)));

        let data_with_wrong_type = r#"{
            "hash": "0x97efb58d2b42df8d68ab5899ff42b16c7e0af35ed86ae4adb8acaad7e444220c",
            "input": "0x",
            "r": "0x5d71a4a548503f2916d10c6b1a1557a0e7352eb041acb2bac99d1ad6bb49fd45",
            "s": "0x2627bf6d35be48b0e56c61733f63944c0ebcaa85cb4ed6bc7cba3161ba85e0e8",
            "v": "0x1c",
            "gas": "0x15f90",
            "from": "0x2a65aca4d5fc5b5c859090a6c34d164135398226",
            "to": "0x8fbeb4488a08d60979b5aa9e13dd00b2726320b2",
            "value": "0xf606682badd7800",
            "nonce": "0x11f398",
            "gasPrice": "0x4a817c800",
            "type": "0x12"
        }"#;

        assert!(serde_json::from_str::<TxEnvelope>(data_with_wrong_type).is_err());
    }

    #[test]
    fn test_tx_type_try_from_u8() {
        assert_eq!(TxType::try_from(0u8).unwrap(), TxType::Legacy);
        assert_eq!(TxType::try_from(1u8).unwrap(), TxType::Eip2930);
        assert_eq!(TxType::try_from(2u8).unwrap(), TxType::Eip1559);
        assert_eq!(TxType::try_from(3u8).unwrap(), TxType::Eip4844);
        assert_eq!(TxType::try_from(4u8).unwrap(), TxType::Eip7702);
        assert!(TxType::try_from(5u8).is_err()); // Invalid case
    }

    #[test]
    fn test_tx_type_try_from_u64() {
        assert_eq!(TxType::try_from(0u64).unwrap(), TxType::Legacy);
        assert_eq!(TxType::try_from(1u64).unwrap(), TxType::Eip2930);
        assert_eq!(TxType::try_from(2u64).unwrap(), TxType::Eip1559);
        assert_eq!(TxType::try_from(3u64).unwrap(), TxType::Eip4844);
        assert_eq!(TxType::try_from(4u64).unwrap(), TxType::Eip7702);
        assert!(TxType::try_from(10u64).is_err()); // Invalid case
    }

    #[test]
    fn test_tx_type_from_conversions() {
        let legacy_tx = Signed::new_unchecked(
            TxLegacy::default(),
            Signature::test_signature(),
            Default::default(),
        );
        let eip2930_tx = Signed::new_unchecked(
            TxEip2930::default(),
            Signature::test_signature(),
            Default::default(),
        );
        let eip1559_tx = Signed::new_unchecked(
            TxEip1559::default(),
            Signature::test_signature(),
            Default::default(),
        );
        let eip4844_variant = Signed::new_unchecked(
            TxEip4844Variant::TxEip4844(TxEip4844::default()),
            Signature::test_signature(),
            Default::default(),
        );
        let eip7702_tx = Signed::new_unchecked(
            TxEip7702::default(),
            Signature::test_signature(),
            Default::default(),
        );

        assert!(matches!(TxEnvelope::from(legacy_tx), TxEnvelope::Legacy(_)));
        assert!(matches!(TxEnvelope::from(eip2930_tx), TxEnvelope::Eip2930(_)));
        assert!(matches!(TxEnvelope::from(eip1559_tx), TxEnvelope::Eip1559(_)));
        assert!(matches!(TxEnvelope::from(eip4844_variant), TxEnvelope::Eip4844(_)));
        assert!(matches!(TxEnvelope::from(eip7702_tx), TxEnvelope::Eip7702(_)));
    }

    #[test]
    fn test_tx_type_is_methods() {
        let legacy_tx = TxEnvelope::Legacy(Signed::new_unchecked(
            TxLegacy::default(),
            Signature::test_signature(),
            Default::default(),
        ));
        let eip2930_tx = TxEnvelope::Eip2930(Signed::new_unchecked(
            TxEip2930::default(),
            Signature::test_signature(),
            Default::default(),
        ));
        let eip1559_tx = TxEnvelope::Eip1559(Signed::new_unchecked(
            TxEip1559::default(),
            Signature::test_signature(),
            Default::default(),
        ));
        let eip4844_tx = TxEnvelope::Eip4844(Signed::new_unchecked(
            TxEip4844Variant::TxEip4844(TxEip4844::default()),
            Signature::test_signature(),
            Default::default(),
        ));
        let eip7702_tx = TxEnvelope::Eip7702(Signed::new_unchecked(
            TxEip7702::default(),
            Signature::test_signature(),
            Default::default(),
        ));

        assert!(legacy_tx.is_legacy());
        assert!(!legacy_tx.is_eip2930());
        assert!(!legacy_tx.is_eip1559());
        assert!(!legacy_tx.is_eip4844());
        assert!(!legacy_tx.is_eip7702());

        assert!(eip2930_tx.is_eip2930());
        assert!(!eip2930_tx.is_legacy());
        assert!(!eip2930_tx.is_eip1559());
        assert!(!eip2930_tx.is_eip4844());
        assert!(!eip2930_tx.is_eip7702());

        assert!(eip1559_tx.is_eip1559());
        assert!(!eip1559_tx.is_legacy());
        assert!(!eip1559_tx.is_eip2930());
        assert!(!eip1559_tx.is_eip4844());
        assert!(!eip1559_tx.is_eip7702());

        assert!(eip4844_tx.is_eip4844());
        assert!(!eip4844_tx.is_legacy());
        assert!(!eip4844_tx.is_eip2930());
        assert!(!eip4844_tx.is_eip1559());
        assert!(!eip4844_tx.is_eip7702());

        assert!(eip7702_tx.is_eip7702());
        assert!(!eip7702_tx.is_legacy());
        assert!(!eip7702_tx.is_eip2930());
        assert!(!eip7702_tx.is_eip1559());
        assert!(!eip7702_tx.is_eip4844());
    }

    #[test]
    fn test_tx_type() {
        let legacy_tx = TxEnvelope::Legacy(Signed::new_unchecked(
            TxLegacy::default(),
            Signature::test_signature(),
            Default::default(),
        ));
        let eip2930_tx = TxEnvelope::Eip2930(Signed::new_unchecked(
            TxEip2930::default(),
            Signature::test_signature(),
            Default::default(),
        ));
        let eip1559_tx = TxEnvelope::Eip1559(Signed::new_unchecked(
            TxEip1559::default(),
            Signature::test_signature(),
            Default::default(),
        ));
        let eip4844_tx = TxEnvelope::Eip4844(Signed::new_unchecked(
            TxEip4844Variant::TxEip4844(TxEip4844::default()),
            Signature::test_signature(),
            Default::default(),
        ));
        let eip7702_tx = TxEnvelope::Eip7702(Signed::new_unchecked(
            TxEip7702::default(),
            Signature::test_signature(),
            Default::default(),
        ));

        assert_eq!(legacy_tx.tx_type(), TxType::Legacy);
        assert_eq!(eip2930_tx.tx_type(), TxType::Eip2930);
        assert_eq!(eip1559_tx.tx_type(), TxType::Eip1559);
        assert_eq!(eip4844_tx.tx_type(), TxType::Eip4844);
        assert_eq!(eip7702_tx.tx_type(), TxType::Eip7702);
    }

    // <https://sepolia.etherscan.io/getRawTx?tx=0xe5b458ba9de30b47cb7c0ea836bec7b072053123a7416c5082c97f959a4eebd6>
    #[test]
    fn decode_raw_legacy() {
        let raw = hex!("f8aa0285018ef61d0a832dc6c094cb33aa5b38d79e3d9fa8b10aff38aa201399a7e380b844af7b421018842e4628f3d9ee0e2c7679e29ed5dbaa75be75efecd392943503c9c68adce800000000000000000000000000000000000000000000000000000000000000641ca05e28679806caa50d25e9cb16aef8c0c08b235241b8f6e9d86faadf70421ba664a02353bba82ef2c7ce4dd6695942399163160000272b14f9aa6cbadf011b76efa4");
        let tx = TxEnvelope::decode_2718(&mut raw.as_ref()).unwrap();
        assert!(tx.chain_id().is_none());
    }
}<|MERGE_RESOLUTION|>--- conflicted
+++ resolved
@@ -202,11 +202,7 @@
 /// flag.
 ///
 /// [EIP-2718]: https://eips.ethereum.org/EIPS/eip-2718
-<<<<<<< HEAD
-#[derive(Clone, Debug, PartialEq, Eq, Hash)]
-=======
 #[derive(Clone, Debug)]
->>>>>>> 582da47c
 #[cfg_attr(feature = "serde", derive(serde::Serialize, serde::Deserialize))]
 #[cfg_attr(
     feature = "serde",
