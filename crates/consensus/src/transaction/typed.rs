pub use crate::transaction::envelope::EthereumTypedTransaction;
use crate::{
    error::ValueError,
    private::alloy_eips::eip2718::Eip2718Error,
    transaction::{
        eip4844::{TxEip4844, TxEip4844Variant, TxEip4844WithSidecar},
        RlpEcdsaDecodableTx, RlpEcdsaEncodableTx,
    },
    EthereumTxEnvelope, SignableTransaction, Signed, TxEip1559, TxEip2930, TxEip7702, TxLegacy,
    TxType,
};
<<<<<<< HEAD
use alloy_eips::{
    eip2718::{Eip2718Result, IsTyped2718},
    eip2930::AccessList,
    eip7702::SignedAuthorization,
    Typed2718,
};
use alloy_primitives::{Bytes, ChainId, Signature, TxHash, TxKind, B256, U256};
use alloy_rlp::{Buf, BufMut, Decodable};
=======
use alloy_eips::Typed2718;
use alloy_primitives::{bytes::BufMut, ChainId, Signature, TxHash};
>>>>>>> 2f84d1c3

/// Basic typed transaction which can contain both [`TxEip4844`] and [`TxEip4844WithSidecar`].
pub type TypedTransaction = EthereumTypedTransaction<TxEip4844Variant>;

impl<Eip4844> From<TxLegacy> for EthereumTypedTransaction<Eip4844> {
    fn from(tx: TxLegacy) -> Self {
        Self::Legacy(tx)
    }
}

impl<Eip4844> From<TxEip2930> for EthereumTypedTransaction<Eip4844> {
    fn from(tx: TxEip2930) -> Self {
        Self::Eip2930(tx)
    }
}

impl<Eip4844> From<TxEip1559> for EthereumTypedTransaction<Eip4844> {
    fn from(tx: TxEip1559) -> Self {
        Self::Eip1559(tx)
    }
}

impl<Eip4844: From<TxEip4844>> From<TxEip4844> for EthereumTypedTransaction<Eip4844> {
    fn from(tx: TxEip4844) -> Self {
        Self::Eip4844(tx.into())
    }
}

impl<T, Eip4844: From<TxEip4844WithSidecar<T>>> From<TxEip4844WithSidecar<T>>
    for EthereumTypedTransaction<Eip4844>
{
    fn from(tx: TxEip4844WithSidecar<T>) -> Self {
        Self::Eip4844(tx.into())
    }
}

impl<Sidecar, Eip4844: From<TxEip4844Variant<Sidecar>>> From<TxEip4844Variant<Sidecar>>
    for EthereumTypedTransaction<Eip4844>
{
    fn from(tx: TxEip4844Variant<Sidecar>) -> Self {
        Self::Eip4844(tx.into())
    }
}

impl<Eip4844> From<TxEip7702> for EthereumTypedTransaction<Eip4844> {
    fn from(tx: TxEip7702) -> Self {
        Self::Eip7702(tx)
    }
}

impl<Eip4844> From<EthereumTxEnvelope<Eip4844>> for EthereumTypedTransaction<Eip4844> {
    fn from(envelope: EthereumTxEnvelope<Eip4844>) -> Self {
        match envelope {
            EthereumTxEnvelope::Legacy(tx) => Self::Legacy(tx.strip_signature()),
            EthereumTxEnvelope::Eip2930(tx) => Self::Eip2930(tx.strip_signature()),
            EthereumTxEnvelope::Eip1559(tx) => Self::Eip1559(tx.strip_signature()),
            EthereumTxEnvelope::Eip4844(tx) => Self::Eip4844(tx.strip_signature()),
            EthereumTxEnvelope::Eip7702(tx) => Self::Eip7702(tx.strip_signature()),
        }
    }
}

impl<T> From<EthereumTypedTransaction<TxEip4844WithSidecar<T>>>
    for EthereumTypedTransaction<TxEip4844>
{
    fn from(value: EthereumTypedTransaction<TxEip4844WithSidecar<T>>) -> Self {
        value.map_eip4844(|eip4844| eip4844.into())
    }
}

impl<T> From<EthereumTypedTransaction<TxEip4844Variant<T>>>
    for EthereumTypedTransaction<TxEip4844>
{
    fn from(value: EthereumTypedTransaction<TxEip4844Variant<T>>) -> Self {
        value.map_eip4844(|eip4844| eip4844.into())
    }
}

impl<T> From<EthereumTypedTransaction<TxEip4844>>
    for EthereumTypedTransaction<TxEip4844Variant<T>>
{
    fn from(value: EthereumTypedTransaction<TxEip4844>) -> Self {
        value.map_eip4844(|eip4844| eip4844.into())
    }
}

impl<Eip4844> EthereumTypedTransaction<Eip4844> {
    /// Converts the EIP-4844 variant of this transaction with the given closure.
    ///
    /// This is intended to convert between the EIP-4844 variants, specifically for stripping away
    /// non consensus data (blob sidecar data).
    pub fn map_eip4844<U>(self, mut f: impl FnMut(Eip4844) -> U) -> EthereumTypedTransaction<U> {
        match self {
            Self::Legacy(tx) => EthereumTypedTransaction::Legacy(tx),
            Self::Eip2930(tx) => EthereumTypedTransaction::Eip2930(tx),
            Self::Eip1559(tx) => EthereumTypedTransaction::Eip1559(tx),
            Self::Eip4844(tx) => EthereumTypedTransaction::Eip4844(f(tx)),
            Self::Eip7702(tx) => EthereumTypedTransaction::Eip7702(tx),
        }
    }

    /// Converts this typed transaction into a signed [`EthereumTxEnvelope`]
    pub fn into_envelope(self, signature: Signature) -> EthereumTxEnvelope<Eip4844> {
        match self {
            Self::Legacy(tx) => EthereumTxEnvelope::Legacy(tx.into_signed(signature)),
            Self::Eip2930(tx) => EthereumTxEnvelope::Eip2930(tx.into_signed(signature)),
            Self::Eip1559(tx) => EthereumTxEnvelope::Eip1559(tx.into_signed(signature)),
            Self::Eip4844(tx) => EthereumTxEnvelope::Eip4844(Signed::new_unhashed(tx, signature)),
            Self::Eip7702(tx) => EthereumTxEnvelope::Eip7702(tx.into_signed(signature)),
        }
    }
}

impl<Eip4844: RlpEcdsaEncodableTx> EthereumTypedTransaction<Eip4844> {
    /// Return the [`TxType`] of the inner txn.
    #[doc(alias = "transaction_type")]
    pub const fn tx_type(&self) -> TxType {
        match self {
            Self::Legacy(_) => TxType::Legacy,
            Self::Eip2930(_) => TxType::Eip2930,
            Self::Eip1559(_) => TxType::Eip1559,
            Self::Eip4844(_) => TxType::Eip4844,
            Self::Eip7702(_) => TxType::Eip7702,
        }
    }

    /// Return the inner legacy transaction if it exists.
    pub const fn legacy(&self) -> Option<&TxLegacy> {
        match self {
            Self::Legacy(tx) => Some(tx),
            _ => None,
        }
    }

    /// Return the inner EIP-2930 transaction if it exists.
    pub const fn eip2930(&self) -> Option<&TxEip2930> {
        match self {
            Self::Eip2930(tx) => Some(tx),
            _ => None,
        }
    }

    /// Return the inner EIP-1559 transaction if it exists.
    pub const fn eip1559(&self) -> Option<&TxEip1559> {
        match self {
            Self::Eip1559(tx) => Some(tx),
            _ => None,
        }
    }

    /// Return the inner EIP-7702 transaction if it exists.
    pub const fn eip7702(&self) -> Option<&TxEip7702> {
        match self {
            Self::Eip7702(tx) => Some(tx),
            _ => None,
        }
    }

    /// Consumes the type and returns the [`TxLegacy`] if this transaction is of that type.
    pub fn try_into_legacy(self) -> Result<TxLegacy, ValueError<Self>> {
        match self {
            Self::Legacy(tx) => Ok(tx),
            _ => Err(ValueError::new(self, "Expected legacy transaction")),
        }
    }

    /// Consumes the type and returns the [`TxEip2930`]if this transaction is of that type.
    pub fn try_into_eip2930(self) -> Result<TxEip2930, ValueError<Self>> {
        match self {
            Self::Eip2930(tx) => Ok(tx),
            _ => Err(ValueError::new(self, "Expected EIP-2930 transaction")),
        }
    }

    /// Consumes the type and returns the EIP-4844 if this transaction is of that type.
    pub fn try_into_eip4844(self) -> Result<Eip4844, ValueError<Self>> {
        match self {
            Self::Eip4844(tx) => Ok(tx),
            _ => Err(ValueError::new(self, "Expected EIP-4844 transaction")),
        }
    }

    /// Consumes the type and returns the EIP-4844 if this transaction is of that type.
    pub fn try_into_eip7702(self) -> Result<TxEip7702, ValueError<Self>> {
        match self {
            Self::Eip7702(tx) => Ok(tx),
            _ => Err(ValueError::new(self, "Expected EIP-7702 transaction")),
        }
    }

    /// Calculate the transaction hash for the given signature.
    pub fn tx_hash(&self, signature: &Signature) -> TxHash {
        match self {
            Self::Legacy(tx) => tx.tx_hash(signature),
            Self::Eip2930(tx) => tx.tx_hash(signature),
            Self::Eip1559(tx) => tx.tx_hash(signature),
            Self::Eip4844(tx) => tx.tx_hash(signature),
            Self::Eip7702(tx) => tx.tx_hash(signature),
        }
    }
}

<<<<<<< HEAD
impl TypedTransaction {
    /// Decode an unsigned typed transaction from RLP bytes.
    pub fn decode_unsigned(buf: &mut &[u8]) -> Eip2718Result<Self> {
        if buf.is_empty() {
            return Err(alloy_rlp::Error::InputTooShort.into());
        }

        let first_byte = buf[0];

        // Eip2718: legacy transactions start with >= 0xc0
        if first_byte >= 0xc0 {
            return Ok(Self::Legacy(TxLegacy::decode(buf)?));
        }

        let tx_type = buf.get_u8();
        match tx_type {
            0x00 => Ok(Self::Legacy(TxLegacy::decode(buf)?)),
            0x01 => Ok(Self::Eip2930(TxEip2930::decode(buf)?)),
            0x02 => Ok(Self::Eip1559(TxEip1559::decode(buf)?)),
            0x03 => Ok(Self::Eip4844(TxEip4844Variant::rlp_decode(buf)?)),
            0x04 => Ok(Self::Eip7702(TxEip7702::decode(buf)?)),
            _ => Err(Eip2718Error::UnexpectedType(tx_type)),
        }
    }
}

impl<Eip4844: Transaction> Transaction for EthereumTypedTransaction<Eip4844> {
    #[inline]
    fn chain_id(&self) -> Option<ChainId> {
        match self {
            Self::Legacy(tx) => tx.chain_id(),
            Self::Eip2930(tx) => tx.chain_id(),
            Self::Eip1559(tx) => tx.chain_id(),
            Self::Eip4844(tx) => tx.chain_id(),
            Self::Eip7702(tx) => tx.chain_id(),
        }
    }

    #[inline]
    fn nonce(&self) -> u64 {
        match self {
            Self::Legacy(tx) => tx.nonce(),
            Self::Eip2930(tx) => tx.nonce(),
            Self::Eip1559(tx) => tx.nonce(),
            Self::Eip4844(tx) => tx.nonce(),
            Self::Eip7702(tx) => tx.nonce(),
        }
    }

    #[inline]
    fn gas_limit(&self) -> u64 {
        match self {
            Self::Legacy(tx) => tx.gas_limit(),
            Self::Eip2930(tx) => tx.gas_limit(),
            Self::Eip1559(tx) => tx.gas_limit(),
            Self::Eip4844(tx) => tx.gas_limit(),
            Self::Eip7702(tx) => tx.gas_limit(),
        }
    }

    #[inline]
    fn gas_price(&self) -> Option<u128> {
        match self {
            Self::Legacy(tx) => tx.gas_price(),
            Self::Eip2930(tx) => tx.gas_price(),
            Self::Eip1559(tx) => tx.gas_price(),
            Self::Eip4844(tx) => tx.gas_price(),
            Self::Eip7702(tx) => tx.gas_price(),
        }
    }

    #[inline]
    fn max_fee_per_gas(&self) -> u128 {
        match self {
            Self::Legacy(tx) => tx.max_fee_per_gas(),
            Self::Eip2930(tx) => tx.max_fee_per_gas(),
            Self::Eip1559(tx) => tx.max_fee_per_gas(),
            Self::Eip4844(tx) => tx.max_fee_per_gas(),
            Self::Eip7702(tx) => tx.max_fee_per_gas(),
        }
    }

    #[inline]
    fn max_priority_fee_per_gas(&self) -> Option<u128> {
        match self {
            Self::Legacy(tx) => tx.max_priority_fee_per_gas(),
            Self::Eip2930(tx) => tx.max_priority_fee_per_gas(),
            Self::Eip1559(tx) => tx.max_priority_fee_per_gas(),
            Self::Eip4844(tx) => tx.max_priority_fee_per_gas(),
            Self::Eip7702(tx) => tx.max_priority_fee_per_gas(),
        }
    }

    #[inline]
    fn max_fee_per_blob_gas(&self) -> Option<u128> {
        match self {
            Self::Legacy(tx) => tx.max_fee_per_blob_gas(),
            Self::Eip2930(tx) => tx.max_fee_per_blob_gas(),
            Self::Eip1559(tx) => tx.max_fee_per_blob_gas(),
            Self::Eip4844(tx) => tx.max_fee_per_blob_gas(),
            Self::Eip7702(tx) => tx.max_fee_per_blob_gas(),
        }
    }

    #[inline]
    fn priority_fee_or_price(&self) -> u128 {
        match self {
            Self::Legacy(tx) => tx.priority_fee_or_price(),
            Self::Eip2930(tx) => tx.priority_fee_or_price(),
            Self::Eip1559(tx) => tx.priority_fee_or_price(),
            Self::Eip4844(tx) => tx.priority_fee_or_price(),
            Self::Eip7702(tx) => tx.priority_fee_or_price(),
        }
    }

    fn effective_gas_price(&self, base_fee: Option<u64>) -> u128 {
        match self {
            Self::Legacy(tx) => tx.effective_gas_price(base_fee),
            Self::Eip2930(tx) => tx.effective_gas_price(base_fee),
            Self::Eip1559(tx) => tx.effective_gas_price(base_fee),
            Self::Eip4844(tx) => tx.effective_gas_price(base_fee),
            Self::Eip7702(tx) => tx.effective_gas_price(base_fee),
        }
    }

    #[inline]
    fn is_dynamic_fee(&self) -> bool {
        match self {
            Self::Legacy(tx) => tx.is_dynamic_fee(),
            Self::Eip2930(tx) => tx.is_dynamic_fee(),
            Self::Eip1559(tx) => tx.is_dynamic_fee(),
            Self::Eip4844(tx) => tx.is_dynamic_fee(),
            Self::Eip7702(tx) => tx.is_dynamic_fee(),
        }
    }

    #[inline]
    fn kind(&self) -> TxKind {
        match self {
            Self::Legacy(tx) => tx.kind(),
            Self::Eip2930(tx) => tx.kind(),
            Self::Eip1559(tx) => tx.kind(),
            Self::Eip4844(tx) => tx.kind(),
            Self::Eip7702(tx) => tx.kind(),
        }
    }

    #[inline]
    fn is_create(&self) -> bool {
        match self {
            Self::Legacy(tx) => tx.is_create(),
            Self::Eip2930(tx) => tx.is_create(),
            Self::Eip1559(tx) => tx.is_create(),
            Self::Eip4844(tx) => tx.is_create(),
            Self::Eip7702(tx) => tx.is_create(),
        }
    }

    #[inline]
    fn value(&self) -> U256 {
        match self {
            Self::Legacy(tx) => tx.value(),
            Self::Eip2930(tx) => tx.value(),
            Self::Eip1559(tx) => tx.value(),
            Self::Eip4844(tx) => tx.value(),
            Self::Eip7702(tx) => tx.value(),
        }
    }

    #[inline]
    fn input(&self) -> &Bytes {
        match self {
            Self::Legacy(tx) => tx.input(),
            Self::Eip2930(tx) => tx.input(),
            Self::Eip1559(tx) => tx.input(),
            Self::Eip4844(tx) => tx.input(),
            Self::Eip7702(tx) => tx.input(),
        }
    }

    #[inline]
    fn access_list(&self) -> Option<&AccessList> {
        match self {
            Self::Legacy(tx) => tx.access_list(),
            Self::Eip2930(tx) => tx.access_list(),
            Self::Eip1559(tx) => tx.access_list(),
            Self::Eip4844(tx) => tx.access_list(),
            Self::Eip7702(tx) => tx.access_list(),
        }
    }

    #[inline]
    fn blob_versioned_hashes(&self) -> Option<&[B256]> {
        match self {
            Self::Legacy(tx) => tx.blob_versioned_hashes(),
            Self::Eip2930(tx) => tx.blob_versioned_hashes(),
            Self::Eip1559(tx) => tx.blob_versioned_hashes(),
            Self::Eip4844(tx) => tx.blob_versioned_hashes(),
            Self::Eip7702(tx) => tx.blob_versioned_hashes(),
        }
    }

    #[inline]
    fn authorization_list(&self) -> Option<&[SignedAuthorization]> {
        match self {
            Self::Legacy(tx) => tx.authorization_list(),
            Self::Eip2930(tx) => tx.authorization_list(),
            Self::Eip1559(tx) => tx.authorization_list(),
            Self::Eip4844(tx) => tx.authorization_list(),
            Self::Eip7702(tx) => tx.authorization_list(),
        }
    }
}

impl<Eip4844: Typed2718> Typed2718 for EthereumTypedTransaction<Eip4844> {
    fn ty(&self) -> u8 {
        match self {
            Self::Legacy(tx) => tx.ty(),
            Self::Eip2930(tx) => tx.ty(),
            Self::Eip1559(tx) => tx.ty(),
            Self::Eip4844(tx) => tx.ty(),
            Self::Eip7702(tx) => tx.ty(),
        }
    }
}

impl<T> IsTyped2718 for EthereumTypedTransaction<T> {
    fn is_type(type_id: u8) -> bool {
        <TxType as IsTyped2718>::is_type(type_id)
    }
}

=======
>>>>>>> 2f84d1c3
impl<Eip4844: RlpEcdsaEncodableTx + Typed2718> RlpEcdsaEncodableTx
    for EthereumTypedTransaction<Eip4844>
{
    fn rlp_encoded_fields_length(&self) -> usize {
        match self {
            Self::Legacy(tx) => tx.rlp_encoded_fields_length(),
            Self::Eip2930(tx) => tx.rlp_encoded_fields_length(),
            Self::Eip1559(tx) => tx.rlp_encoded_fields_length(),
            Self::Eip4844(tx) => tx.rlp_encoded_fields_length(),
            Self::Eip7702(tx) => tx.rlp_encoded_fields_length(),
        }
    }

    fn rlp_encode_fields(&self, out: &mut dyn alloy_rlp::BufMut) {
        match self {
            Self::Legacy(tx) => tx.rlp_encode_fields(out),
            Self::Eip2930(tx) => tx.rlp_encode_fields(out),
            Self::Eip1559(tx) => tx.rlp_encode_fields(out),
            Self::Eip4844(tx) => tx.rlp_encode_fields(out),
            Self::Eip7702(tx) => tx.rlp_encode_fields(out),
        }
    }

    fn eip2718_encode_with_type(&self, signature: &Signature, _ty: u8, out: &mut dyn BufMut) {
        match self {
            Self::Legacy(tx) => tx.eip2718_encode_with_type(signature, tx.ty(), out),
            Self::Eip2930(tx) => tx.eip2718_encode_with_type(signature, tx.ty(), out),
            Self::Eip1559(tx) => tx.eip2718_encode_with_type(signature, tx.ty(), out),
            Self::Eip4844(tx) => tx.eip2718_encode_with_type(signature, tx.ty(), out),
            Self::Eip7702(tx) => tx.eip2718_encode_with_type(signature, tx.ty(), out),
        }
    }

    fn eip2718_encode(&self, signature: &Signature, out: &mut dyn BufMut) {
        match self {
            Self::Legacy(tx) => tx.eip2718_encode(signature, out),
            Self::Eip2930(tx) => tx.eip2718_encode(signature, out),
            Self::Eip1559(tx) => tx.eip2718_encode(signature, out),
            Self::Eip4844(tx) => tx.eip2718_encode(signature, out),
            Self::Eip7702(tx) => tx.eip2718_encode(signature, out),
        }
    }

    fn network_encode_with_type(&self, signature: &Signature, _ty: u8, out: &mut dyn BufMut) {
        match self {
            Self::Legacy(tx) => tx.network_encode_with_type(signature, tx.ty(), out),
            Self::Eip2930(tx) => tx.network_encode_with_type(signature, tx.ty(), out),
            Self::Eip1559(tx) => tx.network_encode_with_type(signature, tx.ty(), out),
            Self::Eip4844(tx) => tx.network_encode_with_type(signature, tx.ty(), out),
            Self::Eip7702(tx) => tx.network_encode_with_type(signature, tx.ty(), out),
        }
    }

    fn network_encode(&self, signature: &Signature, out: &mut dyn BufMut) {
        match self {
            Self::Legacy(tx) => tx.network_encode(signature, out),
            Self::Eip2930(tx) => tx.network_encode(signature, out),
            Self::Eip1559(tx) => tx.network_encode(signature, out),
            Self::Eip4844(tx) => tx.network_encode(signature, out),
            Self::Eip7702(tx) => tx.network_encode(signature, out),
        }
    }

    fn tx_hash_with_type(&self, signature: &Signature, _ty: u8) -> TxHash {
        match self {
            Self::Legacy(tx) => tx.tx_hash_with_type(signature, tx.ty()),
            Self::Eip2930(tx) => tx.tx_hash_with_type(signature, tx.ty()),
            Self::Eip1559(tx) => tx.tx_hash_with_type(signature, tx.ty()),
            Self::Eip4844(tx) => tx.tx_hash_with_type(signature, tx.ty()),
            Self::Eip7702(tx) => tx.tx_hash_with_type(signature, tx.ty()),
        }
    }

    fn tx_hash(&self, signature: &Signature) -> TxHash {
        match self {
            Self::Legacy(tx) => tx.tx_hash(signature),
            Self::Eip2930(tx) => tx.tx_hash(signature),
            Self::Eip1559(tx) => tx.tx_hash(signature),
            Self::Eip4844(tx) => tx.tx_hash(signature),
            Self::Eip7702(tx) => tx.tx_hash(signature),
        }
    }
}

impl<Eip4844: SignableTransaction<Signature>> SignableTransaction<Signature>
    for EthereumTypedTransaction<Eip4844>
{
    fn set_chain_id(&mut self, chain_id: ChainId) {
        match self {
            Self::Legacy(tx) => tx.set_chain_id(chain_id),
            Self::Eip2930(tx) => tx.set_chain_id(chain_id),
            Self::Eip1559(tx) => tx.set_chain_id(chain_id),
            Self::Eip4844(tx) => tx.set_chain_id(chain_id),
            Self::Eip7702(tx) => tx.set_chain_id(chain_id),
        }
    }

    fn encode_for_signing(&self, out: &mut dyn BufMut) {
        match self {
            Self::Legacy(tx) => tx.encode_for_signing(out),
            Self::Eip2930(tx) => tx.encode_for_signing(out),
            Self::Eip1559(tx) => tx.encode_for_signing(out),
            Self::Eip4844(tx) => tx.encode_for_signing(out),
            Self::Eip7702(tx) => tx.encode_for_signing(out),
        }
    }

    fn payload_len_for_signature(&self) -> usize {
        match self {
            Self::Legacy(tx) => tx.payload_len_for_signature(),
            Self::Eip2930(tx) => tx.payload_len_for_signature(),
            Self::Eip1559(tx) => tx.payload_len_for_signature(),
            Self::Eip4844(tx) => tx.payload_len_for_signature(),
            Self::Eip7702(tx) => tx.payload_len_for_signature(),
        }
    }
}

#[cfg(feature = "serde")]
impl<Eip4844, T: From<EthereumTypedTransaction<Eip4844>>> From<EthereumTypedTransaction<Eip4844>>
    for alloy_serde::WithOtherFields<T>
{
    fn from(value: EthereumTypedTransaction<Eip4844>) -> Self {
        Self::new(value.into())
    }
}

#[cfg(feature = "serde")]
impl<Eip4844, T> From<EthereumTxEnvelope<Eip4844>> for alloy_serde::WithOtherFields<T>
where
    T: From<EthereumTxEnvelope<Eip4844>>,
{
    fn from(value: EthereumTxEnvelope<Eip4844>) -> Self {
        Self::new(value.into())
    }
}

/// Bincode-compatible [`EthereumTypedTransaction`] serde implementation.
#[cfg(all(feature = "serde", feature = "serde-bincode-compat"))]
pub(crate) mod serde_bincode_compat {
    use alloc::borrow::Cow;
    use serde::{Deserialize, Deserializer, Serialize, Serializer};
    use serde_with::{DeserializeAs, SerializeAs};

    /// Bincode-compatible [`super::EthereumTypedTransaction`] serde implementation.
    ///
    /// Intended to use with the [`serde_with::serde_as`] macro in the following way:
    /// ```rust
    /// use alloy_consensus::{serde_bincode_compat, EthereumTypedTransaction};
    /// use serde::{de::DeserializeOwned, Deserialize, Serialize};
    /// use serde_with::serde_as;
    ///
    /// #[serde_as]
    /// #[derive(Serialize, Deserialize)]
    /// struct Data<T: Serialize + DeserializeOwned + Clone + 'static> {
    ///     #[serde_as(as = "serde_bincode_compat::EthereumTypedTransaction<'_, T>")]
    ///     receipt: EthereumTypedTransaction<T>,
    /// }
    /// ```
    #[derive(Debug, Serialize, Deserialize)]
    pub enum EthereumTypedTransaction<'a, Eip4844: Clone = crate::transaction::TxEip4844> {
        /// Legacy transaction
        Legacy(crate::serde_bincode_compat::transaction::TxLegacy<'a>),
        /// EIP-2930 transaction
        Eip2930(crate::serde_bincode_compat::transaction::TxEip2930<'a>),
        /// EIP-1559 transaction
        Eip1559(crate::serde_bincode_compat::transaction::TxEip1559<'a>),
        /// EIP-4844 transaction
        /// Note: assumes EIP4844 is bincode compatible, which it is because no flatten or skipped
        /// fields.
        Eip4844(Cow<'a, Eip4844>),
        /// EIP-7702 transaction
        Eip7702(crate::serde_bincode_compat::transaction::TxEip7702<'a>),
    }

    impl<'a, T: Clone> From<&'a super::EthereumTypedTransaction<T>>
        for EthereumTypedTransaction<'a, T>
    {
        fn from(value: &'a super::EthereumTypedTransaction<T>) -> Self {
            match value {
                super::EthereumTypedTransaction::Legacy(tx) => Self::Legacy(tx.into()),
                super::EthereumTypedTransaction::Eip2930(tx) => Self::Eip2930(tx.into()),
                super::EthereumTypedTransaction::Eip1559(tx) => Self::Eip1559(tx.into()),
                super::EthereumTypedTransaction::Eip4844(tx) => Self::Eip4844(Cow::Borrowed(tx)),
                super::EthereumTypedTransaction::Eip7702(tx) => Self::Eip7702(tx.into()),
            }
        }
    }

    impl<'a, T: Clone> From<EthereumTypedTransaction<'a, T>> for super::EthereumTypedTransaction<T> {
        fn from(value: EthereumTypedTransaction<'a, T>) -> Self {
            match value {
                EthereumTypedTransaction::Legacy(tx) => Self::Legacy(tx.into()),
                EthereumTypedTransaction::Eip2930(tx) => Self::Eip2930(tx.into()),
                EthereumTypedTransaction::Eip1559(tx) => Self::Eip1559(tx.into()),
                EthereumTypedTransaction::Eip4844(tx) => Self::Eip4844(tx.into_owned()),
                EthereumTypedTransaction::Eip7702(tx) => Self::Eip7702(tx.into()),
            }
        }
    }

    impl<T: Serialize + Clone> SerializeAs<super::EthereumTypedTransaction<T>>
        for EthereumTypedTransaction<'_, T>
    {
        fn serialize_as<S>(
            source: &super::EthereumTypedTransaction<T>,
            serializer: S,
        ) -> Result<S::Ok, S::Error>
        where
            S: Serializer,
        {
            EthereumTypedTransaction::<'_, T>::from(source).serialize(serializer)
        }
    }

    impl<'de, T: Deserialize<'de> + Clone> DeserializeAs<'de, super::EthereumTypedTransaction<T>>
        for EthereumTypedTransaction<'de, T>
    {
        fn deserialize_as<D>(
            deserializer: D,
        ) -> Result<super::EthereumTypedTransaction<T>, D::Error>
        where
            D: Deserializer<'de>,
        {
            EthereumTypedTransaction::<'_, T>::deserialize(deserializer).map(Into::into)
        }
    }

    #[cfg(test)]
    mod tests {
        use super::super::{serde_bincode_compat, EthereumTypedTransaction};
        use crate::TxEip4844;
        use arbitrary::Arbitrary;
        use bincode::config;
        use rand::Rng;
        use serde::{Deserialize, Serialize};
        use serde_with::serde_as;

        #[test]
        fn test_typed_tx_bincode_roundtrip() {
            #[serde_as]
            #[derive(Debug, PartialEq, Eq, Serialize, Deserialize)]
            struct Data {
                #[serde_as(as = "serde_bincode_compat::EthereumTypedTransaction<'_>")]
                transaction: EthereumTypedTransaction<TxEip4844>,
            }

            let mut bytes = [0u8; 1024];
            rand::thread_rng().fill(bytes.as_mut_slice());
            let data = Data {
                transaction: EthereumTypedTransaction::arbitrary(
                    &mut arbitrary::Unstructured::new(&bytes),
                )
                .unwrap(),
            };

            let encoded = bincode::serde::encode_to_vec(&data, config::legacy()).unwrap();
            let (decoded, _) =
                bincode::serde::decode_from_slice::<Data, _>(&encoded, config::legacy()).unwrap();
            assert_eq!(decoded, data);
        }
    }
}<|MERGE_RESOLUTION|>--- conflicted
+++ resolved
@@ -9,19 +9,9 @@
     EthereumTxEnvelope, SignableTransaction, Signed, TxEip1559, TxEip2930, TxEip7702, TxLegacy,
     TxType,
 };
-<<<<<<< HEAD
-use alloy_eips::{
-    eip2718::{Eip2718Result, IsTyped2718},
-    eip2930::AccessList,
-    eip7702::SignedAuthorization,
-    Typed2718,
-};
-use alloy_primitives::{Bytes, ChainId, Signature, TxHash, TxKind, B256, U256};
+use alloy_eips::{eip2718::Eip2718Result, Typed2718};
+use alloy_primitives::{ChainId, Signature, TxHash};
 use alloy_rlp::{Buf, BufMut, Decodable};
-=======
-use alloy_eips::Typed2718;
-use alloy_primitives::{bytes::BufMut, ChainId, Signature, TxHash};
->>>>>>> 2f84d1c3
 
 /// Basic typed transaction which can contain both [`TxEip4844`] and [`TxEip4844WithSidecar`].
 pub type TypedTransaction = EthereumTypedTransaction<TxEip4844Variant>;
@@ -224,7 +214,6 @@
     }
 }
 
-<<<<<<< HEAD
 impl TypedTransaction {
     /// Decode an unsigned typed transaction from RLP bytes.
     pub fn decode_unsigned(buf: &mut &[u8]) -> Eip2718Result<Self> {
@@ -251,214 +240,6 @@
     }
 }
 
-impl<Eip4844: Transaction> Transaction for EthereumTypedTransaction<Eip4844> {
-    #[inline]
-    fn chain_id(&self) -> Option<ChainId> {
-        match self {
-            Self::Legacy(tx) => tx.chain_id(),
-            Self::Eip2930(tx) => tx.chain_id(),
-            Self::Eip1559(tx) => tx.chain_id(),
-            Self::Eip4844(tx) => tx.chain_id(),
-            Self::Eip7702(tx) => tx.chain_id(),
-        }
-    }
-
-    #[inline]
-    fn nonce(&self) -> u64 {
-        match self {
-            Self::Legacy(tx) => tx.nonce(),
-            Self::Eip2930(tx) => tx.nonce(),
-            Self::Eip1559(tx) => tx.nonce(),
-            Self::Eip4844(tx) => tx.nonce(),
-            Self::Eip7702(tx) => tx.nonce(),
-        }
-    }
-
-    #[inline]
-    fn gas_limit(&self) -> u64 {
-        match self {
-            Self::Legacy(tx) => tx.gas_limit(),
-            Self::Eip2930(tx) => tx.gas_limit(),
-            Self::Eip1559(tx) => tx.gas_limit(),
-            Self::Eip4844(tx) => tx.gas_limit(),
-            Self::Eip7702(tx) => tx.gas_limit(),
-        }
-    }
-
-    #[inline]
-    fn gas_price(&self) -> Option<u128> {
-        match self {
-            Self::Legacy(tx) => tx.gas_price(),
-            Self::Eip2930(tx) => tx.gas_price(),
-            Self::Eip1559(tx) => tx.gas_price(),
-            Self::Eip4844(tx) => tx.gas_price(),
-            Self::Eip7702(tx) => tx.gas_price(),
-        }
-    }
-
-    #[inline]
-    fn max_fee_per_gas(&self) -> u128 {
-        match self {
-            Self::Legacy(tx) => tx.max_fee_per_gas(),
-            Self::Eip2930(tx) => tx.max_fee_per_gas(),
-            Self::Eip1559(tx) => tx.max_fee_per_gas(),
-            Self::Eip4844(tx) => tx.max_fee_per_gas(),
-            Self::Eip7702(tx) => tx.max_fee_per_gas(),
-        }
-    }
-
-    #[inline]
-    fn max_priority_fee_per_gas(&self) -> Option<u128> {
-        match self {
-            Self::Legacy(tx) => tx.max_priority_fee_per_gas(),
-            Self::Eip2930(tx) => tx.max_priority_fee_per_gas(),
-            Self::Eip1559(tx) => tx.max_priority_fee_per_gas(),
-            Self::Eip4844(tx) => tx.max_priority_fee_per_gas(),
-            Self::Eip7702(tx) => tx.max_priority_fee_per_gas(),
-        }
-    }
-
-    #[inline]
-    fn max_fee_per_blob_gas(&self) -> Option<u128> {
-        match self {
-            Self::Legacy(tx) => tx.max_fee_per_blob_gas(),
-            Self::Eip2930(tx) => tx.max_fee_per_blob_gas(),
-            Self::Eip1559(tx) => tx.max_fee_per_blob_gas(),
-            Self::Eip4844(tx) => tx.max_fee_per_blob_gas(),
-            Self::Eip7702(tx) => tx.max_fee_per_blob_gas(),
-        }
-    }
-
-    #[inline]
-    fn priority_fee_or_price(&self) -> u128 {
-        match self {
-            Self::Legacy(tx) => tx.priority_fee_or_price(),
-            Self::Eip2930(tx) => tx.priority_fee_or_price(),
-            Self::Eip1559(tx) => tx.priority_fee_or_price(),
-            Self::Eip4844(tx) => tx.priority_fee_or_price(),
-            Self::Eip7702(tx) => tx.priority_fee_or_price(),
-        }
-    }
-
-    fn effective_gas_price(&self, base_fee: Option<u64>) -> u128 {
-        match self {
-            Self::Legacy(tx) => tx.effective_gas_price(base_fee),
-            Self::Eip2930(tx) => tx.effective_gas_price(base_fee),
-            Self::Eip1559(tx) => tx.effective_gas_price(base_fee),
-            Self::Eip4844(tx) => tx.effective_gas_price(base_fee),
-            Self::Eip7702(tx) => tx.effective_gas_price(base_fee),
-        }
-    }
-
-    #[inline]
-    fn is_dynamic_fee(&self) -> bool {
-        match self {
-            Self::Legacy(tx) => tx.is_dynamic_fee(),
-            Self::Eip2930(tx) => tx.is_dynamic_fee(),
-            Self::Eip1559(tx) => tx.is_dynamic_fee(),
-            Self::Eip4844(tx) => tx.is_dynamic_fee(),
-            Self::Eip7702(tx) => tx.is_dynamic_fee(),
-        }
-    }
-
-    #[inline]
-    fn kind(&self) -> TxKind {
-        match self {
-            Self::Legacy(tx) => tx.kind(),
-            Self::Eip2930(tx) => tx.kind(),
-            Self::Eip1559(tx) => tx.kind(),
-            Self::Eip4844(tx) => tx.kind(),
-            Self::Eip7702(tx) => tx.kind(),
-        }
-    }
-
-    #[inline]
-    fn is_create(&self) -> bool {
-        match self {
-            Self::Legacy(tx) => tx.is_create(),
-            Self::Eip2930(tx) => tx.is_create(),
-            Self::Eip1559(tx) => tx.is_create(),
-            Self::Eip4844(tx) => tx.is_create(),
-            Self::Eip7702(tx) => tx.is_create(),
-        }
-    }
-
-    #[inline]
-    fn value(&self) -> U256 {
-        match self {
-            Self::Legacy(tx) => tx.value(),
-            Self::Eip2930(tx) => tx.value(),
-            Self::Eip1559(tx) => tx.value(),
-            Self::Eip4844(tx) => tx.value(),
-            Self::Eip7702(tx) => tx.value(),
-        }
-    }
-
-    #[inline]
-    fn input(&self) -> &Bytes {
-        match self {
-            Self::Legacy(tx) => tx.input(),
-            Self::Eip2930(tx) => tx.input(),
-            Self::Eip1559(tx) => tx.input(),
-            Self::Eip4844(tx) => tx.input(),
-            Self::Eip7702(tx) => tx.input(),
-        }
-    }
-
-    #[inline]
-    fn access_list(&self) -> Option<&AccessList> {
-        match self {
-            Self::Legacy(tx) => tx.access_list(),
-            Self::Eip2930(tx) => tx.access_list(),
-            Self::Eip1559(tx) => tx.access_list(),
-            Self::Eip4844(tx) => tx.access_list(),
-            Self::Eip7702(tx) => tx.access_list(),
-        }
-    }
-
-    #[inline]
-    fn blob_versioned_hashes(&self) -> Option<&[B256]> {
-        match self {
-            Self::Legacy(tx) => tx.blob_versioned_hashes(),
-            Self::Eip2930(tx) => tx.blob_versioned_hashes(),
-            Self::Eip1559(tx) => tx.blob_versioned_hashes(),
-            Self::Eip4844(tx) => tx.blob_versioned_hashes(),
-            Self::Eip7702(tx) => tx.blob_versioned_hashes(),
-        }
-    }
-
-    #[inline]
-    fn authorization_list(&self) -> Option<&[SignedAuthorization]> {
-        match self {
-            Self::Legacy(tx) => tx.authorization_list(),
-            Self::Eip2930(tx) => tx.authorization_list(),
-            Self::Eip1559(tx) => tx.authorization_list(),
-            Self::Eip4844(tx) => tx.authorization_list(),
-            Self::Eip7702(tx) => tx.authorization_list(),
-        }
-    }
-}
-
-impl<Eip4844: Typed2718> Typed2718 for EthereumTypedTransaction<Eip4844> {
-    fn ty(&self) -> u8 {
-        match self {
-            Self::Legacy(tx) => tx.ty(),
-            Self::Eip2930(tx) => tx.ty(),
-            Self::Eip1559(tx) => tx.ty(),
-            Self::Eip4844(tx) => tx.ty(),
-            Self::Eip7702(tx) => tx.ty(),
-        }
-    }
-}
-
-impl<T> IsTyped2718 for EthereumTypedTransaction<T> {
-    fn is_type(type_id: u8) -> bool {
-        <TxType as IsTyped2718>::is_type(type_id)
-    }
-}
-
-=======
->>>>>>> 2f84d1c3
 impl<Eip4844: RlpEcdsaEncodableTx + Typed2718> RlpEcdsaEncodableTx
     for EthereumTypedTransaction<Eip4844>
 {
