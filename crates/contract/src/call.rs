use crate::{CallDecoder, Error, EthCall, Result};
use alloy_consensus::SignableTransaction;
use alloy_dyn_abi::{DynSolValue, JsonAbiExt};
use alloy_json_abi::Function;
use alloy_network::{
    eip2718::Encodable2718, Ethereum, IntoWallet, Network, TransactionBuilder,
    TransactionBuilder4844, TransactionBuilderError, TxSigner,
};
use alloy_network_primitives::ReceiptResponse;
use alloy_primitives::{Address, Bytes, ChainId, Signature, TxKind, U256};
use alloy_provider::{PendingTransactionBuilder, Provider};
use alloy_rpc_types_eth::{state::StateOverride, AccessList, BlobTransactionSidecar, BlockId};
use alloy_sol_types::SolCall;
use std::{self, marker::PhantomData};

// NOTE: The `T` generic here is kept to mitigate breakage with the `sol!` macro.
// It should always be `()` and has no effect on the implementation.

/// [`CallBuilder`] using a [`SolCall`] type as the call decoder.
// NOTE: please avoid changing this type due to its use in the `sol!` macro.
pub type SolCallBuilder<P, C, N = Ethereum> = CallBuilder<P, PhantomData<C>, N>;

/// [`CallBuilder`] using a [`Function`] as the call decoder.
pub type DynCallBuilder<P, N = Ethereum> = CallBuilder<P, Function, N>;

/// [`CallBuilder`] that does not have a call decoder.
pub type RawCallBuilder<P, N = Ethereum> = CallBuilder<P, (), N>;

/// A builder for sending a transaction via `eth_sendTransaction`, or calling a contract via
/// `eth_call`.
///
/// The builder can be `.await`ed directly, which is equivalent to invoking [`call`].
/// Prefer using [`call`] when possible, as `await`ing the builder directly will consume it, and
/// currently also boxes the future due to type system limitations.
///
/// A call builder can currently be instantiated in the following ways:
/// - by [`sol!`][sol]-generated contract structs' methods (through the `#[sol(rpc)]` attribute)
///   ([`SolCallBuilder`]);
/// - by [`ContractInstance`](crate::ContractInstance)'s methods ([`DynCallBuilder`]);
/// - using [`CallBuilder::new_raw`] ([`RawCallBuilder`]).
///
/// Each method represents a different way to decode the output of the contract call.
///
/// [`call`]: CallBuilder::call
///
/// # Note
///
/// This will set [state overrides](https://geth.ethereum.org/docs/rpc/ns-eth#3-object---state-override-set)
/// for `eth_call`, but this is not supported by all clients.
///
/// # Examples
///
/// Using [`sol!`][sol]:
///
/// ```no_run
/// # async fn test<P: alloy_provider::Provider>(provider: P) -> Result<(), Box<dyn std::error::Error>> {
/// use alloy_contract::SolCallBuilder;
/// use alloy_primitives::{Address, U256};
/// use alloy_sol_types::sol;
///
/// sol! {
///     #[sol(rpc)] // <-- Important!
///     contract MyContract {
///         function doStuff(uint a, bool b) public returns(address c, bytes32 d);
///     }
/// }
///
/// # stringify!(
/// let provider = ...;
/// # );
/// let address = Address::ZERO;
/// let contract = MyContract::new(address, &provider);
///
/// // Through `contract.<function_name>(args...)`
/// let a = U256::ZERO;
/// let b = true;
/// let builder: SolCallBuilder<_, MyContract::doStuffCall, _> = contract.doStuff(a, b);
/// let MyContract::doStuffReturn { c: _, d: _ } = builder.call().await?;
///
/// // Through `contract.call_builder(&<FunctionCall { args... }>)`:
/// // (note that this is discouraged because it's inherently less type-safe)
/// let call = MyContract::doStuffCall { a, b };
/// let builder: SolCallBuilder<_, MyContract::doStuffCall, _> = contract.call_builder(&call);
/// let MyContract::doStuffReturn { c: _, d: _ } = builder.call().await?;
/// # Ok(())
/// # }
/// ```
///
/// Using [`ContractInstance`](crate::ContractInstance):
///
/// ```no_run
/// # async fn test<P: alloy_provider::Provider>(provider: P, dynamic_abi: alloy_json_abi::JsonAbi) -> Result<(), Box<dyn std::error::Error>> {
/// use alloy_primitives::{Address, Bytes, U256};
/// use alloy_dyn_abi::DynSolValue;
/// use alloy_contract::{CallBuilder, ContractInstance, DynCallBuilder, Interface, RawCallBuilder};
///
/// # stringify!(
/// let dynamic_abi: JsonAbi = ...;
/// # );
/// let interface = Interface::new(dynamic_abi);
///
/// # stringify!(
/// let provider = ...;
/// # );
/// let address = Address::ZERO;
/// let contract: ContractInstance<_, _> = interface.connect(address, &provider);
///
/// // Build and call the function:
/// let call_builder: DynCallBuilder<_, _> = contract.function("doStuff", &[U256::ZERO.into(), true.into()])?;
/// let result: Vec<DynSolValue> = call_builder.call().await?;
///
/// // You can also decode the output manually. Get the raw bytes:
/// let raw_result: Bytes = call_builder.call_raw().await?;
/// // Or, equivalently:
/// let raw_builder: RawCallBuilder<_, _> = call_builder.clone().clear_decoder();
/// let raw_result: Bytes = raw_builder.call().await?;
/// // Decode the raw bytes:
/// let decoded_result: Vec<DynSolValue> = call_builder.decode_output(raw_result)?;
/// # Ok(())
/// # }
/// ```
///
/// [sol]: alloy_sol_types::sol
#[derive(Clone)]
#[must_use = "call builders do nothing unless you `.call`, `.send`, or `.await` them"]
pub struct CallBuilder<P, D, N: Network = Ethereum> {
    pub(crate) request: N::TransactionRequest,
    block: BlockId,
    state: Option<StateOverride>,
    /// The provider.
    // NOTE: This is public due to usage in `sol!`, please avoid changing it.
    pub provider: P,
    decoder: D,
}

impl<P, D, N: Network> CallBuilder<P, D, N> {
    /// Converts the call builder to the inner transaction request
    pub fn into_transaction_request(self) -> N::TransactionRequest {
        self.request
    }

    /// Builds and returns a RLP-encoded unsigned transaction from the call that can be signed.
    ///
    /// ## Example
    ///
    /// ```no_run
    /// # use alloy_provider::ProviderBuilder;
    /// # use alloy_sol_types::sol;
    ///
    /// sol! {
    ///     #[sol(rpc, bytecode = "0x")]
    ///    contract Counter {
    ///        uint128 public counter;
    ///
    ///        function increment() external {
    ///            counter += 1;
    ///        }
    ///    }
    /// }
    ///
    /// #[tokio::main]
    /// async fn main() {
    ///     let provider = ProviderBuilder::new().on_anvil_with_wallet();
    ///
    ///     let my_contract = Counter::deploy(provider).await.unwrap();
    ///
    ///     let call = my_contract.increment();
    ///
    ///     let unsigned_raw_tx: Vec<u8> = call.build_unsigned_raw_transaction().unwrap();
    ///
    ///     assert!(!unsigned_raw_tx.is_empty())
    /// }
    /// ```
    pub fn build_unsigned_raw_transaction(self) -> Result<Vec<u8>, TransactionBuilderError<N>>
    where
        N::UnsignedTx: SignableTransaction<Signature>,
    {
        let tx = self.request.build_unsigned().map_err(|e| e.error)?;
        Ok(tx.encoded_for_signing())
    }

    /// Build a RLP-encoded signed raw transaction for the call that can be sent to the network
    /// using [`Provider::send_raw_transaction`].
    ///
    /// ## Example
    ///
    /// ```no_run
    /// # use alloy_provider::{ProviderBuilder, Provider};
    /// # use alloy_sol_types::sol;
    /// # use alloy_signer_local::PrivateKeySigner;
    ///
    /// sol! {
    ///    #[sol(rpc, bytecode = "0x")]
    ///   contract Counter {
    ///      uint128 public counter;
    ///
    ///     function increment() external {
    ///        counter += 1;
    ///    }
    ///  }
    /// }
    ///
    /// #[tokio::main]
    /// async fn main() {
    ///     let provider = ProviderBuilder::new().on_anvil_with_wallet();
    ///
    ///     let my_contract = Counter::deploy(&provider).await.unwrap();
    ///
    ///     let call = my_contract.increment();
    ///
    ///     let pk_signer: PrivateKeySigner = "0x..".parse().unwrap();
    ///     let signed_raw_tx: Vec<u8> = call.build_raw_transaction(pk_signer).await.unwrap();
    ///
    ///     let tx = provider.send_raw_transaction(&signed_raw_tx).await.unwrap();
    /// }
    /// ```
    pub async fn build_raw_transaction<S>(
        self,
        signer: S,
    ) -> Result<Vec<u8>, TransactionBuilderError<N>>
    where
        S: TxSigner<Signature> + IntoWallet<N>,
    {
        let tx = self.request.build(&signer.into_wallet()).await?;
        Ok(tx.encoded_2718())
    }
}

impl<P, D, N: Network> AsRef<N::TransactionRequest> for CallBuilder<P, D, N> {
    fn as_ref(&self) -> &N::TransactionRequest {
        &self.request
    }
}

// See [`ContractInstance`].
impl<P: Provider<N>, N: Network> DynCallBuilder<P, N> {
    pub(crate) fn new_dyn(
        provider: P,
        address: &Address,
        function: &Function,
        args: &[DynSolValue],
    ) -> Result<Self> {
        Ok(Self::new_inner_call(
            provider,
            function.abi_encode_input(args)?.into(),
            function.clone(),
        )
        .to(*address))
    }

    /// Clears the decoder, returning a raw call builder.
    #[inline]
    pub fn clear_decoder(self) -> RawCallBuilder<P, N> {
        RawCallBuilder {
            request: self.request,
            block: self.block,
            state: self.state,
            provider: self.provider,
            decoder: (),
        }
    }
}

#[doc(hidden)]
impl<'a, P: Provider<N>, C: SolCall, N: Network> SolCallBuilder<&'a P, C, N> {
    // `sol!` macro constructor, see `#[sol(rpc)]`. Not public API.
    // NOTE: please avoid changing this function due to its use in the `sol!` macro.
    pub fn new_sol(provider: &'a P, address: &Address, call: &C) -> Self {
        Self::new_inner_call(provider, call.abi_encode().into(), PhantomData::<C>).to(*address)
    }
}

impl<P: Provider<N>, C: SolCall, N: Network> SolCallBuilder<P, C, N> {
    /// Clears the decoder, returning a raw call builder.
    #[inline]
    pub fn clear_decoder(self) -> RawCallBuilder<P, N> {
        RawCallBuilder {
            request: self.request,
            block: self.block,
            state: self.state,
            provider: self.provider,
            decoder: (),
        }
    }
}

impl<P: Provider<N>, N: Network> RawCallBuilder<P, N> {
    /// Sets the decoder to the provided [`SolCall`].
    ///
    /// Converts the raw call builder into a sol call builder.
    ///
    /// Note that generally you would want to instantiate a sol call builder directly using the
    /// `sol!` macro, but this method is provided for flexibility, for example to convert a raw
    /// deploy call builder into a sol call builder.
    ///
    /// # Examples
    ///
    /// Decode a return value from a constructor:
    ///
    /// ```no_run
    /// # use alloy_sol_types::sol;
    /// sol! {
    ///     // NOTE: This contract is not meant to be deployed on-chain, but rather
    ///     // used in a static call with its creation code as the call data.
    ///     #[sol(rpc, bytecode = "34601457602a60e052600161010052604060e0f35b5f80fdfe")]
    ///     contract MyContract {
    ///         // The type returned by the constructor.
    ///         #[derive(Debug, PartialEq)]
    ///         struct MyStruct {
    ///             uint64 a;
    ///             bool b;
    ///         }
    ///
    ///         constructor() {
    ///             MyStruct memory s = MyStruct(42, true);
    ///             bytes memory returnData = abi.encode(s);
    ///             assembly {
    ///                 return(add(returnData, 0x20), mload(returnData))
    ///             }
    ///         }
    ///
    ///         // A shim that represents the return value of the constructor.
    ///         function constructorReturn() external view returns (MyStruct memory s);
    ///     }
    /// }
    ///
    /// # async fn example() -> Result<(), Box<dyn std::error::Error>> {
    /// # stringify!(
    /// let provider = ...;
    /// # );
    /// # let provider = alloy_provider::ProviderBuilder::new().on_anvil();
    /// let call_builder = MyContract::deploy_builder(&provider)
    ///     .with_sol_decoder::<MyContract::constructorReturnCall>();
    /// let result = call_builder.call().await?;
    /// assert_eq!(result, MyContract::MyStruct { a: 42, b: true });
    /// # Ok(())
    /// # }
    /// ```
    #[inline]
    pub fn with_sol_decoder<C: SolCall>(self) -> SolCallBuilder<P, C, N> {
        SolCallBuilder {
            request: self.request,
            block: self.block,
            state: self.state,
            provider: self.provider,
            decoder: PhantomData::<C>,
        }
    }
}

impl<P: Provider<N>, N: Network> RawCallBuilder<P, N> {
    /// Creates a new call builder with the provided provider and ABI encoded input.
    ///
    /// Will not decode the output of the call, meaning that [`call`](Self::call) will behave the
    /// same as [`call_raw`](Self::call_raw).
    #[inline]
    pub fn new_raw(provider: P, input: Bytes) -> Self {
        Self::new_inner_call(provider, input, ())
    }

    /// Creates a new call builder with the provided provider and contract deploy code.
    ///
    /// Will not decode the output of the call, meaning that [`call`](Self::call) will behave the
    /// same as [`call_raw`](Self::call_raw).
    // NOTE: please avoid changing this function due to its use in the `sol!` macro.
    pub fn new_raw_deploy(provider: P, input: Bytes) -> Self {
        Self::new_inner_deploy(provider, input, ())
    }
}

impl<P: Provider<N>, D: CallDecoder, N: Network> CallBuilder<P, D, N> {
    fn new_inner_deploy(provider: P, input: Bytes, decoder: D) -> Self {
        Self {
            request: <N::TransactionRequest>::default().with_deploy_code(input),
            decoder,
            provider,
            block: BlockId::default(),
            state: None,
        }
    }

    fn new_inner_call(provider: P, input: Bytes, decoder: D) -> Self {
        Self {
            request: <N::TransactionRequest>::default().with_input(input),
            decoder,
            provider,
            block: BlockId::default(),
            state: None,
        }
    }

    /// Sets the `chain_id` field in the transaction to the provided value
    pub fn chain_id(mut self, chain_id: ChainId) -> Self {
        self.request.set_chain_id(chain_id);
        self
    }

    /// Sets the `from` field in the transaction to the provided value.
    pub fn from(mut self, from: Address) -> Self {
        self.request.set_from(from);
        self
    }

    /// Sets the transaction request to the provided tx kind.
    pub fn kind(mut self, to: TxKind) -> Self {
        self.request.set_kind(to);
        self
    }

    /// Sets the `to` field in the transaction to the provided address.
    pub fn to(mut self, to: Address) -> Self {
        self.request.set_to(to);
        self
    }

    /// Sets the `sidecar` field in the transaction to the provided value.
    pub fn sidecar(mut self, blob_sidecar: BlobTransactionSidecar) -> Self
    where
        N::TransactionRequest: TransactionBuilder4844,
    {
        self.request.set_blob_sidecar(blob_sidecar);
        self
    }

    /// Uses a Legacy transaction instead of an EIP-1559 one to execute the call
    pub fn legacy(self) -> Self {
        todo!()
    }

    /// Sets the `gas` field in the transaction to the provided value
    pub fn gas(mut self, gas: u64) -> Self {
        self.request.set_gas_limit(gas);
        self
    }

    /// Sets the `gas_price` field in the transaction to the provided value
    /// If the internal transaction is an EIP-1559 one, then it sets both
    /// `max_fee_per_gas` and `max_priority_fee_per_gas` to the same value
    pub fn gas_price(mut self, gas_price: u128) -> Self {
        self.request.set_gas_price(gas_price);
        self
    }

    /// Sets the `max_fee_per_gas` in the transaction to the provide value
    pub fn max_fee_per_gas(mut self, max_fee_per_gas: u128) -> Self {
        self.request.set_max_fee_per_gas(max_fee_per_gas);
        self
    }

    /// Sets the `max_priority_fee_per_gas` in the transaction to the provide value
    pub fn max_priority_fee_per_gas(mut self, max_priority_fee_per_gas: u128) -> Self {
        self.request.set_max_priority_fee_per_gas(max_priority_fee_per_gas);
        self
    }

    /// Sets the `max_fee_per_blob_gas` in the transaction to the provided value
    pub fn max_fee_per_blob_gas(mut self, max_fee_per_blob_gas: u128) -> Self
    where
        N::TransactionRequest: TransactionBuilder4844,
    {
        self.request.set_max_fee_per_blob_gas(max_fee_per_blob_gas);
        self
    }

    /// Sets the `access_list` in the transaction to the provided value
    pub fn access_list(mut self, access_list: AccessList) -> Self {
        self.request.set_access_list(access_list);
        self
    }

    /// Sets the `value` field in the transaction to the provided value
    pub fn value(mut self, value: U256) -> Self {
        self.request.set_value(value);
        self
    }

    /// Sets the `nonce` field in the transaction to the provided value
    pub fn nonce(mut self, nonce: u64) -> Self {
        self.request.set_nonce(nonce);
        self
    }

    /// Applies a function to the internal transaction request.
    pub fn map<F>(mut self, f: F) -> Self
    where
        F: FnOnce(N::TransactionRequest) -> N::TransactionRequest,
    {
        self.request = f(self.request);
        self
    }

    /// Sets the `block` field for sending the tx to the chain
    pub const fn block(mut self, block: BlockId) -> Self {
        self.block = block;
        self
    }

    /// Sets the [state override set](https://geth.ethereum.org/docs/rpc/ns-eth#3-object---state-override-set).
    ///
    /// # Note
    ///
    /// Not all client implementations will support this as a parameter to `eth_call`.
    pub fn state(mut self, state: impl Into<StateOverride>) -> Self {
        self.state = Some(state.into());
        self
    }

    /// Returns the underlying transaction's ABI-encoded data.
    pub fn calldata(&self) -> &Bytes {
        self.request.input().expect("set in the constructor")
    }

    /// Returns the estimated gas cost for the underlying transaction to be executed
    /// If [`state overrides`](Self::state) are set, they will be applied to the gas estimation.
    pub async fn estimate_gas(&self) -> Result<u64> {
        let mut estimate = self.provider.estimate_gas(self.request.clone());
        if let Some(state) = self.state.clone() {
            estimate = estimate.overrides(state);
        }
        estimate.block(self.block).await.map_err(Into::into)
    }

    /// Queries the blockchain via an `eth_call` without submitting a transaction to the network.
    /// If [`state overrides`](Self::state) are set, they will be applied to the call.
    ///
    /// Returns the decoded the output by using the provided decoder.
    /// If this is not desired, use [`call_raw`](Self::call_raw) to get the raw output data.
    #[doc(alias = "eth_call")]
    #[doc(alias = "call_with_overrides")]
    pub fn call(&self) -> EthCall<'_, D, N> {
        self.call_raw().with_decoder(&self.decoder)
    }

    /// Queries the blockchain via an `eth_call` without submitting a transaction to the network.
    /// If [`state overrides`](Self::state) are set, they will be applied to the call.
    ///
    /// Does not decode the output of the call, returning the raw output data instead.
    ///
    /// See [`call`](Self::call) for more information.
    pub fn call_raw(&self) -> EthCall<'_, (), N> {
        let call = self.provider.call(self.request.clone()).block(self.block);
        let call = match self.state.clone() {
            Some(state) => call.overrides(state),
            None => call,
        };
        call.into()
    }

    /// Decodes the output of a contract function using the provided decoder.
    #[inline]
    pub fn decode_output(&self, data: Bytes) -> Result<D::CallOutput> {
        self.decoder.abi_decode_output(data)
    }

    /// Broadcasts the underlying transaction to the network as a deployment transaction, returning
    /// the address of the deployed contract after the transaction has been confirmed.
    ///
    /// Returns an error if the transaction is not a deployment transaction, or if the contract
    /// address is not found in the deployment transaction’s receipt.
    ///
    /// For more fine-grained control over the deployment process, use [`send`](Self::send) instead.
    ///
    /// Note that the deployment address can be pre-calculated if the `from` address and `nonce` are
    /// known using [`calculate_create_address`](Self::calculate_create_address).
    pub async fn deploy(&self) -> Result<Address> {
        if !self.request.kind().is_some_and(|to| to.is_create()) {
            return Err(Error::NotADeploymentTransaction);
        }
        let pending_tx = self.send().await?;
        let receipt = pending_tx.get_receipt().await?;
        receipt.contract_address().ok_or(Error::ContractNotDeployed)
    }

    /// Broadcasts the underlying transaction to the network.
    ///
    /// Returns a builder for configuring the pending transaction watcher.
    /// See [`Provider::send_transaction`] for more information.
    pub async fn send(&self) -> Result<PendingTransactionBuilder<N>> {
        Ok(self.provider.send_transaction(self.request.clone()).await?)
    }

    /// Calculates the address that will be created by the transaction, if any.
    ///
    /// Returns `None` if the transaction is not a contract creation (the `to` field is set), or if
    /// the `from` or `nonce` fields are not set.
    pub fn calculate_create_address(&self) -> Option<Address> {
        self.request.calculate_create_address()
    }
}

impl<P: Clone, D, N: Network> CallBuilder<&P, D, N> {
    /// Clones the provider and returns a new builder with the cloned provider.
    pub fn with_cloned_provider(self) -> CallBuilder<P, D, N> {
        CallBuilder {
            request: self.request,
            block: self.block,
            state: self.state,
            provider: self.provider.clone(),
            decoder: self.decoder,
        }
    }
}

impl<P, D: CallDecoder, N: Network> std::fmt::Debug for CallBuilder<P, D, N> {
    #[inline]
    fn fmt(&self, f: &mut std::fmt::Formatter<'_>) -> std::fmt::Result {
        f.debug_struct("CallBuilder")
            .field("request", &self.request)
            .field("block", &self.block)
            .field("state", &self.state)
            .field("decoder", &self.decoder.as_debug_field())
            .finish()
    }
}

#[cfg(test)]
mod tests {
    use super::*;
    use alloy_consensus::Transaction;
    use alloy_network::EthereumWallet;
    use alloy_node_bindings::Anvil;
    use alloy_primitives::{address, b256, bytes, hex, utils::parse_units, B256};
    use alloy_provider::{Provider, ProviderBuilder, WalletProvider};
    use alloy_rpc_types_eth::AccessListItem;
    use alloy_signer_local::PrivateKeySigner;
    use alloy_sol_types::sol;
    use futures::Future;

    #[test]
    fn empty_constructor() {
        sol! {
            #[sol(rpc, bytecode = "6942")]
            contract EmptyConstructor {
                constructor();
            }
        }

        let provider = ProviderBuilder::new().on_anvil();
        let call_builder = EmptyConstructor::deploy_builder(&provider);
        assert_eq!(*call_builder.calldata(), bytes!("6942"));
    }

    sol! {
        // Solc: 0.8.24+commit.e11b9ed9.Linux.g++
        // Command: solc a.sol --bin --via-ir --optimize --optimize-runs 1
        #[sol(rpc, bytecode = "60803461006357601f61014838819003918201601f19168301916001600160401b038311848410176100675780849260209460405283398101031261006357518015158091036100635760ff80195f54169116175f5560405160cc908161007c8239f35b5f80fd5b634e487b7160e01b5f52604160045260245ffdfe60808060405260043610156011575f80fd5b5f3560e01c9081638bf1799f14607a575063b09a261614602f575f80fd5b346076576040366003190112607657602435801515810360765715606f57604060015b81516004356001600160a01b0316815260ff919091166020820152f35b60405f6052565b5f80fd5b346076575f36600319011260765760209060ff5f541615158152f3fea264697066735822122043709781c9bdc30c530978abf5db25a4b4ccfebf989baafd2ba404519a7f7e8264736f6c63430008180033")]
        contract MyContract {
            bool public myState;

            constructor(bool myState_) {
                myState = myState_;
            }

            function doStuff(uint a, bool b) external pure returns(address c, bytes32 d) {
                return (address(uint160(a)), bytes32(uint256(b ? 1 : 0)));
            }
        }
    }

    sol! {
        // Solc: 0.8.24+commit.e11b9ed9.Linux.g++
        // Command: solc counter.sol --bin --via-ir --optimize --optimize-runs 1
        #[sol(rpc, bytecode = "608080604052346100155760d4908161001a8239f35b5f80fdfe60808060405260043610156011575f80fd5b5f3560e01c90816361bc221a14607e575063d09de08a14602f575f80fd5b34607a575f366003190112607a575f546001600160801b038082166001018181116066576001600160801b03199092169116175f55005b634e487b7160e01b5f52601160045260245ffd5b5f80fd5b34607a575f366003190112607a575f546001600160801b03168152602090f3fea26469706673582212208b360e442c4bb2a4bbdec007ee24588c7a88e0aa52ac39efac748e5e23eff69064736f6c63430008180033")]
        contract Counter {
            uint128 public counter;

            function increment() external {
                counter += 1;
            }
        }
    }

    /// Creates a new call_builder to test field modifications, taken from [call_encoding]
<<<<<<< HEAD
    #[allow(clippy::type_complexity)]
    fn build_call_builder() -> CallBuilder<impl Provider, PhantomData<MyContract::doStuffCall>> {
=======
    fn build_call_builder() -> CallBuilder<(), impl Provider, PhantomData<MyContract::doStuffCall>>
    {
>>>>>>> 85da34eb
        let provider = ProviderBuilder::new().on_anvil();
        let contract = MyContract::new(Address::ZERO, provider);
        let call_builder = contract.doStuff(U256::ZERO, true).with_cloned_provider();
        call_builder
    }

    #[test]
    fn change_chain_id() {
        let call_builder = build_call_builder().chain_id(1337);
        assert_eq!(
            call_builder.request.chain_id.expect("chain_id should be set"),
            1337,
            "chain_id of request should be '1337'"
        );
    }

    #[test]
    fn change_max_fee_per_gas() {
        let call_builder = build_call_builder().max_fee_per_gas(42);
        assert_eq!(
            call_builder.request.max_fee_per_gas.expect("max_fee_per_gas should be set"),
            42,
            "max_fee_per_gas of request should be '42'"
        );
    }

    #[test]
    fn change_max_priority_fee_per_gas() {
        let call_builder = build_call_builder().max_priority_fee_per_gas(45);
        assert_eq!(
            call_builder
                .request
                .max_priority_fee_per_gas
                .expect("max_priority_fee_per_gas should be set"),
            45,
            "max_priority_fee_per_gas of request should be '45'"
        );
    }

    #[test]
    fn change_max_fee_per_blob_gas() {
        let call_builder = build_call_builder().max_fee_per_blob_gas(50);
        assert_eq!(
            call_builder.request.max_fee_per_blob_gas.expect("max_fee_per_blob_gas should be set"),
            50,
            "max_fee_per_blob_gas of request should be '50'"
        );
    }

    #[test]
    fn change_access_list() {
        let access_list = AccessList::from(vec![AccessListItem {
            address: Address::ZERO,
            storage_keys: vec![B256::ZERO],
        }]);
        let call_builder = build_call_builder().access_list(access_list.clone());
        assert_eq!(
            call_builder.request.access_list.expect("access_list should be set"),
            access_list,
            "Access list of the transaction should have been set to our access list"
        )
    }

    #[test]
    fn call_encoding() {
        let provider = ProviderBuilder::new().on_anvil();
        let contract = MyContract::new(Address::ZERO, &&provider).with_cloned_provider();
        let call_builder = contract.doStuff(U256::ZERO, true).with_cloned_provider();
        assert_eq!(
            *call_builder.calldata(),
            bytes!(
                "b09a2616"
                "0000000000000000000000000000000000000000000000000000000000000000"
                "0000000000000000000000000000000000000000000000000000000000000001"
            ),
        );
        // Box the future to assert its concrete output type.
        let _future: Box<dyn Future<Output = Result<MyContract::doStuffReturn>> + Send> =
            Box::new(async move { call_builder.call().await });
    }

    #[test]
    fn deploy_encoding() {
        let provider = ProviderBuilder::new().on_anvil();
        let bytecode = &MyContract::BYTECODE[..];
        let call_builder = MyContract::deploy_builder(&provider, false);
        assert_eq!(
            call_builder.calldata()[..],
            [
                bytecode,
                &hex!("0000000000000000000000000000000000000000000000000000000000000000")[..]
            ]
            .concat(),
        );
        let call_builder = MyContract::deploy_builder(&provider, true);
        assert_eq!(
            call_builder.calldata()[..],
            [
                bytecode,
                &hex!("0000000000000000000000000000000000000000000000000000000000000001")[..]
            ]
            .concat(),
        );
    }

    #[tokio::test(flavor = "multi_thread")]
    async fn deploy_and_call() {
        let provider = ProviderBuilder::new().on_anvil_with_wallet();

        let expected_address = provider.default_signer_address().create(0);
        let my_contract = MyContract::deploy(provider, true).await.unwrap();
        assert_eq!(*my_contract.address(), expected_address);

        let my_state_builder = my_contract.myState();
        assert_eq!(my_state_builder.calldata()[..], MyContract::myStateCall {}.abi_encode(),);
        let my_state = my_state_builder.call().await.unwrap();
        assert!(my_state);

        let do_stuff_builder = my_contract.doStuff(U256::from(0x69), true);
        assert_eq!(
            do_stuff_builder.calldata()[..],
            MyContract::doStuffCall { a: U256::from(0x69), b: true }.abi_encode(),
        );
        let result: MyContract::doStuffReturn = do_stuff_builder.call().await.unwrap();
        assert_eq!(result.c, address!("0000000000000000000000000000000000000069"));
        assert_eq!(
            result.d,
            b256!("0000000000000000000000000000000000000000000000000000000000000001"),
        );
    }

    #[tokio::test(flavor = "multi_thread")]
    async fn deploy_and_call_with_priority() {
        let provider = ProviderBuilder::new().on_anvil_with_wallet();
        let counter_contract = Counter::deploy(provider.clone()).await.unwrap();
        let max_fee_per_gas: U256 = parse_units("50", "gwei").unwrap().into();
        let max_priority_fee_per_gas: U256 = parse_units("0.1", "gwei").unwrap().into();
        let receipt = counter_contract
            .increment()
            .max_fee_per_gas(max_fee_per_gas.to())
            .max_priority_fee_per_gas(max_priority_fee_per_gas.to())
            .send()
            .await
            .expect("Could not send transaction")
            .get_receipt()
            .await
            .expect("Could not get the receipt");
        let transaction_hash = receipt.transaction_hash;
        let transaction = provider
            .get_transaction_by_hash(transaction_hash)
            .await
            .expect("failed to fetch tx")
            .expect("tx not included");
        assert_eq!(
            transaction.max_fee_per_gas(),
            max_fee_per_gas.to::<u128>(),
            "max_fee_per_gas of the transaction should be set to the right value"
        );
        assert_eq!(
            transaction
                .max_priority_fee_per_gas()
                .expect("max_priority_fee_per_gas of the transaction should be set"),
            max_priority_fee_per_gas.to::<u128>(),
            "max_priority_fee_per_gas of the transaction should be set to the right value"
        )
    }

    sol! {
        #[sol(rpc, bytecode = "6080604052348015600e575f80fd5b506101448061001c5f395ff3fe60806040526004361061001d575f3560e01c8063785d04f514610021575b5f80fd5b61003461002f3660046100d5565b610036565b005b5f816001600160a01b0316836040515f6040518083038185875af1925050503d805f811461007f576040519150601f19603f3d011682016040523d82523d5f602084013e610084565b606091505b50509050806100d05760405162461bcd60e51b81526020600482015260146024820152734661696c656420746f2073656e64206d6f6e657960601b604482015260640160405180910390fd5b505050565b5f80604083850312156100e6575f80fd5b8235915060208301356001600160a01b0381168114610103575f80fd5b80915050925092905056fea2646970667358221220188e65dcedbc4bd68fdebc795292d5a9bf643385f138383969a28f796ff8858664736f6c63430008190033")]
        contract SendMoney {
            function send(uint256 amount, address target) external payable {
                (bool success, ) = target.call{value: amount}("");
                require(success, "Failed to send money");
            }
        }
    }

    // <https://github.com/alloy-rs/alloy/issues/1942>
    #[tokio::test]
    async fn fill_eth_call() {
        let anvil = Anvil::new().spawn();
        let pk: PrivateKeySigner =
            "0xac0974bec39a17e36ba4a6b4d238ff944bacb478cbed5efcae784d7bf4f2ff80".parse().unwrap();

        let wallet = EthereumWallet::new(pk);

        let wallet_provider = ProviderBuilder::new().wallet(wallet).on_http(anvil.endpoint_url());

        let contract = SendMoney::deploy(wallet_provider.clone()).await.unwrap();

        let tx = contract
            .send(U256::from(1000000), Address::with_last_byte(1))
            .into_transaction_request()
            .value(U256::from(1000000));

        assert!(tx.from.is_none());

        let std_provider = ProviderBuilder::new().on_http(anvil.endpoint_url());
        let should_fail = std_provider.estimate_gas(tx.clone()).await.is_err();

        assert!(should_fail);

        let gas = wallet_provider.estimate_gas(tx).await.unwrap();

        assert_eq!(gas, 56555);
    }

    #[tokio::test]
    async fn decode_eth_call_ret_bytes() {
        sol! {
            #[derive(Debug, PartialEq)]
            #[sol(rpc, bytecode = "0x6080604052348015600e575f5ffd5b506101578061001c5f395ff3fe608060405234801561000f575f5ffd5b5060043610610029575f3560e01c80630d1d2c641461002d575b5f5ffd5b61003561004b565b6040516100429190610108565b60405180910390f35b61005361007b565b6040518060400160405280602a67ffffffffffffffff16815260200160011515815250905090565b60405180604001604052805f67ffffffffffffffff1681526020015f151581525090565b5f67ffffffffffffffff82169050919050565b6100bb8161009f565b82525050565b5f8115159050919050565b6100d5816100c1565b82525050565b604082015f8201516100ef5f8501826100b2565b50602082015161010260208501826100cc565b50505050565b5f60408201905061011b5f8301846100db565b9291505056fea264697066735822122039acc87c027f3bddf6806ff9914411d4245bdc708bca36a07138a37b1b98573464736f6c634300081c0033")]
            contract RetStruct {
                struct MyStruct {
                    uint64 a;
                    bool b;
                }

                function retStruct() external pure returns (MyStruct memory) {
                    return MyStruct(42, true);
                }
            }
        }

        let provider = ProviderBuilder::new().on_anvil_with_wallet();

        let contract = RetStruct::deploy(provider.clone()).await.unwrap();

        let tx = contract.retStruct().into_transaction_request();

        let result =
            provider.call(tx).decode_resp::<RetStruct::retStructCall>().await.unwrap().unwrap();

        assert_eq!(result, RetStruct::MyStruct { a: 42, b: true });
    }
}<|MERGE_RESOLUTION|>--- conflicted
+++ resolved
@@ -671,13 +671,8 @@
     }
 
     /// Creates a new call_builder to test field modifications, taken from [call_encoding]
-<<<<<<< HEAD
     #[allow(clippy::type_complexity)]
     fn build_call_builder() -> CallBuilder<impl Provider, PhantomData<MyContract::doStuffCall>> {
-=======
-    fn build_call_builder() -> CallBuilder<(), impl Provider, PhantomData<MyContract::doStuffCall>>
-    {
->>>>>>> 85da34eb
         let provider = ProviderBuilder::new().on_anvil();
         let contract = MyContract::new(Address::ZERO, provider);
         let call_builder = contract.doStuff(U256::ZERO, true).with_cloned_provider();
