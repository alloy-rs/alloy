use crate::{CallDecoder, Error, EthCall, Result};
use alloy_consensus::SignableTransaction;
use alloy_dyn_abi::{DynSolValue, JsonAbiExt};
use alloy_json_abi::Function;
use alloy_network::{
    eip2718::Encodable2718, Ethereum, IntoWallet, Network, TransactionBuilder,
    TransactionBuilder4844, TransactionBuilderError, TxSigner,
};
use alloy_network_primitives::ReceiptResponse;
use alloy_primitives::{Address, Bytes, ChainId, PrimitiveSignature as Signature, TxKind, U256};
use alloy_provider::{PendingTransactionBuilder, Provider};
use alloy_rpc_types_eth::{state::StateOverride, AccessList, BlobTransactionSidecar, BlockId};
use alloy_sol_types::SolCall;
use std::{self, marker::PhantomData};

// NOTE: The `T` generic here is kept to mitigate breakage with the `sol!` macro.
// It should always be `()` and has no effect on the implementation.

/// [`CallBuilder`] using a [`SolCall`] type as the call decoder.
// NOTE: please avoid changing this type due to its use in the `sol!` macro.
pub type SolCallBuilder<P, C, N = Ethereum> = CallBuilder<P, PhantomData<C>, N>;

/// [`CallBuilder`] using a [`Function`] as the call decoder.
pub type DynCallBuilder<P, N = Ethereum> = CallBuilder<P, Function, N>;

/// [`CallBuilder`] that does not have a call decoder.
pub type RawCallBuilder<P, N = Ethereum> = CallBuilder<P, (), N>;

/// A builder for sending a transaction via `eth_sendTransaction`, or calling a contract via
/// `eth_call`.
///
/// The builder can be `.await`ed directly, which is equivalent to invoking [`call`].
/// Prefer using [`call`] when possible, as `await`ing the builder directly will consume it, and
/// currently also boxes the future due to type system limitations.
///
/// A call builder can currently be instantiated in the following ways:
/// - by [`sol!`][sol]-generated contract structs' methods (through the `#[sol(rpc)]` attribute)
///   ([`SolCallBuilder`]);
/// - by [`ContractInstance`](crate::ContractInstance)'s methods ([`DynCallBuilder`]);
/// - using [`CallBuilder::new_raw`] ([`RawCallBuilder`]).
///
/// Each method represents a different way to decode the output of the contract call.
///
/// [`call`]: CallBuilder::call
///
/// # Note
///
/// This will set [state overrides](https://geth.ethereum.org/docs/rpc/ns-eth#3-object---state-override-set)
/// for `eth_call`, but this is not supported by all clients.
///
/// # Examples
///
/// Using [`sol!`][sol]:
///
/// ```no_run
/// # async fn test<P: alloy_provider::Provider>(provider: P) -> Result<(), Box<dyn std::error::Error>> {
/// use alloy_contract::SolCallBuilder;
/// use alloy_primitives::{Address, U256};
/// use alloy_sol_types::sol;
///
/// sol! {
///     #[sol(rpc)] // <-- Important!
///     contract MyContract {
///         function doStuff(uint a, bool b) public returns(address c, bytes32 d);
///     }
/// }
///
/// # stringify!(
/// let provider = ...;
/// # );
/// let address = Address::ZERO;
/// let contract = MyContract::new(address, &provider);
///
/// // Through `contract.<function_name>(args...)`
/// let a = U256::ZERO;
/// let b = true;
/// let builder: SolCallBuilder<_, MyContract::doStuffCall, _> = contract.doStuff(a, b);
/// let MyContract::doStuffReturn { c: _, d: _ } = builder.call().await?;
///
/// // Through `contract.call_builder(&<FunctionCall { args... }>)`:
/// // (note that this is discouraged because it's inherently less type-safe)
/// let call = MyContract::doStuffCall { a, b };
/// let builder: SolCallBuilder<_, MyContract::doStuffCall, _> = contract.call_builder(&call);
/// let MyContract::doStuffReturn { c: _, d: _ } = builder.call().await?;
/// # Ok(())
/// # }
/// ```
///
/// Using [`ContractInstance`](crate::ContractInstance):
///
/// ```no_run
/// # async fn test<P: alloy_provider::Provider>(provider: P, dynamic_abi: alloy_json_abi::JsonAbi) -> Result<(), Box<dyn std::error::Error>> {
/// use alloy_primitives::{Address, Bytes, U256};
/// use alloy_dyn_abi::DynSolValue;
/// use alloy_contract::{CallBuilder, ContractInstance, DynCallBuilder, Interface, RawCallBuilder};
///
/// # stringify!(
/// let dynamic_abi: JsonAbi = ...;
/// # );
/// let interface = Interface::new(dynamic_abi);
///
/// # stringify!(
/// let provider = ...;
/// # );
/// let address = Address::ZERO;
/// let contract: ContractInstance<_, _> = interface.connect(address, &provider);
///
/// // Build and call the function:
/// let call_builder: DynCallBuilder<_, _> = contract.function("doStuff", &[U256::ZERO.into(), true.into()])?;
/// let result: Vec<DynSolValue> = call_builder.call().await?;
///
/// // You can also decode the output manually. Get the raw bytes:
/// let raw_result: Bytes = call_builder.call_raw().await?;
/// // Or, equivalently:
/// let raw_builder: RawCallBuilder<_, _> = call_builder.clone().clear_decoder();
/// let raw_result: Bytes = raw_builder.call().await?;
/// // Decode the raw bytes:
/// let decoded_result: Vec<DynSolValue> = call_builder.decode_output(raw_result, false)?;
/// # Ok(())
/// # }
/// ```
///
/// [sol]: alloy_sol_types::sol
#[derive(Clone)]
#[must_use = "call builders do nothing unless you `.call`, `.send`, or `.await` them"]
<<<<<<< HEAD
pub struct CallBuilder<P, D, N: Network = Ethereum> {
    request: N::TransactionRequest,
=======
pub struct CallBuilder<T, P, D, N: Network = Ethereum> {
    pub(crate) request: N::TransactionRequest,
>>>>>>> fe19b2ba
    block: BlockId,
    state: Option<StateOverride>,
    /// The provider.
    // NOTE: This is public due to usage in `sol!`, please avoid changing it.
    pub provider: P,
    decoder: D,
}

impl<P, D, N: Network> CallBuilder<P, D, N> {
    /// Converts the call builder to the inner transaction request
    pub fn into_transaction_request(self) -> N::TransactionRequest {
        self.request
    }

    /// Builds and returns a RLP-encoded unsigned transaction from the call that can be signed.
    ///
    /// ## Example
    ///
    /// ```no_run
    /// # use alloy_provider::ProviderBuilder;
    /// # use alloy_sol_types::sol;
    ///
    /// sol! {
    ///     #[sol(rpc, bytecode = "0x")]
    ///    contract Counter {
    ///        uint128 public counter;
    ///
    ///        function increment() external {
    ///            counter += 1;
    ///        }
    ///    }
    /// }
    ///
    /// #[tokio::main]
    /// async fn main() {
    ///     let provider = ProviderBuilder::new().on_anvil_with_wallet();
    ///
    ///     let my_contract = Counter::deploy(provider).await.unwrap();
    ///
    ///     let call = my_contract.increment();
    ///
    ///     let unsigned_raw_tx: Vec<u8> = call.build_unsigned_raw_transaction().unwrap();
    ///
    ///     assert!(!unsigned_raw_tx.is_empty())
    /// }
    /// ```
    pub fn build_unsigned_raw_transaction(self) -> Result<Vec<u8>, TransactionBuilderError<N>>
    where
        N::UnsignedTx: SignableTransaction<Signature>,
    {
        let tx = self.request.build_unsigned().map_err(|e| e.error)?;
        Ok(tx.encoded_for_signing())
    }

    /// Build a RLP-encoded signed raw transaction for the call that can be sent to the network
    /// using [`Provider::send_raw_transaction`].
    ///
    /// ## Example
    ///
    /// ```no_run
    /// # use alloy_provider::{ProviderBuilder, Provider};
    /// # use alloy_sol_types::sol;
    /// # use alloy_signer_local::PrivateKeySigner;
    ///
    /// sol! {
    ///    #[sol(rpc, bytecode = "0x")]
    ///   contract Counter {
    ///      uint128 public counter;
    ///
    ///     function increment() external {
    ///        counter += 1;
    ///    }
    ///  }
    /// }
    ///
    /// #[tokio::main]
    /// async fn main() {
    ///     let provider = ProviderBuilder::new().on_anvil_with_wallet();
    ///
    ///     let my_contract = Counter::deploy(&provider).await.unwrap();
    ///
    ///     let call = my_contract.increment();
    ///
    ///     let pk_signer: PrivateKeySigner = "0x..".parse().unwrap();
    ///     let signed_raw_tx: Vec<u8> = call.build_raw_transaction(pk_signer).await.unwrap();
    ///
    ///     let tx = provider.send_raw_transaction(&signed_raw_tx).await.unwrap();
    /// }
    /// ```
    pub async fn build_raw_transaction<S>(
        self,
        signer: S,
    ) -> Result<Vec<u8>, TransactionBuilderError<N>>
    where
        S: TxSigner<Signature> + IntoWallet<N>,
    {
        let tx = self.request.build(&signer.into_wallet()).await?;
        Ok(tx.encoded_2718())
    }
}

impl<P, D, N: Network> AsRef<N::TransactionRequest> for CallBuilder<P, D, N> {
    fn as_ref(&self) -> &N::TransactionRequest {
        &self.request
    }
}

// See [`ContractInstance`].
impl<P: Provider<N>, N: Network> DynCallBuilder<P, N> {
    pub(crate) fn new_dyn(
        provider: P,
        address: &Address,
        function: &Function,
        args: &[DynSolValue],
    ) -> Result<Self> {
        Ok(Self::new_inner_call(
            provider,
            function.abi_encode_input(args)?.into(),
            function.clone(),
        )
        .to(*address))
    }

    /// Clears the decoder, returning a raw call builder.
    #[inline]
    pub fn clear_decoder(self) -> RawCallBuilder<P, N> {
        RawCallBuilder {
            request: self.request,
            block: self.block,
            state: self.state,
            provider: self.provider,
            decoder: (),
        }
    }
}

#[doc(hidden)]
impl<'a, P: Provider<N>, C: SolCall, N: Network> SolCallBuilder<&'a P, C, N> {
    // `sol!` macro constructor, see `#[sol(rpc)]`. Not public API.
    // NOTE: please avoid changing this function due to its use in the `sol!` macro.
    pub fn new_sol(provider: &'a P, address: &Address, call: &C) -> Self {
        Self::new_inner_call(provider, call.abi_encode().into(), PhantomData::<C>).to(*address)
    }
}

impl<P: Provider<N>, C: SolCall, N: Network> SolCallBuilder<P, C, N> {
    /// Clears the decoder, returning a raw call builder.
    #[inline]
    pub fn clear_decoder(self) -> RawCallBuilder<P, N> {
        RawCallBuilder {
            request: self.request,
            block: self.block,
            state: self.state,
            provider: self.provider,
            decoder: (),
        }
    }
}

impl<P: Provider<N>, N: Network> RawCallBuilder<P, N> {
    /// Sets the decoder to the provided [`SolCall`].
    ///
    /// Converts the raw call builder into a sol call builder.
    ///
    /// Note that generally you would want to instantiate a sol call builder directly using the
    /// `sol!` macro, but this method is provided for flexibility, for example to convert a raw
    /// deploy call builder into a sol call builder.
    ///
    /// # Examples
    ///
    /// Decode a return value from a constructor:
    ///
    /// ```no_run
    /// # use alloy_sol_types::sol;
    /// sol! {
    ///     // NOTE: This contract is not meant to be deployed on-chain, but rather
    ///     // used in a static call with its creation code as the call data.
    ///     #[sol(rpc, bytecode = "34601457602a60e052600161010052604060e0f35b5f80fdfe")]
    ///     contract MyContract {
    ///         // The type returned by the constructor.
    ///         #[derive(Debug, PartialEq)]
    ///         struct MyStruct {
    ///             uint64 a;
    ///             bool b;
    ///         }
    ///
    ///         constructor() {
    ///             MyStruct memory s = MyStruct(42, true);
    ///             bytes memory returnData = abi.encode(s);
    ///             assembly {
    ///                 return(add(returnData, 0x20), mload(returnData))
    ///             }
    ///         }
    ///
    ///         // A shim that represents the return value of the constructor.
    ///         function constructorReturn() external view returns (MyStruct memory s);
    ///     }
    /// }
    ///
    /// # async fn example() -> Result<(), Box<dyn std::error::Error>> {
    /// # stringify!(
    /// let provider = ...;
    /// # );
    /// # let provider = alloy_provider::ProviderBuilder::new().on_anvil();
    /// let call_builder = MyContract::deploy_builder(&provider)
    ///     .with_sol_decoder::<MyContract::constructorReturnCall>();
    /// let result = call_builder.call().await?;
    /// assert_eq!(result.s, MyContract::MyStruct { a: 42, b: true });
    /// # Ok(())
    /// # }
    /// ```
    #[inline]
    pub fn with_sol_decoder<C: SolCall>(self) -> SolCallBuilder<P, C, N> {
        SolCallBuilder {
            request: self.request,
            block: self.block,
            state: self.state,
            provider: self.provider,
            decoder: PhantomData::<C>,
        }
    }
}

impl<P: Provider<N>, N: Network> RawCallBuilder<P, N> {
    /// Creates a new call builder with the provided provider and ABI encoded input.
    ///
    /// Will not decode the output of the call, meaning that [`call`](Self::call) will behave the
    /// same as [`call_raw`](Self::call_raw).
    #[inline]
    pub fn new_raw(provider: P, input: Bytes) -> Self {
        Self::new_inner_call(provider, input, ())
    }

    /// Creates a new call builder with the provided provider and contract deploy code.
    ///
    /// Will not decode the output of the call, meaning that [`call`](Self::call) will behave the
    /// same as [`call_raw`](Self::call_raw).
    // NOTE: please avoid changing this function due to its use in the `sol!` macro.
    pub fn new_raw_deploy(provider: P, input: Bytes) -> Self {
        Self::new_inner_deploy(provider, input, ())
    }
}

impl<P: Provider<N>, D: CallDecoder, N: Network> CallBuilder<P, D, N> {
    fn new_inner_deploy(provider: P, input: Bytes, decoder: D) -> Self {
        Self {
            request: <N::TransactionRequest>::default().with_deploy_code(input),
            decoder,
            provider,
            block: BlockId::default(),
            state: None,
        }
    }

    fn new_inner_call(provider: P, input: Bytes, decoder: D) -> Self {
        Self {
            request: <N::TransactionRequest>::default().with_input(input),
            decoder,
            provider,
            block: BlockId::default(),
            state: None,
        }
    }

    /// Sets the `chain_id` field in the transaction to the provided value
    pub fn chain_id(mut self, chain_id: ChainId) -> Self {
        self.request.set_chain_id(chain_id);
        self
    }

    /// Sets the `from` field in the transaction to the provided value.
    pub fn from(mut self, from: Address) -> Self {
        self.request.set_from(from);
        self
    }

    /// Sets the transaction request to the provided tx kind.
    pub fn kind(mut self, to: TxKind) -> Self {
        self.request.set_kind(to);
        self
    }

    /// Sets the `to` field in the transaction to the provided address.
    pub fn to(mut self, to: Address) -> Self {
        self.request.set_to(to);
        self
    }

    /// Sets the `sidecar` field in the transaction to the provided value.
    pub fn sidecar(mut self, blob_sidecar: BlobTransactionSidecar) -> Self
    where
        N::TransactionRequest: TransactionBuilder4844,
    {
        self.request.set_blob_sidecar(blob_sidecar);
        self
    }

    /// Uses a Legacy transaction instead of an EIP-1559 one to execute the call
    pub fn legacy(self) -> Self {
        todo!()
    }

    /// Sets the `gas` field in the transaction to the provided value
    pub fn gas(mut self, gas: u64) -> Self {
        self.request.set_gas_limit(gas);
        self
    }

    /// Sets the `gas_price` field in the transaction to the provided value
    /// If the internal transaction is an EIP-1559 one, then it sets both
    /// `max_fee_per_gas` and `max_priority_fee_per_gas` to the same value
    pub fn gas_price(mut self, gas_price: u128) -> Self {
        self.request.set_gas_price(gas_price);
        self
    }

    /// Sets the `max_fee_per_gas` in the transaction to the provide value
    pub fn max_fee_per_gas(mut self, max_fee_per_gas: u128) -> Self {
        self.request.set_max_fee_per_gas(max_fee_per_gas);
        self
    }

    /// Sets the `max_priority_fee_per_gas` in the transaction to the provide value
    pub fn max_priority_fee_per_gas(mut self, max_priority_fee_per_gas: u128) -> Self {
        self.request.set_max_priority_fee_per_gas(max_priority_fee_per_gas);
        self
    }

    /// Sets the `max_fee_per_blob_gas` in the transaction to the provided value
    pub fn max_fee_per_blob_gas(mut self, max_fee_per_blob_gas: u128) -> Self
    where
        N::TransactionRequest: TransactionBuilder4844,
    {
        self.request.set_max_fee_per_blob_gas(max_fee_per_blob_gas);
        self
    }

    /// Sets the `access_list` in the transaction to the provided value
    pub fn access_list(mut self, access_list: AccessList) -> Self {
        self.request.set_access_list(access_list);
        self
    }

    /// Sets the `value` field in the transaction to the provided value
    pub fn value(mut self, value: U256) -> Self {
        self.request.set_value(value);
        self
    }

    /// Sets the `nonce` field in the transaction to the provided value
    pub fn nonce(mut self, nonce: u64) -> Self {
        self.request.set_nonce(nonce);
        self
    }

    /// Applies a function to the internal transaction request.
    pub fn map<F>(mut self, f: F) -> Self
    where
        F: FnOnce(N::TransactionRequest) -> N::TransactionRequest,
    {
        self.request = f(self.request);
        self
    }

    /// Sets the `block` field for sending the tx to the chain
    pub const fn block(mut self, block: BlockId) -> Self {
        self.block = block;
        self
    }

    /// Sets the [state override set](https://geth.ethereum.org/docs/rpc/ns-eth#3-object---state-override-set).
    ///
    /// # Note
    ///
    /// Not all client implementations will support this as a parameter to `eth_call`.
    pub fn state(mut self, state: impl Into<StateOverride>) -> Self {
        self.state = Some(state.into());
        self
    }

    /// Returns the underlying transaction's ABI-encoded data.
    pub fn calldata(&self) -> &Bytes {
        self.request.input().expect("set in the constructor")
    }

    /// Returns the estimated gas cost for the underlying transaction to be executed
    /// If [`state overrides`](Self::state) are set, they will be applied to the gas estimation.
    pub async fn estimate_gas(&self) -> Result<u64> {
        let mut estimate = self.provider.estimate_gas(self.request.clone());
        if let Some(state) = self.state.clone() {
            estimate = estimate.overrides(state);
        }
        estimate.block(self.block).await.map_err(Into::into)
    }

    /// Queries the blockchain via an `eth_call` without submitting a transaction to the network.
    /// If [`state overrides`](Self::state) are set, they will be applied to the call.
    ///
    /// Returns the decoded the output by using the provided decoder.
    /// If this is not desired, use [`call_raw`](Self::call_raw) to get the raw output data.
    #[doc(alias = "eth_call")]
    #[doc(alias = "call_with_overrides")]
    pub fn call(&self) -> EthCall<'_, D, N> {
        self.call_raw().with_decoder(&self.decoder)
    }

    /// Queries the blockchain via an `eth_call` without submitting a transaction to the network.
    /// If [`state overrides`](Self::state) are set, they will be applied to the call.
    ///
    /// Does not decode the output of the call, returning the raw output data instead.
    ///
    /// See [`call`](Self::call) for more information.
    pub fn call_raw(&self) -> EthCall<'_, (), N> {
        let call = self.provider.call(self.request.clone()).block(self.block);
        let call = match self.state.clone() {
            Some(state) => call.overrides(state),
            None => call,
        };
        call.into()
    }

    /// Decodes the output of a contract function using the provided decoder.
    #[inline]
    pub fn decode_output(&self, data: Bytes, validate: bool) -> Result<D::CallOutput> {
        self.decoder.abi_decode_output(data, validate)
    }

    /// Broadcasts the underlying transaction to the network as a deployment transaction, returning
    /// the address of the deployed contract after the transaction has been confirmed.
    ///
    /// Returns an error if the transaction is not a deployment transaction, or if the contract
    /// address is not found in the deployment transaction’s receipt.
    ///
    /// For more fine-grained control over the deployment process, use [`send`](Self::send) instead.
    ///
    /// Note that the deployment address can be pre-calculated if the `from` address and `nonce` are
    /// known using [`calculate_create_address`](Self::calculate_create_address).
    pub async fn deploy(&self) -> Result<Address> {
        if !self.request.kind().is_some_and(|to| to.is_create()) {
            return Err(Error::NotADeploymentTransaction);
        }
        let pending_tx = self.send().await?;
        let receipt = pending_tx.get_receipt().await?;
        receipt.contract_address().ok_or(Error::ContractNotDeployed)
    }

    /// Broadcasts the underlying transaction to the network.
    ///
    /// Returns a builder for configuring the pending transaction watcher.
    /// See [`Provider::send_transaction`] for more information.
    pub async fn send(&self) -> Result<PendingTransactionBuilder<N>> {
        Ok(self.provider.send_transaction(self.request.clone()).await?)
    }

    /// Calculates the address that will be created by the transaction, if any.
    ///
    /// Returns `None` if the transaction is not a contract creation (the `to` field is set), or if
    /// the `from` or `nonce` fields are not set.
    pub fn calculate_create_address(&self) -> Option<Address> {
        self.request.calculate_create_address()
    }
}

impl<P: Clone, D, N: Network> CallBuilder<&P, D, N> {
    /// Clones the provider and returns a new builder with the cloned provider.
    pub fn with_cloned_provider(self) -> CallBuilder<P, D, N> {
        CallBuilder {
            request: self.request,
            block: self.block,
            state: self.state,
            provider: self.provider.clone(),
            decoder: self.decoder,
        }
    }
}

impl<P, D: CallDecoder, N: Network> std::fmt::Debug for CallBuilder<P, D, N> {
    #[inline]
    fn fmt(&self, f: &mut std::fmt::Formatter<'_>) -> std::fmt::Result {
        f.debug_struct("CallBuilder")
            .field("request", &self.request)
            .field("block", &self.block)
            .field("state", &self.state)
            .field("decoder", &self.decoder.as_debug_field())
            .finish()
    }
}

#[cfg(test)]
mod tests {
    use super::*;
    use alloy_consensus::Transaction;
    use alloy_network::EthereumWallet;
    use alloy_node_bindings::Anvil;
    use alloy_primitives::{address, b256, bytes, hex, utils::parse_units, B256};
    use alloy_provider::{Provider, ProviderBuilder, WalletProvider};
    use alloy_rpc_types_eth::AccessListItem;
    use alloy_signer_local::PrivateKeySigner;
    use alloy_sol_types::sol;
    use futures::Future;

    #[test]
    fn empty_constructor() {
        sol! {
            #[sol(rpc, bytecode = "6942")]
            contract EmptyConstructor {
                constructor();
            }
        }

        let provider = ProviderBuilder::new().on_anvil();
        let call_builder = EmptyConstructor::deploy_builder(&provider);
        assert_eq!(*call_builder.calldata(), bytes!("6942"));
    }

    sol! {
        // Solc: 0.8.24+commit.e11b9ed9.Linux.g++
        // Command: solc a.sol --bin --via-ir --optimize --optimize-runs 1
        #[sol(rpc, bytecode = "60803461006357601f61014838819003918201601f19168301916001600160401b038311848410176100675780849260209460405283398101031261006357518015158091036100635760ff80195f54169116175f5560405160cc908161007c8239f35b5f80fd5b634e487b7160e01b5f52604160045260245ffdfe60808060405260043610156011575f80fd5b5f3560e01c9081638bf1799f14607a575063b09a261614602f575f80fd5b346076576040366003190112607657602435801515810360765715606f57604060015b81516004356001600160a01b0316815260ff919091166020820152f35b60405f6052565b5f80fd5b346076575f36600319011260765760209060ff5f541615158152f3fea264697066735822122043709781c9bdc30c530978abf5db25a4b4ccfebf989baafd2ba404519a7f7e8264736f6c63430008180033")]
        contract MyContract {
            bool public myState;

            constructor(bool myState_) {
                myState = myState_;
            }

            function doStuff(uint a, bool b) external pure returns(address c, bytes32 d) {
                return (address(uint160(a)), bytes32(uint256(b ? 1 : 0)));
            }
        }
    }

    sol! {
        // Solc: 0.8.24+commit.e11b9ed9.Linux.g++
        // Command: solc counter.sol --bin --via-ir --optimize --optimize-runs 1
        #[sol(rpc, bytecode = "608080604052346100155760d4908161001a8239f35b5f80fdfe60808060405260043610156011575f80fd5b5f3560e01c90816361bc221a14607e575063d09de08a14602f575f80fd5b34607a575f366003190112607a575f546001600160801b038082166001018181116066576001600160801b03199092169116175f55005b634e487b7160e01b5f52601160045260245ffd5b5f80fd5b34607a575f366003190112607a575f546001600160801b03168152602090f3fea26469706673582212208b360e442c4bb2a4bbdec007ee24588c7a88e0aa52ac39efac748e5e23eff69064736f6c63430008180033")]
        contract Counter {
            uint128 public counter;

            function increment() external {
                counter += 1;
            }
        }
    }

    /// Creates a new call_builder to test field modifications, taken from [call_encoding]
    #[allow(clippy::type_complexity)]
    fn build_call_builder() -> CallBuilder<impl Provider, PhantomData<MyContract::doStuffCall>> {
        let provider = ProviderBuilder::new().on_anvil();
        let contract = MyContract::new(Address::ZERO, provider);
        let call_builder = contract.doStuff(U256::ZERO, true).with_cloned_provider();
        call_builder
    }

    #[test]
    fn change_chain_id() {
        let call_builder = build_call_builder().chain_id(1337);
        assert_eq!(
            call_builder.request.chain_id.expect("chain_id should be set"),
            1337,
            "chain_id of request should be '1337'"
        );
    }

    #[test]
    fn change_max_fee_per_gas() {
        let call_builder = build_call_builder().max_fee_per_gas(42);
        assert_eq!(
            call_builder.request.max_fee_per_gas.expect("max_fee_per_gas should be set"),
            42,
            "max_fee_per_gas of request should be '42'"
        );
    }

    #[test]
    fn change_max_priority_fee_per_gas() {
        let call_builder = build_call_builder().max_priority_fee_per_gas(45);
        assert_eq!(
            call_builder
                .request
                .max_priority_fee_per_gas
                .expect("max_priority_fee_per_gas should be set"),
            45,
            "max_priority_fee_per_gas of request should be '45'"
        );
    }

    #[test]
    fn change_max_fee_per_blob_gas() {
        let call_builder = build_call_builder().max_fee_per_blob_gas(50);
        assert_eq!(
            call_builder.request.max_fee_per_blob_gas.expect("max_fee_per_blob_gas should be set"),
            50,
            "max_fee_per_blob_gas of request should be '50'"
        );
    }

    #[test]
    fn change_access_list() {
        let access_list = AccessList::from(vec![AccessListItem {
            address: Address::ZERO,
            storage_keys: vec![B256::ZERO],
        }]);
        let call_builder = build_call_builder().access_list(access_list.clone());
        assert_eq!(
            call_builder.request.access_list.expect("access_list should be set"),
            access_list,
            "Access list of the transaction should have been set to our access list"
        )
    }

    #[test]
    fn call_encoding() {
        let provider = ProviderBuilder::new().on_anvil();
        let contract = MyContract::new(Address::ZERO, &&provider).with_cloned_provider();
        let call_builder = contract.doStuff(U256::ZERO, true).with_cloned_provider();
        assert_eq!(
            *call_builder.calldata(),
            bytes!(
                "b09a2616"
                "0000000000000000000000000000000000000000000000000000000000000000"
                "0000000000000000000000000000000000000000000000000000000000000001"
            ),
        );
        // Box the future to assert its concrete output type.
        let _future: Box<dyn Future<Output = Result<MyContract::doStuffReturn>> + Send> =
            Box::new(async move { call_builder.call().await });
    }

    #[test]
    fn deploy_encoding() {
        let provider = ProviderBuilder::new().on_anvil();
        let bytecode = &MyContract::BYTECODE[..];
        let call_builder = MyContract::deploy_builder(&provider, false);
        assert_eq!(
            call_builder.calldata()[..],
            [
                bytecode,
                &hex!("0000000000000000000000000000000000000000000000000000000000000000")[..]
            ]
            .concat(),
        );
        let call_builder = MyContract::deploy_builder(&provider, true);
        assert_eq!(
            call_builder.calldata()[..],
            [
                bytecode,
                &hex!("0000000000000000000000000000000000000000000000000000000000000001")[..]
            ]
            .concat(),
        );
    }

    #[tokio::test(flavor = "multi_thread")]
    async fn deploy_and_call() {
        let provider = ProviderBuilder::new().on_anvil_with_wallet();

        let expected_address = provider.default_signer_address().create(0);
        let my_contract = MyContract::deploy(provider, true).await.unwrap();
        assert_eq!(*my_contract.address(), expected_address);

        let my_state_builder = my_contract.myState();
        assert_eq!(my_state_builder.calldata()[..], MyContract::myStateCall {}.abi_encode(),);
        let result: MyContract::myStateReturn = my_state_builder.call().await.unwrap();
        assert!(result.myState);

        let do_stuff_builder = my_contract.doStuff(U256::from(0x69), true);
        assert_eq!(
            do_stuff_builder.calldata()[..],
            MyContract::doStuffCall { a: U256::from(0x69), b: true }.abi_encode(),
        );
        let result: MyContract::doStuffReturn = do_stuff_builder.call().await.unwrap();
        assert_eq!(result.c, address!("0000000000000000000000000000000000000069"));
        assert_eq!(
            result.d,
            b256!("0000000000000000000000000000000000000000000000000000000000000001"),
        );
    }

    #[tokio::test(flavor = "multi_thread")]
    async fn deploy_and_call_with_priority() {
        let provider = ProviderBuilder::new().on_anvil_with_wallet();
        let counter_contract = Counter::deploy(provider.clone()).await.unwrap();
        let max_fee_per_gas: U256 = parse_units("50", "gwei").unwrap().into();
        let max_priority_fee_per_gas: U256 = parse_units("0.1", "gwei").unwrap().into();
        let receipt = counter_contract
            .increment()
            .max_fee_per_gas(max_fee_per_gas.to())
            .max_priority_fee_per_gas(max_priority_fee_per_gas.to())
            .send()
            .await
            .expect("Could not send transaction")
            .get_receipt()
            .await
            .expect("Could not get the receipt");
        let transaction_hash = receipt.transaction_hash;
        let transaction = provider
            .get_transaction_by_hash(transaction_hash)
            .await
            .expect("failed to fetch tx")
            .expect("tx not included");
        assert_eq!(
            transaction.max_fee_per_gas(),
            max_fee_per_gas.to(),
            "max_fee_per_gas of the transaction should be set to the right value"
        );
        assert_eq!(
            transaction
                .max_priority_fee_per_gas()
                .expect("max_priority_fee_per_gas of the transaction should be set"),
            max_priority_fee_per_gas.to(),
            "max_priority_fee_per_gas of the transaction should be set to the right value"
        )
    }

    sol! {
        #[sol(rpc, bytecode = "6080604052348015600e575f80fd5b506101448061001c5f395ff3fe60806040526004361061001d575f3560e01c8063785d04f514610021575b5f80fd5b61003461002f3660046100d5565b610036565b005b5f816001600160a01b0316836040515f6040518083038185875af1925050503d805f811461007f576040519150601f19603f3d011682016040523d82523d5f602084013e610084565b606091505b50509050806100d05760405162461bcd60e51b81526020600482015260146024820152734661696c656420746f2073656e64206d6f6e657960601b604482015260640160405180910390fd5b505050565b5f80604083850312156100e6575f80fd5b8235915060208301356001600160a01b0381168114610103575f80fd5b80915050925092905056fea2646970667358221220188e65dcedbc4bd68fdebc795292d5a9bf643385f138383969a28f796ff8858664736f6c63430008190033")]
        contract SendMoney {
            function send(uint256 amount, address target) external payable {
                (bool success, ) = target.call{value: amount}("");
                require(success, "Failed to send money");
            }
        }
    }

    // <https://github.com/alloy-rs/alloy/issues/1942>
    #[tokio::test]
    async fn fill_eth_call() {
        let anvil = Anvil::new().spawn();
        let pk: PrivateKeySigner =
            "0xac0974bec39a17e36ba4a6b4d238ff944bacb478cbed5efcae784d7bf4f2ff80".parse().unwrap();

        let wallet = EthereumWallet::new(pk);

        let wallet_provider = ProviderBuilder::new().wallet(wallet).on_http(anvil.endpoint_url());

        let contract = SendMoney::deploy(wallet_provider.clone()).await.unwrap();

        let tx = contract
            .send(U256::from(1000000), Address::with_last_byte(1))
            .into_transaction_request()
            .value(U256::from(1000000));

        assert!(tx.from.is_none());

        let std_provider = ProviderBuilder::new().on_http(anvil.endpoint_url());
        let should_fail = std_provider.estimate_gas(tx.clone()).await.is_err();

        assert!(should_fail);

        let gas = wallet_provider.estimate_gas(tx).await.unwrap();

        assert_eq!(gas, 56555);
    }

    #[tokio::test]
    async fn decode_eth_call_ret_bytes() {
        sol! {
            #[derive(Debug, PartialEq)]
            #[sol(rpc, bytecode = "0x6080604052348015600e575f5ffd5b506101578061001c5f395ff3fe608060405234801561000f575f5ffd5b5060043610610029575f3560e01c80630d1d2c641461002d575b5f5ffd5b61003561004b565b6040516100429190610108565b60405180910390f35b61005361007b565b6040518060400160405280602a67ffffffffffffffff16815260200160011515815250905090565b60405180604001604052805f67ffffffffffffffff1681526020015f151581525090565b5f67ffffffffffffffff82169050919050565b6100bb8161009f565b82525050565b5f8115159050919050565b6100d5816100c1565b82525050565b604082015f8201516100ef5f8501826100b2565b50602082015161010260208501826100cc565b50505050565b5f60408201905061011b5f8301846100db565b9291505056fea264697066735822122039acc87c027f3bddf6806ff9914411d4245bdc708bca36a07138a37b1b98573464736f6c634300081c0033")]
            contract RetStruct {
                struct MyStruct {
                    uint64 a;
                    bool b;
                }

                function retStruct() external pure returns (MyStruct memory) {
                    return MyStruct(42, true);
                }
            }
        }

        let provider = ProviderBuilder::new().on_anvil_with_wallet();

        let contract = RetStruct::deploy(provider.clone()).await.unwrap();

        let tx = contract.retStruct().into_transaction_request();

        let result =
            provider.call(tx).decode_resp::<RetStruct::retStructCall>().await.unwrap().unwrap();

        assert_eq!(result._0, RetStruct::MyStruct { a: 42, b: true });
    }
}<|MERGE_RESOLUTION|>--- conflicted
+++ resolved
@@ -123,13 +123,8 @@
 /// [sol]: alloy_sol_types::sol
 #[derive(Clone)]
 #[must_use = "call builders do nothing unless you `.call`, `.send`, or `.await` them"]
-<<<<<<< HEAD
-pub struct CallBuilder<P, D, N: Network = Ethereum> {
-    request: N::TransactionRequest,
-=======
 pub struct CallBuilder<T, P, D, N: Network = Ethereum> {
     pub(crate) request: N::TransactionRequest,
->>>>>>> fe19b2ba
     block: BlockId,
     state: Option<StateOverride>,
     /// The provider.
