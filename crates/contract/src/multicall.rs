--- conflicted
+++ resolved
@@ -126,11 +126,7 @@
 
         let err = multicall.aggregate3().await.unwrap_err();
 
-<<<<<<< HEAD
-        assert!(err.to_string().contains("Multicall3: call failed"));
-=======
         assert!(err.to_string().contains("Multicall3: call failed"), "{err}");
->>>>>>> 8abd1172
 
         let failing_call = CallItemBuilder::new(dummy.fail()).allow_failure(true);
         let multicall = provider
@@ -164,11 +160,7 @@
 
         let err = multicall.try_aggregate(true).await.unwrap_err();
 
-<<<<<<< HEAD
-        assert!(err.to_string().contains("Multicall3: call failed"));
-=======
         assert!(err.to_string().contains("execution reverted: Multicall3: call failed"));
->>>>>>> 8abd1172
 
         let (t1, b1, t2, b2, failure) = multicall.try_aggregate(false).await.unwrap();
 
