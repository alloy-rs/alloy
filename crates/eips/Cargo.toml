--- conflicted
+++ resolved
@@ -27,7 +27,7 @@
 alloy-eip2124.workspace = true
 alloy-eip2930.workspace = true
 alloy-eip7702.workspace = true
-alloy-eip7928 = { workspace = true, features = ["rlp"] }
+alloy-eip7928 = { workspace = true, features = ["rlp", "borsh"] }
 
 alloy-primitives = { workspace = true, features = ["rlp"] }
 alloy-rlp = { workspace = true, features = ["derive"] }
@@ -126,13 +126,10 @@
 	"alloy-eip7702/k256",
 	"c-kzg?/arbitrary",
 ]
-<<<<<<< HEAD
-borsh = ["dep:borsh", "alloy-primitives/borsh"]
-=======
 borsh = [
 	"dep:borsh",
 	"alloy-primitives/borsh",
 	"alloy-eip2930/borsh",
 	"alloy-eip7702/borsh",
-]
->>>>>>> 9770720d
+	"alloy-eip7928/borsh",
+]