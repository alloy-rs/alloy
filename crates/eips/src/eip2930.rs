<<<<<<< HEAD
//! [EIP-2930] types.
//!
//! [EIP-2930]: https://eips.ethereum.org/EIPS/eip-2930

#[cfg(not(feature = "std"))]
use alloc::vec::Vec;

use alloy_primitives::{Address, B256, U256};
use alloy_rlp::{RlpDecodable, RlpDecodableWrapper, RlpEncodable, RlpEncodableWrapper};
use core::{mem, ops::Deref};
/// A list of addresses and storage keys that the transaction plans to access.
/// Accesses outside the list are possible, but become more expensive.
#[derive(Clone, Debug, Default, PartialEq, Eq, Hash, RlpDecodable, RlpEncodable)]
#[cfg_attr(any(test, feature = "arbitrary"), derive(arbitrary::Arbitrary))]
#[cfg_attr(feature = "serde", derive(serde::Serialize, serde::Deserialize))]
#[cfg_attr(feature = "serde", serde(rename_all = "camelCase"))]
pub struct AccessListItem {
    /// Account addresses that would be loaded at the start of execution
    pub address: Address,
    /// Keys of storage that would be loaded at the start of execution
    pub storage_keys: Vec<B256>,
}

impl AccessListItem {
    /// Calculates a heuristic for the in-memory size of the [AccessListItem].
    #[inline]
    pub fn size(&self) -> usize {
        mem::size_of::<Address>() + self.storage_keys.capacity() * mem::size_of::<B256>()
    }
}

/// AccessList as defined in EIP-2930
#[derive(Clone, Debug, Default, PartialEq, Eq, Hash, RlpDecodableWrapper, RlpEncodableWrapper)]
#[cfg_attr(any(test, feature = "arbitrary"), derive(arbitrary::Arbitrary))]
#[cfg_attr(feature = "serde", derive(serde::Serialize, serde::Deserialize))]
pub struct AccessList(pub Vec<AccessListItem>);

impl From<Vec<AccessListItem>> for AccessList {
    fn from(list: Vec<AccessListItem>) -> Self {
        Self(list)
    }
}

impl From<AccessList> for Vec<AccessListItem> {
    fn from(this: AccessList) -> Self {
        this.0
    }
}

impl Deref for AccessList {
    type Target = Vec<AccessListItem>;

    fn deref(&self) -> &Self::Target {
        &self.0
    }
}

impl AccessList {
    /// Converts the list into a vec, expected by revm
    pub fn flattened(&self) -> Vec<(Address, Vec<U256>)> {
        self.flatten().collect()
    }

    /// Consumes the type and converts the list into a vec, expected by revm
    pub fn into_flattened(self) -> Vec<(Address, Vec<U256>)> {
        self.into_flatten().collect()
    }

    /// Consumes the type and returns an iterator over the list's addresses and storage keys.
    pub fn into_flatten(self) -> impl Iterator<Item = (Address, Vec<U256>)> {
        self.0.into_iter().map(|item| {
            (
                item.address,
                item.storage_keys.into_iter().map(|slot| U256::from_be_bytes(slot.0)).collect(),
            )
        })
    }

    /// Returns an iterator over the list's addresses and storage keys.
    pub fn flatten(&self) -> impl Iterator<Item = (Address, Vec<U256>)> + '_ {
        self.0.iter().map(|item| {
            (
                item.address,
                item.storage_keys.iter().map(|slot| U256::from_be_bytes(slot.0)).collect(),
            )
        })
    }

    /// Returns the position of the given address in the access list, if present.
    fn index_of_address(&self, address: Address) -> Option<usize> {
        self.iter().position(|item| item.address == address)
    }

    /// Checks if a specific storage slot within an account is present in the access list.
    ///
    /// Returns a tuple with flags for the presence of the account and the slot.
    pub fn contains_storage(&self, address: Address, slot: B256) -> (bool, bool) {
        self.index_of_address(address)
            .map_or((false, false), |idx| (true, self.contains_storage_key_at_index(slot, idx)))
    }

    /// Checks if the access list contains the specified address.
    pub fn contains_address(&self, address: Address) -> bool {
        self.iter().any(|item| item.address == address)
    }

    /// Checks if the storage keys at the given index within an account are present in the access
    /// list.
    fn contains_storage_key_at_index(&self, slot: B256, index: usize) -> bool {
        self.get(index).map_or(false, |entry| {
            entry.storage_keys.iter().any(|storage_key| *storage_key == slot)
        })
    }

    /// Adds an address to the access list and returns `true` if the operation results in a change,
    /// indicating that the address was not previously present.
    pub fn add_address(&mut self, address: Address) -> bool {
        !self.contains_address(address) && {
            self.0.push(AccessListItem { address, storage_keys: Vec::new() });
            true
        }
    }

    /// Calculates a heuristic for the in-memory size of the [AccessList].
    #[inline]
    pub fn size(&self) -> usize {
        // take into account capacity
        self.0.iter().map(AccessListItem::size).sum::<usize>()
            + self.0.capacity() * mem::size_of::<AccessListItem>()
    }
}

/// Access list with gas used appended.
#[derive(Clone, Debug, Default, PartialEq, Eq)]
#[cfg_attr(feature = "serde", derive(serde::Serialize, serde::Deserialize))]
#[cfg_attr(feature = "serde", serde(rename_all = "camelCase"))]
pub struct AccessListWithGasUsed {
    /// List with accounts accessed during transaction.
    pub access_list: AccessList,
    /// Estimated gas used with access list.
    pub gas_used: U256,
}

#[cfg(all(test, feature = "serde"))]
mod tests {
    use super::*;

    #[test]
    fn access_list_serde() {
        let list = AccessList(vec![
            AccessListItem { address: Address::ZERO, storage_keys: vec![B256::ZERO] },
            AccessListItem { address: Address::ZERO, storage_keys: vec![B256::ZERO] },
        ]);
        let json = serde_json::to_string(&list).unwrap();
        let list2 = serde_json::from_str::<AccessList>(&json).unwrap();
        assert_eq!(list, list2);
    }

    #[test]
    fn access_list_with_gas_used() {
        let list = AccessListWithGasUsed {
            access_list: AccessList(vec![
                AccessListItem { address: Address::ZERO, storage_keys: vec![B256::ZERO] },
                AccessListItem { address: Address::ZERO, storage_keys: vec![B256::ZERO] },
            ]),
            gas_used: U256::from(100),
        };
        let json = serde_json::to_string(&list).unwrap();
        let list2 = serde_json::from_str::<AccessListWithGasUsed>(&json).unwrap();
        assert_eq!(list, list2);
    }
}
=======
//! Re-export the EIP-2930 types.
pub use alloy_eip2930::*;
>>>>>>> 352e83bf
<|MERGE_RESOLUTION|>--- conflicted
+++ resolved
@@ -1,177 +1,2 @@
-<<<<<<< HEAD
-//! [EIP-2930] types.
-//!
-//! [EIP-2930]: https://eips.ethereum.org/EIPS/eip-2930
-
-#[cfg(not(feature = "std"))]
-use alloc::vec::Vec;
-
-use alloy_primitives::{Address, B256, U256};
-use alloy_rlp::{RlpDecodable, RlpDecodableWrapper, RlpEncodable, RlpEncodableWrapper};
-use core::{mem, ops::Deref};
-/// A list of addresses and storage keys that the transaction plans to access.
-/// Accesses outside the list are possible, but become more expensive.
-#[derive(Clone, Debug, Default, PartialEq, Eq, Hash, RlpDecodable, RlpEncodable)]
-#[cfg_attr(any(test, feature = "arbitrary"), derive(arbitrary::Arbitrary))]
-#[cfg_attr(feature = "serde", derive(serde::Serialize, serde::Deserialize))]
-#[cfg_attr(feature = "serde", serde(rename_all = "camelCase"))]
-pub struct AccessListItem {
-    /// Account addresses that would be loaded at the start of execution
-    pub address: Address,
-    /// Keys of storage that would be loaded at the start of execution
-    pub storage_keys: Vec<B256>,
-}
-
-impl AccessListItem {
-    /// Calculates a heuristic for the in-memory size of the [AccessListItem].
-    #[inline]
-    pub fn size(&self) -> usize {
-        mem::size_of::<Address>() + self.storage_keys.capacity() * mem::size_of::<B256>()
-    }
-}
-
-/// AccessList as defined in EIP-2930
-#[derive(Clone, Debug, Default, PartialEq, Eq, Hash, RlpDecodableWrapper, RlpEncodableWrapper)]
-#[cfg_attr(any(test, feature = "arbitrary"), derive(arbitrary::Arbitrary))]
-#[cfg_attr(feature = "serde", derive(serde::Serialize, serde::Deserialize))]
-pub struct AccessList(pub Vec<AccessListItem>);
-
-impl From<Vec<AccessListItem>> for AccessList {
-    fn from(list: Vec<AccessListItem>) -> Self {
-        Self(list)
-    }
-}
-
-impl From<AccessList> for Vec<AccessListItem> {
-    fn from(this: AccessList) -> Self {
-        this.0
-    }
-}
-
-impl Deref for AccessList {
-    type Target = Vec<AccessListItem>;
-
-    fn deref(&self) -> &Self::Target {
-        &self.0
-    }
-}
-
-impl AccessList {
-    /// Converts the list into a vec, expected by revm
-    pub fn flattened(&self) -> Vec<(Address, Vec<U256>)> {
-        self.flatten().collect()
-    }
-
-    /// Consumes the type and converts the list into a vec, expected by revm
-    pub fn into_flattened(self) -> Vec<(Address, Vec<U256>)> {
-        self.into_flatten().collect()
-    }
-
-    /// Consumes the type and returns an iterator over the list's addresses and storage keys.
-    pub fn into_flatten(self) -> impl Iterator<Item = (Address, Vec<U256>)> {
-        self.0.into_iter().map(|item| {
-            (
-                item.address,
-                item.storage_keys.into_iter().map(|slot| U256::from_be_bytes(slot.0)).collect(),
-            )
-        })
-    }
-
-    /// Returns an iterator over the list's addresses and storage keys.
-    pub fn flatten(&self) -> impl Iterator<Item = (Address, Vec<U256>)> + '_ {
-        self.0.iter().map(|item| {
-            (
-                item.address,
-                item.storage_keys.iter().map(|slot| U256::from_be_bytes(slot.0)).collect(),
-            )
-        })
-    }
-
-    /// Returns the position of the given address in the access list, if present.
-    fn index_of_address(&self, address: Address) -> Option<usize> {
-        self.iter().position(|item| item.address == address)
-    }
-
-    /// Checks if a specific storage slot within an account is present in the access list.
-    ///
-    /// Returns a tuple with flags for the presence of the account and the slot.
-    pub fn contains_storage(&self, address: Address, slot: B256) -> (bool, bool) {
-        self.index_of_address(address)
-            .map_or((false, false), |idx| (true, self.contains_storage_key_at_index(slot, idx)))
-    }
-
-    /// Checks if the access list contains the specified address.
-    pub fn contains_address(&self, address: Address) -> bool {
-        self.iter().any(|item| item.address == address)
-    }
-
-    /// Checks if the storage keys at the given index within an account are present in the access
-    /// list.
-    fn contains_storage_key_at_index(&self, slot: B256, index: usize) -> bool {
-        self.get(index).map_or(false, |entry| {
-            entry.storage_keys.iter().any(|storage_key| *storage_key == slot)
-        })
-    }
-
-    /// Adds an address to the access list and returns `true` if the operation results in a change,
-    /// indicating that the address was not previously present.
-    pub fn add_address(&mut self, address: Address) -> bool {
-        !self.contains_address(address) && {
-            self.0.push(AccessListItem { address, storage_keys: Vec::new() });
-            true
-        }
-    }
-
-    /// Calculates a heuristic for the in-memory size of the [AccessList].
-    #[inline]
-    pub fn size(&self) -> usize {
-        // take into account capacity
-        self.0.iter().map(AccessListItem::size).sum::<usize>()
-            + self.0.capacity() * mem::size_of::<AccessListItem>()
-    }
-}
-
-/// Access list with gas used appended.
-#[derive(Clone, Debug, Default, PartialEq, Eq)]
-#[cfg_attr(feature = "serde", derive(serde::Serialize, serde::Deserialize))]
-#[cfg_attr(feature = "serde", serde(rename_all = "camelCase"))]
-pub struct AccessListWithGasUsed {
-    /// List with accounts accessed during transaction.
-    pub access_list: AccessList,
-    /// Estimated gas used with access list.
-    pub gas_used: U256,
-}
-
-#[cfg(all(test, feature = "serde"))]
-mod tests {
-    use super::*;
-
-    #[test]
-    fn access_list_serde() {
-        let list = AccessList(vec![
-            AccessListItem { address: Address::ZERO, storage_keys: vec![B256::ZERO] },
-            AccessListItem { address: Address::ZERO, storage_keys: vec![B256::ZERO] },
-        ]);
-        let json = serde_json::to_string(&list).unwrap();
-        let list2 = serde_json::from_str::<AccessList>(&json).unwrap();
-        assert_eq!(list, list2);
-    }
-
-    #[test]
-    fn access_list_with_gas_used() {
-        let list = AccessListWithGasUsed {
-            access_list: AccessList(vec![
-                AccessListItem { address: Address::ZERO, storage_keys: vec![B256::ZERO] },
-                AccessListItem { address: Address::ZERO, storage_keys: vec![B256::ZERO] },
-            ]),
-            gas_used: U256::from(100),
-        };
-        let json = serde_json::to_string(&list).unwrap();
-        let list2 = serde_json::from_str::<AccessListWithGasUsed>(&json).unwrap();
-        assert_eq!(list, list2);
-    }
-}
-=======
 //! Re-export the EIP-2930 types.
-pub use alloy_eip2930::*;
->>>>>>> 352e83bf
+pub use alloy_eip2930::*;