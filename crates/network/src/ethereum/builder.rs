--- conflicted
+++ resolved
@@ -99,10 +99,10 @@
         self.gas = Some(gas_limit);
     }
 
-<<<<<<< HEAD
     fn build_unsigned(self) -> BuilderResult<<Ethereum as Network>::UnsignedTx> {
         build_unsigned::<Ethereum>(self)
-=======
+    }
+
     fn get_blob_sidecar(&self) -> Option<&BlobTransactionSidecar> {
         self.sidecar.as_ref()
     }
@@ -110,37 +110,6 @@
     fn set_blob_sidecar(&mut self, sidecar: BlobTransactionSidecar) {
         self.blob_versioned_hashes = Some(sidecar.versioned_hashes().collect());
         self.sidecar = Some(sidecar);
-    }
-
-    fn build_unsigned(mut self) -> BuilderResult<<Ethereum as Network>::UnsignedTx> {
-        match (
-            self.gas_price.as_ref(),
-            self.max_fee_per_gas.as_ref(),
-            self.access_list.as_ref(),
-            self.max_fee_per_blob_gas.as_ref(),
-            self.blob_versioned_hashes.as_ref(),
-            self.sidecar.as_ref(),
-        ) {
-            // Legacy transaction
-            (Some(_), None, None, None, None, None) => build_legacy(self).map(Into::into),
-            // EIP-2930
-            // If only accesslist is set, and there are no EIP-1559 fees
-            (_, None, Some(_), None, None, None) => build_2930(self).map(Into::into),
-            // EIP-1559
-            // If EIP-4844 fields are missing
-            (None, _, _, None, None, None) => build_1559(self).map(Into::into),
-            // EIP-4844
-            // All blob fields required
-            (None, _, _, Some(_), _, Some(sidecar)) => {
-                if self.blob_versioned_hashes.is_none() {
-                    //if not configured already, set the blob hashes from the sidecar
-                    self.blob_versioned_hashes = Some(sidecar.versioned_hashes().collect());
-                }
-                build_4844(self).map(TxEip4844Variant::from).map(Into::into)
-            }
-            _ => build_legacy(self).map(Into::into),
-        }
->>>>>>> 15bf37b2
     }
 
     async fn build<S: NetworkSigner<Ethereum>>(
