--- conflicted
+++ resolved
@@ -61,13 +61,10 @@
 tracing.workspace = true
 url = { workspace = true, optional = true }
 
-<<<<<<< HEAD
 [target.'cfg(not(target_arch = "wasm32"))'.dependencies]
-parking_lot = { workspace = true }
-=======
+parking_lot.workspace = true
 [target.'cfg(target_arch = "wasm32")'.dependencies]
 wasmtimer.workspace = true
->>>>>>> a1733071
 
 [dev-dependencies]
 alloy-consensus = { workspace = true, features = ["kzg"] }
