use crate::{
    fillers::{
        self, CachedNonceManager, ChainIdFiller, FillerControlFlow, Fillers, GasFiller,
        NonceFiller, NonceManager, Pushable, RecommendedFillers, SimpleNonceManager, TxFiller,
        WalletFiller,
    },
    layers::{CallBatchLayer, ChainLayer},
    provider::SendableTx,
    Provider, RootProvider,
};
use alloy_chains::NamedChain;
<<<<<<< HEAD
use alloy_network::{Ethereum, EthereumWallet, IntoWallet, Network};
=======
use alloy_network::{Ethereum, EthereumWallet, IntoWallet, Network, NetworkWallet};
>>>>>>> be99b7d3
use alloy_primitives::ChainId;
use alloy_rpc_client::{ClientBuilder, RpcClient};
use alloy_transport::{TransportError, TransportResult};
use std::marker::PhantomData;

/// A layering abstraction in the vein of [`tower::Layer`]
///
/// [`tower::Layer`]: https://docs.rs/tower/latest/tower/trait.Layer.html
pub trait ProviderLayer<P: Provider<N>, N: Network = Ethereum> {
    /// The provider constructed by this layer.
    type Provider: Provider<N>;

    /// Wrap the given provider in the layer's provider.
    fn layer(&self, inner: P) -> Self::Provider;
}

/// An identity layer that does nothing.
#[derive(Clone, Copy, Debug)]
pub struct Identity;

impl<N> TxFiller<N> for Identity
where
    N: Network,
{
    type Fillable = ();

    fn status(&self, _tx: &<N as Network>::TransactionRequest) -> FillerControlFlow {
        FillerControlFlow::Finished
    }

    fn fill_sync(&self, _tx: &mut SendableTx<N>) {}

    async fn prepare<P>(
        &self,
        _provider: &P,
        _tx: &N::TransactionRequest,
    ) -> TransportResult<Self::Fillable> {
        Ok(())
    }

    async fn fill(
        &self,
        _to_fill: Self::Fillable,
        tx: SendableTx<N>,
    ) -> TransportResult<SendableTx<N>> {
        Ok(tx)
    }
}

impl<P, N> ProviderLayer<P, N> for Identity
where
    N: Network,
    P: Provider<N>,
{
    type Provider = P;

    fn layer(&self, inner: P) -> Self::Provider {
        inner
    }
}

/// A stack of two providers.
#[derive(Debug)]
pub struct Stack<Inner, Outer> {
    inner: Inner,
    outer: Outer,
}

impl<Inner, Outer> Stack<Inner, Outer> {
    /// Create a new `Stack`.
    pub const fn new(inner: Inner, outer: Outer) -> Self {
        Self { inner, outer }
    }
}

impl<P, N, Inner, Outer> ProviderLayer<P, N> for Stack<Inner, Outer>
where
    N: Network,
    P: Provider<N>,
    Inner: ProviderLayer<P, N>,
    Outer: ProviderLayer<Inner::Provider, N>,
{
    type Provider = Outer::Provider;

    fn layer(&self, provider: P) -> Self::Provider {
        let inner = self.inner.layer(provider);

        self.outer.layer(inner)
    }
}

/// A builder for constructing a [`Provider`] from various layers.
///
/// This type is similar to [`tower::ServiceBuilder`], with extra complication
/// around maintaining the network and transport types.
///
/// The [`ProviderBuilder`] can be instantiated in two ways, using `ProviderBuilder::new()` or
/// `ProviderBuilder::default()`.
///
/// `ProviderBuilder::new()` will create a new [`ProviderBuilder`] with the [`RecommendedFillers`]
/// enabled, whereas `ProviderBuilder::default()` will instantiate it in its vanilla
/// [`ProviderBuilder`] form i.e with no fillers enabled.
///
/// [`tower::ServiceBuilder`]: https://docs.rs/tower/latest/tower/struct.ServiceBuilder.html
#[derive(Debug)]
pub struct ProviderBuilder<L, F, N = Ethereum> {
    layer: L,
    filler: F,
    network: PhantomData<fn() -> N>,
}

impl ProviderBuilder<Identity, <Ethereum as RecommendedFillers>::RecommendedFillers, Ethereum> {
    /// Create a new [`ProviderBuilder`] with the recommended filler enabled.
    ///
    /// Recommended fillers are preconfigured set of fillers that handle gas estimation, nonce
    /// management, and chain-id fetching.
    ///
    /// Building a provider with this setting enabled will return a [`crate::fillers::FillProvider`]
    /// with [`crate::utils::RecommendedFillers`].
    ///
    /// You can opt-out of using these fillers by using the `.disable_recommended_fillers()` method.
    pub fn new() -> Self {
        ProviderBuilder::default().with_recommended_fillers()
    }

    /// Opt-out of the recommended fillers by reseting the fillers stack in the [`ProviderBuilder`].
    ///
    /// This is equivalent to creating the builder using `ProviderBuilder::default()`.
    pub fn disable_recommended_fillers(self) -> ProviderBuilder<Identity, Identity, Ethereum> {
        ProviderBuilder { layer: self.layer, filler: Identity, network: self.network }
    }
}

impl<N> Default for ProviderBuilder<Identity, Identity, N> {
    fn default() -> Self {
        Self { layer: Identity, filler: Identity, network: PhantomData }
    }
}

impl<L, N: Network> ProviderBuilder<L, Identity, N> {
    /// Add preconfigured set of layers handling gas estimation, nonce
    /// management, and chain-id fetching.
    pub fn with_recommended_fillers(self) -> ProviderBuilder<L, N::RecommendedFillers, N>
    where
        N: RecommendedFillers,
    {
        ProviderBuilder {
            layer: self.layer,
            filler: N::recommended_fillers(),
            network: PhantomData,
        }
<<<<<<< HEAD
=======
    }
}

impl<L, F, N> ProviderBuilder<L, F, N> {
    /// Add a layer to the stack being built. This is similar to
    /// [`tower::ServiceBuilder::layer`].
    ///
    /// ## Note:
    ///
    /// Layers are added in outer-to-inner order, as in
    /// [`tower::ServiceBuilder`]. The first layer added will be the first to
    /// see the request.
    ///
    /// [`tower::ServiceBuilder::layer`]: https://docs.rs/tower/latest/tower/struct.ServiceBuilder.html#method.layer
    /// [`tower::ServiceBuilder`]: https://docs.rs/tower/latest/tower/struct.ServiceBuilder.html
    pub fn layer<Inner>(self, layer: Inner) -> ProviderBuilder<Stack<Inner, L>, F, N> {
        ProviderBuilder {
            layer: Stack::new(layer, self.layer),
            filler: self.filler,
            network: PhantomData,
        }
    }

    /// Change the network.
    ///
    /// By default, the network is `Ethereum`. This method must be called to configure a different
    /// network.
    ///
    /// ```ignore
    /// builder.network::<Arbitrum>()
    /// ```
    pub fn network<Net: Network>(self) -> ProviderBuilder<L, Fillers<F::CurrentFillers, Net>, Net>
    where
        F: fillers::FillerNetwork<N>,
    {
        ProviderBuilder {
            layer: self.layer,
            filler: self.filler.network::<Net>(),
            network: PhantomData,
        }
>>>>>>> be99b7d3
    }

    /// Add a chain layer to the stack being built. The layer will set
    /// the client's poll interval based on the average block time for this chain.
    ///
    /// Does nothing to the client with a local transport.
    pub fn with_chain(self, chain: NamedChain) -> ProviderBuilder<Stack<ChainLayer, L>, F, N> {
        self.layer(ChainLayer::new(chain))
    }

    // --- Fillers ---

    /// Add gas estimation to the stack being built.
    ///
    /// See [`GasFiller`] for more information.
    pub fn with_gas_estimation(self) -> ProviderBuilder<L, Fillers<(GasFiller,), N>, N> {
        ProviderBuilder {
            layer: self.layer,
            filler: Fillers::new((GasFiller,)),
            network: PhantomData,
        }
    }

    /// Add nonce management to the stack being built.
    ///
    /// See [`NonceFiller`] for more information.
    pub fn with_nonce_management<M: NonceManager>(
        self,
        nonce_manager: M,
    ) -> ProviderBuilder<L, Fillers<(NonceFiller<M>,), N>, N> {
        ProviderBuilder {
            layer: self.layer,
            filler: Fillers::new((NonceFiller::new(nonce_manager),)),
            network: PhantomData,
        }
    }

    /// Add simple nonce management to the stack being built.
    ///
    /// See [`SimpleNonceManager`] for more information.
<<<<<<< HEAD
    pub fn with_simple_nonce_management(self) -> ProviderBuilder<L, Fillers<(NonceFiller,), N>, N> {
=======
    pub fn with_simple_nonce_management(
        self,
    ) -> ProviderBuilder<L, Fillers<(NonceFiller<SimpleNonceManager>,), N>, N> {
>>>>>>> be99b7d3
        self.with_nonce_management(SimpleNonceManager::default())
    }

    /// Add cached nonce management to the stack being built.
    ///
    /// See [`CachedNonceManager`] for more information.
<<<<<<< HEAD
    pub fn with_cached_nonce_management(
        self,
    ) -> ProviderBuilder<L, Fillers<(NonceFiller<CachedNonceManager>,), N>, N> {
=======
    pub fn with_cached_nonce_management(self) -> ProviderBuilder<L, Fillers<(NonceFiller,), N>, N> {
>>>>>>> be99b7d3
        self.with_nonce_management(CachedNonceManager::default())
    }

    /// Add a chain ID filler to the stack being built. The filler will attempt
    /// to fetch the chain ID from the provider using
    /// [`Provider::get_chain_id`]. the first time a transaction is prepared,
    /// and will cache it for future transactions.
    pub fn fetch_chain_id(self) -> ProviderBuilder<L, Fillers<(ChainIdFiller,), N>, N> {
        ProviderBuilder {
            layer: self.layer,
            filler: Fillers::new((ChainIdFiller::default(),)),
            network: PhantomData,
        }
    }

    /// Add a specific chain ID to the stack being built. The filler will
    /// fill transactions with the provided chain ID, regardless of the chain ID
    /// that the provider reports via [`Provider::get_chain_id`].
    pub fn with_chain_id(
        self,
        chain_id: ChainId,
    ) -> ProviderBuilder<L, Fillers<(ChainIdFiller,), N>, N> {
<<<<<<< HEAD
        ProviderBuilder {
            layer: self.layer,
            filler: Fillers::new((ChainIdFiller::new(Some(chain_id)),)),
            network: PhantomData,
        }
    }
}

impl<L, F, N: Network> ProviderBuilder<L, F, N> {
    /// Add a transaction filler to the stack being built. Transaction fillers
    /// are used to fill in missing fields on transactions before they are sent,
    /// and are all joined to form the outermost layer of the stack.
    pub fn filler<F2: TxFiller<N>>(self, filler: F2) -> ProviderBuilder<L, Fillers<F::Pushed, N>, N>
    where
        F: Pushable<F2, N>,
    {
        ProviderBuilder {
            layer: self.layer,
            filler: self.filler.push(filler),
            network: PhantomData,
        }
    }

    /// Add a wallet layer to the stack being built.
    ///
    /// See [`WalletFiller`].
    pub fn wallet<W: IntoWallet<N>>(self, wallet: W) -> ProviderBuilder<L, Fillers<F::Pushed, N>, N>
    where
        F: Pushable<WalletFiller<W::NetworkWallet>, N>,
        W::NetworkWallet: Clone,
    {
        let wallet_filler = WalletFiller::new(wallet.into_wallet());

        ProviderBuilder {
            layer: self.layer,
            filler: self.filler.push(wallet_filler),
            network: PhantomData,
        }
    }
}

impl<L, F, N> ProviderBuilder<L, F, N> {
    /// Add a layer to the stack being built. This is similar to
    /// [`tower::ServiceBuilder::layer`].
    ///
    /// ## Note:
    ///
    /// Layers are added in outer-to-inner order, as in
    /// [`tower::ServiceBuilder`]. The first layer added will be the first to
    /// see the request.
    ///
    /// [`tower::ServiceBuilder::layer`]: https://docs.rs/tower/latest/tower/struct.ServiceBuilder.html#method.layer
    /// [`tower::ServiceBuilder`]: https://docs.rs/tower/latest/tower/struct.ServiceBuilder.html
    pub fn layer<Inner>(self, layer: Inner) -> ProviderBuilder<Stack<Inner, L>, F, N> {
=======
>>>>>>> be99b7d3
        ProviderBuilder {
            layer: self.layer,
            filler: Fillers::new((ChainIdFiller::new(Some(chain_id)),)),
            network: PhantomData,
        }
    }

<<<<<<< HEAD
    /// Change the network.
    ///
    /// By default, the network is `Ethereum`. This method must be called to configure a different
    /// network.
    ///
    /// ```ignore
    /// builder.network::<Arbitrum>()
    /// ```
    pub fn network<Net: Network>(self) -> ProviderBuilder<L, Fillers<F::CurrentFillers, Net>, Net>
    where
        F: fillers::FillerNetwork<N>,
    {
        ProviderBuilder {
            layer: self.layer,
            filler: self.filler.network::<Net>(),
=======
    /// Add a transaction filler to the stack being built. Transaction fillers
    /// are used to fill in missing fields on transactions before they are sent,
    /// and are all joined to form the outermost layer of the stack.
    pub fn filler<F2: TxFiller<N>>(self, filler: F2) -> ProviderBuilder<L, Fillers<F::Pushed, N>, N>
    where
        F: Pushable<F2, N>,
        N: Network,
    {
        ProviderBuilder {
            layer: self.layer,
            filler: self.filler.push(filler),
            network: PhantomData,
        }
    }

    /// Add a wallet layer to the stack being built.
    ///
    /// See [`WalletFiller`].
    pub fn wallet<W: IntoWallet<N>>(self, wallet: W) -> ProviderBuilder<L, Fillers<F::Pushed, N>, N>
    where
        F: Pushable<WalletFiller<W::NetworkWallet>, N>,
        W::NetworkWallet: Clone,
        N: Network,
    {
        let wallet_filler = WalletFiller::new(wallet.into_wallet());

        ProviderBuilder {
            layer: self.layer,
            filler: self.filler.push(wallet_filler),
>>>>>>> be99b7d3
            network: PhantomData,
        }
    }

    // --- Layers ---

    /// Aggregate multiple `eth_call` requests into a single batch request using Multicall3.
    ///
    /// See [`CallBatchLayer`] for more information.
    pub fn with_call_batching(self) -> ProviderBuilder<Stack<CallBatchLayer, L>, F, N> {
        self.layer(CallBatchLayer::new())
    }

    // --- Build to Provider ---

    /// Finish the layer stack by providing a root [`Provider`], outputting
    /// the final [`Provider`] type with all stack components.
    pub fn on_provider<P>(self, provider: P) -> F::Provider
    where
        L: ProviderLayer<P, N>,
        F: TxFiller<N> + ProviderLayer<L::Provider, N>,
        P: Provider<N>,
        N: Network,
    {
        let Self { layer, filler, network: PhantomData } = self;
        let stack = Stack::new(layer, filler);
        stack.layer(provider)
    }

    /// Finish the layer stack by providing a root [`RpcClient`], outputting
    /// the final [`Provider`] type with all stack components.
    ///
    /// This is a convenience function for
    /// `ProviderBuilder::on_provider(RootProvider::new(client))`.
    pub fn on_client(self, client: RpcClient) -> F::Provider
    where
        L: ProviderLayer<RootProvider<N>, N>,
        F: TxFiller<N> + ProviderLayer<L::Provider, N>,
        N: Network,
    {
        self.on_provider(RootProvider::new(client))
    }

    /// Finish the layer stack by providing a [`RpcClient`] that mocks responses, outputting
    /// the final [`Provider`] type with all stack components.
    ///
    /// This is a convenience function for
    /// `ProviderBuilder::on_client(RpcClient::mocked(asserter))`.
    pub fn on_mocked_client(self, asserter: alloy_transport::mock::Asserter) -> F::Provider
    where
        L: ProviderLayer<RootProvider<N>, N>,
        F: TxFiller<N> + ProviderLayer<L::Provider, N>,
        N: Network,
    {
        self.on_client(RpcClient::mocked(asserter))
    }

    /// Finish the layer stack by providing a connection string for a built-in
    /// transport type, outputting the final [`Provider`] type with all stack
    /// components.
    #[doc(alias = "on_builtin")]
    pub async fn connect(self, s: &str) -> Result<F::Provider, TransportError>
    where
        L: ProviderLayer<RootProvider<N>, N>,
        F: TxFiller<N> + ProviderLayer<L::Provider, N>,
        N: Network,
    {
        let client = ClientBuilder::default().connect(s).await?;
        Ok(self.on_client(client))
    }

    /// Finish the layer stack by providing a connection string for a built-in
    /// transport type, outputting the final [`Provider`] type with all stack
    /// components.
    #[deprecated = "use `connect` instead"]
    #[doc(hidden)]
    pub async fn on_builtin(self, s: &str) -> Result<F::Provider, TransportError>
    where
        L: ProviderLayer<RootProvider<N>, N>,
        F: TxFiller<N> + ProviderLayer<L::Provider, N>,
        N: Network,
    {
        self.connect(s).await
    }

    /// Build this provider with a websocket connection.
    #[cfg(feature = "ws")]
    pub async fn on_ws(
        self,
        connect: alloy_transport_ws::WsConnect,
    ) -> Result<F::Provider, TransportError>
    where
        L: ProviderLayer<RootProvider<N>, N>,
        F: TxFiller<N> + ProviderLayer<L::Provider, N>,
        N: Network,
    {
        let client = ClientBuilder::default().ws(connect).await?;
        Ok(self.on_client(client))
    }

    /// Build this provider with an IPC connection.
    #[cfg(feature = "ipc")]
    pub async fn on_ipc<T>(
        self,
        connect: alloy_transport_ipc::IpcConnect<T>,
    ) -> Result<F::Provider, TransportError>
    where
        alloy_transport_ipc::IpcConnect<T>: alloy_pubsub::PubSubConnect,
        L: ProviderLayer<RootProvider<N>, N>,
        F: TxFiller<N> + ProviderLayer<L::Provider, N>,
        N: Network,
    {
        let client = ClientBuilder::default().ipc(connect).await?;
        Ok(self.on_client(client))
    }

    /// Build this provider with an Reqwest HTTP transport.
    #[cfg(any(test, feature = "reqwest"))]
    pub fn on_http(self, url: reqwest::Url) -> F::Provider
    where
        L: ProviderLayer<RootProvider<N>, N>,
        F: TxFiller<N> + ProviderLayer<L::Provider, N>,
        N: Network,
    {
        let client = ClientBuilder::default().http(url);
        self.on_client(client)
    }

    /// Build this provider with an Hyper HTTP transport.
    #[cfg(feature = "hyper")]
    pub fn on_hyper_http(self, url: url::Url) -> F::Provider
    where
        L: ProviderLayer<RootProvider<N>, N>,
        F: TxFiller<N> + ProviderLayer<L::Provider, N>,
        N: Network,
    {
        let client = ClientBuilder::default().hyper_http(url);
        self.on_client(client)
    }
<<<<<<< HEAD

    /// Aggregate multiple `eth_call` requests into a single batch request using Multicall3.
    ///
    /// See [`CallBatchLayer`] for more information.
    pub fn with_call_batching(self) -> ProviderBuilder<Stack<CallBatchLayer, L>, F, N> {
        self.layer(CallBatchLayer::new())
    }
=======
>>>>>>> be99b7d3
}

#[cfg(any(test, feature = "anvil-node"))]
type AnvilProviderResult<T> = Result<T, alloy_node_bindings::NodeError>;

#[cfg(any(test, feature = "anvil-node"))]
impl<L, F, N: Network> ProviderBuilder<L, F, N> {
    /// Build this provider with a locally spawned anvil node.
    pub fn on_anvil(self) -> F::Provider
    where
        L: ProviderLayer<crate::layers::AnvilProvider<RootProvider<N>, N>, N>,
        F: TxFiller<N> + ProviderLayer<L::Provider, N>,
    {
        self.on_anvil_with_config(std::convert::identity)
    }

<<<<<<< HEAD
    /// Build this provider with anvil, using the BoxTransport. This
    /// function configures a wallet backed by anvil keys, and is intended for
    /// use in tests.
    pub fn on_anvil_with_wallet(
        self,
    ) -> <Fillers<F::Pushed, Ethereum> as ProviderLayer<L::Provider>>::Provider
    where
        F: fillers::Pushable<WalletFiller<EthereumWallet>, Ethereum>,
        L: crate::builder::ProviderLayer<
            crate::layers::AnvilProvider<crate::provider::RootProvider>,
        >,
        Fillers<F::Pushed, Ethereum>: ProviderLayer<L::Provider> + TxFiller<Ethereum>,
    {
        self.on_anvil_with_wallet_and_config(std::convert::identity)
            .expect("failed to build provider")
    }

    /// Build this provider with anvil, using the BoxTransport. The
    /// given function is used to configure the anvil instance.
=======
    /// Build this provider with a locally spawned anvil node.
    ///
    /// The given function is used to configure the anvil instance.
>>>>>>> be99b7d3
    pub fn on_anvil_with_config(
        self,
        f: impl FnOnce(alloy_node_bindings::Anvil) -> alloy_node_bindings::Anvil,
    ) -> F::Provider
    where
        L: ProviderLayer<crate::layers::AnvilProvider<RootProvider<N>, N>, N>,
        F: TxFiller<N> + ProviderLayer<L::Provider, N>,
    {
        let anvil_layer = crate::layers::AnvilLayer::from(f(Default::default()));
        let url = anvil_layer.endpoint_url();

        let rpc_client = ClientBuilder::default().http(url);

        self.layer(anvil_layer).on_client(rpc_client)
    }

<<<<<<< HEAD
    /// Build this provider with anvil, using the BoxTransport.
    /// This calls `try_on_anvil_with_wallet_and_config` and panics on error.
=======
    /// Build this provider with a locally spawned anvil node.
    ///
    /// This function configures a wallet backed by anvil keys, and is intended for use in tests.
    pub fn on_anvil_with_wallet(
        self,
    ) -> <Fillers<F::Pushed, N> as ProviderLayer<L::Provider, N>>::Provider
    where
        F: fillers::Pushable<WalletFiller<EthereumWallet>, N>,
        L: crate::builder::ProviderLayer<
            crate::layers::AnvilProvider<crate::provider::RootProvider<N>, N>,
            N,
        >,
        Fillers<F::Pushed, N>: ProviderLayer<L::Provider, N> + TxFiller<N>,
        EthereumWallet: NetworkWallet<N>,
    {
        self.on_anvil_with_wallet_and_config(std::convert::identity)
            .expect("failed to build provider")
    }

    /// Build this provider with a locally spawned anvil node.
>>>>>>> be99b7d3
    #[allow(clippy::type_complexity)]
    pub fn on_anvil_with_wallet_and_config(
        self,
        f: impl FnOnce(alloy_node_bindings::Anvil) -> alloy_node_bindings::Anvil,
<<<<<<< HEAD
    ) -> AnvilProviderResult<<Fillers<F::Pushed, Ethereum> as ProviderLayer<L::Provider>>::Provider>
    where
        F: fillers::Pushable<WalletFiller<EthereumWallet>, Ethereum>,
=======
    ) -> AnvilProviderResult<<Fillers<F::Pushed, N> as ProviderLayer<L::Provider, N>>::Provider>
    where
        F: fillers::Pushable<WalletFiller<EthereumWallet>, N>,
>>>>>>> be99b7d3
        L: crate::builder::ProviderLayer<
            crate::layers::AnvilProvider<crate::provider::RootProvider<N>, N>,
            N,
        >,
<<<<<<< HEAD
        Fillers<F::Pushed, Ethereum>: ProviderLayer<L::Provider> + TxFiller<Ethereum>,
=======
        Fillers<F::Pushed, N>: ProviderLayer<L::Provider, N> + TxFiller<N>,
        EthereumWallet: NetworkWallet<N>,
>>>>>>> be99b7d3
    {
        let anvil_layer = crate::layers::AnvilLayer::from(f(Default::default()));
        let url = anvil_layer.endpoint_url();

        let wallet = anvil_layer
            .instance()
            .wallet()
            .ok_or(alloy_node_bindings::NodeError::NoKeysAvailable)?;

        let rpc_client = ClientBuilder::default().http(url);

        Ok(self.layer(anvil_layer).wallet(wallet).on_client(rpc_client))
    }
}

#[cfg(test)]
mod tests {
    use super::*;
    use crate::Provider;

    #[tokio::test]
    async fn basic() {
        let provider = ProviderBuilder::new()
            .with_cached_nonce_management()
            .with_call_batching()
            .on_http("http://localhost:8545".parse().unwrap());
        let _ = provider.get_account(Default::default());
        let provider = provider.erased();
        let _ = provider.get_account(Default::default());
    }
}<|MERGE_RESOLUTION|>--- conflicted
+++ resolved
@@ -9,11 +9,7 @@
     Provider, RootProvider,
 };
 use alloy_chains::NamedChain;
-<<<<<<< HEAD
-use alloy_network::{Ethereum, EthereumWallet, IntoWallet, Network};
-=======
 use alloy_network::{Ethereum, EthereumWallet, IntoWallet, Network, NetworkWallet};
->>>>>>> be99b7d3
 use alloy_primitives::ChainId;
 use alloy_rpc_client::{ClientBuilder, RpcClient};
 use alloy_transport::{TransportError, TransportResult};
@@ -165,8 +161,6 @@
             filler: N::recommended_fillers(),
             network: PhantomData,
         }
-<<<<<<< HEAD
-=======
     }
 }
 
@@ -207,7 +201,6 @@
             filler: self.filler.network::<Net>(),
             network: PhantomData,
         }
->>>>>>> be99b7d3
     }
 
     /// Add a chain layer to the stack being built. The layer will set
@@ -248,26 +241,16 @@
     /// Add simple nonce management to the stack being built.
     ///
     /// See [`SimpleNonceManager`] for more information.
-<<<<<<< HEAD
-    pub fn with_simple_nonce_management(self) -> ProviderBuilder<L, Fillers<(NonceFiller,), N>, N> {
-=======
     pub fn with_simple_nonce_management(
         self,
     ) -> ProviderBuilder<L, Fillers<(NonceFiller<SimpleNonceManager>,), N>, N> {
->>>>>>> be99b7d3
         self.with_nonce_management(SimpleNonceManager::default())
     }
 
     /// Add cached nonce management to the stack being built.
     ///
     /// See [`CachedNonceManager`] for more information.
-<<<<<<< HEAD
-    pub fn with_cached_nonce_management(
-        self,
-    ) -> ProviderBuilder<L, Fillers<(NonceFiller<CachedNonceManager>,), N>, N> {
-=======
     pub fn with_cached_nonce_management(self) -> ProviderBuilder<L, Fillers<(NonceFiller,), N>, N> {
->>>>>>> be99b7d3
         self.with_nonce_management(CachedNonceManager::default())
     }
 
@@ -290,22 +273,20 @@
         self,
         chain_id: ChainId,
     ) -> ProviderBuilder<L, Fillers<(ChainIdFiller,), N>, N> {
-<<<<<<< HEAD
         ProviderBuilder {
             layer: self.layer,
             filler: Fillers::new((ChainIdFiller::new(Some(chain_id)),)),
             network: PhantomData,
         }
     }
-}
-
-impl<L, F, N: Network> ProviderBuilder<L, F, N> {
+
     /// Add a transaction filler to the stack being built. Transaction fillers
     /// are used to fill in missing fields on transactions before they are sent,
     /// and are all joined to form the outermost layer of the stack.
     pub fn filler<F2: TxFiller<N>>(self, filler: F2) -> ProviderBuilder<L, Fillers<F::Pushed, N>, N>
     where
         F: Pushable<F2, N>,
+        N: Network,
     {
         ProviderBuilder {
             layer: self.layer,
@@ -321,86 +302,13 @@
     where
         F: Pushable<WalletFiller<W::NetworkWallet>, N>,
         W::NetworkWallet: Clone,
+        N: Network,
     {
         let wallet_filler = WalletFiller::new(wallet.into_wallet());
 
         ProviderBuilder {
             layer: self.layer,
             filler: self.filler.push(wallet_filler),
-            network: PhantomData,
-        }
-    }
-}
-
-impl<L, F, N> ProviderBuilder<L, F, N> {
-    /// Add a layer to the stack being built. This is similar to
-    /// [`tower::ServiceBuilder::layer`].
-    ///
-    /// ## Note:
-    ///
-    /// Layers are added in outer-to-inner order, as in
-    /// [`tower::ServiceBuilder`]. The first layer added will be the first to
-    /// see the request.
-    ///
-    /// [`tower::ServiceBuilder::layer`]: https://docs.rs/tower/latest/tower/struct.ServiceBuilder.html#method.layer
-    /// [`tower::ServiceBuilder`]: https://docs.rs/tower/latest/tower/struct.ServiceBuilder.html
-    pub fn layer<Inner>(self, layer: Inner) -> ProviderBuilder<Stack<Inner, L>, F, N> {
-=======
->>>>>>> be99b7d3
-        ProviderBuilder {
-            layer: self.layer,
-            filler: Fillers::new((ChainIdFiller::new(Some(chain_id)),)),
-            network: PhantomData,
-        }
-    }
-
-<<<<<<< HEAD
-    /// Change the network.
-    ///
-    /// By default, the network is `Ethereum`. This method must be called to configure a different
-    /// network.
-    ///
-    /// ```ignore
-    /// builder.network::<Arbitrum>()
-    /// ```
-    pub fn network<Net: Network>(self) -> ProviderBuilder<L, Fillers<F::CurrentFillers, Net>, Net>
-    where
-        F: fillers::FillerNetwork<N>,
-    {
-        ProviderBuilder {
-            layer: self.layer,
-            filler: self.filler.network::<Net>(),
-=======
-    /// Add a transaction filler to the stack being built. Transaction fillers
-    /// are used to fill in missing fields on transactions before they are sent,
-    /// and are all joined to form the outermost layer of the stack.
-    pub fn filler<F2: TxFiller<N>>(self, filler: F2) -> ProviderBuilder<L, Fillers<F::Pushed, N>, N>
-    where
-        F: Pushable<F2, N>,
-        N: Network,
-    {
-        ProviderBuilder {
-            layer: self.layer,
-            filler: self.filler.push(filler),
-            network: PhantomData,
-        }
-    }
-
-    /// Add a wallet layer to the stack being built.
-    ///
-    /// See [`WalletFiller`].
-    pub fn wallet<W: IntoWallet<N>>(self, wallet: W) -> ProviderBuilder<L, Fillers<F::Pushed, N>, N>
-    where
-        F: Pushable<WalletFiller<W::NetworkWallet>, N>,
-        W::NetworkWallet: Clone,
-        N: Network,
-    {
-        let wallet_filler = WalletFiller::new(wallet.into_wallet());
-
-        ProviderBuilder {
-            layer: self.layer,
-            filler: self.filler.push(wallet_filler),
->>>>>>> be99b7d3
             network: PhantomData,
         }
     }
@@ -540,16 +448,6 @@
         let client = ClientBuilder::default().hyper_http(url);
         self.on_client(client)
     }
-<<<<<<< HEAD
-
-    /// Aggregate multiple `eth_call` requests into a single batch request using Multicall3.
-    ///
-    /// See [`CallBatchLayer`] for more information.
-    pub fn with_call_batching(self) -> ProviderBuilder<Stack<CallBatchLayer, L>, F, N> {
-        self.layer(CallBatchLayer::new())
-    }
-=======
->>>>>>> be99b7d3
 }
 
 #[cfg(any(test, feature = "anvil-node"))]
@@ -566,31 +464,9 @@
         self.on_anvil_with_config(std::convert::identity)
     }
 
-<<<<<<< HEAD
-    /// Build this provider with anvil, using the BoxTransport. This
-    /// function configures a wallet backed by anvil keys, and is intended for
-    /// use in tests.
-    pub fn on_anvil_with_wallet(
-        self,
-    ) -> <Fillers<F::Pushed, Ethereum> as ProviderLayer<L::Provider>>::Provider
-    where
-        F: fillers::Pushable<WalletFiller<EthereumWallet>, Ethereum>,
-        L: crate::builder::ProviderLayer<
-            crate::layers::AnvilProvider<crate::provider::RootProvider>,
-        >,
-        Fillers<F::Pushed, Ethereum>: ProviderLayer<L::Provider> + TxFiller<Ethereum>,
-    {
-        self.on_anvil_with_wallet_and_config(std::convert::identity)
-            .expect("failed to build provider")
-    }
-
-    /// Build this provider with anvil, using the BoxTransport. The
-    /// given function is used to configure the anvil instance.
-=======
     /// Build this provider with a locally spawned anvil node.
     ///
     /// The given function is used to configure the anvil instance.
->>>>>>> be99b7d3
     pub fn on_anvil_with_config(
         self,
         f: impl FnOnce(alloy_node_bindings::Anvil) -> alloy_node_bindings::Anvil,
@@ -607,10 +483,6 @@
         self.layer(anvil_layer).on_client(rpc_client)
     }
 
-<<<<<<< HEAD
-    /// Build this provider with anvil, using the BoxTransport.
-    /// This calls `try_on_anvil_with_wallet_and_config` and panics on error.
-=======
     /// Build this provider with a locally spawned anvil node.
     ///
     /// This function configures a wallet backed by anvil keys, and is intended for use in tests.
@@ -631,30 +503,19 @@
     }
 
     /// Build this provider with a locally spawned anvil node.
->>>>>>> be99b7d3
     #[allow(clippy::type_complexity)]
     pub fn on_anvil_with_wallet_and_config(
         self,
         f: impl FnOnce(alloy_node_bindings::Anvil) -> alloy_node_bindings::Anvil,
-<<<<<<< HEAD
-    ) -> AnvilProviderResult<<Fillers<F::Pushed, Ethereum> as ProviderLayer<L::Provider>>::Provider>
-    where
-        F: fillers::Pushable<WalletFiller<EthereumWallet>, Ethereum>,
-=======
     ) -> AnvilProviderResult<<Fillers<F::Pushed, N> as ProviderLayer<L::Provider, N>>::Provider>
     where
         F: fillers::Pushable<WalletFiller<EthereumWallet>, N>,
->>>>>>> be99b7d3
         L: crate::builder::ProviderLayer<
             crate::layers::AnvilProvider<crate::provider::RootProvider<N>, N>,
             N,
         >,
-<<<<<<< HEAD
-        Fillers<F::Pushed, Ethereum>: ProviderLayer<L::Provider> + TxFiller<Ethereum>,
-=======
         Fillers<F::Pushed, N>: ProviderLayer<L::Provider, N> + TxFiller<N>,
         EthereumWallet: NetworkWallet<N>,
->>>>>>> be99b7d3
     {
         let anvil_layer = crate::layers::AnvilLayer::from(f(Default::default()));
         let url = anvil_layer.endpoint_url();
