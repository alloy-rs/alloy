use crate::{
    fillers::{
        self, CachedNonceManager, ChainIdFiller, FillerControlFlow, Fillers, GasFiller,
        NonceFiller, NonceManager, Pushable, RecommendedFillers, SimpleNonceManager, TxFiller,
        WalletFiller,
    },
    layers::{CallBatchLayer, ChainLayer},
    provider::SendableTx,
    Provider, RootProvider,
};
use alloy_chains::NamedChain;
use alloy_network::{Ethereum, EthereumWallet, IntoWallet, Network};
use alloy_primitives::ChainId;
use alloy_rpc_client::{ClientBuilder, RpcClient};
use alloy_transport::{TransportError, TransportResult};
use std::marker::PhantomData;

/// A layering abstraction in the vein of [`tower::Layer`]
///
/// [`tower::Layer`]: https://docs.rs/tower/latest/tower/trait.Layer.html
pub trait ProviderLayer<P: Provider<N>, N: Network = Ethereum> {
    /// The provider constructed by this layer.
    type Provider: Provider<N>;

    /// Wrap the given provider in the layer's provider.
    fn layer(&self, inner: P) -> Self::Provider;
}

/// An identity layer that does nothing.
#[derive(Clone, Copy, Debug)]
pub struct Identity;

impl<N> TxFiller<N> for Identity
where
    N: Network,
{
    type Fillable = ();

    fn status(&self, _tx: &<N as Network>::TransactionRequest) -> FillerControlFlow {
        FillerControlFlow::Finished
    }

    fn fill_sync(&self, _tx: &mut SendableTx<N>) {}

    async fn prepare<P>(
        &self,
        _provider: &P,
        _tx: &N::TransactionRequest,
    ) -> TransportResult<Self::Fillable> {
        Ok(())
    }

    async fn fill(
        &self,
        _to_fill: Self::Fillable,
        tx: SendableTx<N>,
    ) -> TransportResult<SendableTx<N>> {
        Ok(tx)
    }
}

impl<P, N> ProviderLayer<P, N> for Identity
where
    N: Network,
    P: Provider<N>,
{
    type Provider = P;

    fn layer(&self, inner: P) -> Self::Provider {
        inner
    }
}

/// A stack of two providers.
#[derive(Debug)]
pub struct Stack<Inner, Outer> {
    inner: Inner,
    outer: Outer,
}

impl<Inner, Outer> Stack<Inner, Outer> {
    /// Create a new `Stack`.
    pub const fn new(inner: Inner, outer: Outer) -> Self {
        Self { inner, outer }
    }
}

impl<P, N, Inner, Outer> ProviderLayer<P, N> for Stack<Inner, Outer>
where
    N: Network,
    P: Provider<N>,
    Inner: ProviderLayer<P, N>,
    Outer: ProviderLayer<Inner::Provider, N>,
{
    type Provider = Outer::Provider;

    fn layer(&self, provider: P) -> Self::Provider {
        let inner = self.inner.layer(provider);

        self.outer.layer(inner)
    }
}

/// A builder for constructing a [`Provider`] from various layers.
///
/// This type is similar to [`tower::ServiceBuilder`], with extra complication
/// around maintaining the network and transport types.
///
/// The [`ProviderBuilder`] can be instantiated in two ways, using `ProviderBuilder::new()` or
/// `ProviderBuilder::default()`.
///
/// `ProviderBuilder::new()` will create a new [`ProviderBuilder`] with the [`RecommendedFillers`]
/// enabled, whereas `ProviderBuilder::default()` will instantiate it in its vanilla
/// [`ProviderBuilder`] form i.e with no fillers enabled.
///
/// [`tower::ServiceBuilder`]: https://docs.rs/tower/latest/tower/struct.ServiceBuilder.html
#[derive(Debug)]
pub struct ProviderBuilder<L, F, N = Ethereum> {
    layer: L,
    filler: F,
    network: PhantomData<fn() -> N>,
}

impl ProviderBuilder<Identity, <Ethereum as RecommendedFillers>::RecommendedFillers, Ethereum> {
    /// Create a new [`ProviderBuilder`] with the recommended filler enabled.
    ///
    /// Recommended fillers are preconfigured set of fillers that handle gas estimation, nonce
    /// management, and chain-id fetching.
    ///
    /// Building a provider with this setting enabled will return a [`crate::fillers::FillProvider`]
    /// with [`crate::utils::RecommendedFillers`].
    ///
    /// You can opt-out of using these fillers by using the `.disable_recommended_fillers()` method.
    pub fn new() -> Self {
        ProviderBuilder::default().with_recommended_fillers()
    }

    /// Opt-out of the recommended fillers by reseting the fillers stack in the [`ProviderBuilder`].
    ///
    /// This is equivalent to creating the builder using `ProviderBuilder::default()`.
    pub fn disable_recommended_fillers(self) -> ProviderBuilder<Identity, Identity, Ethereum> {
        ProviderBuilder { layer: self.layer, filler: Identity, network: self.network }
    }
}

impl<N> Default for ProviderBuilder<Identity, Identity, N> {
    fn default() -> Self {
        Self { layer: Identity, filler: Identity, network: PhantomData }
    }
}

impl<L, N: Network> ProviderBuilder<L, Identity, N> {
    /// Add preconfigured set of layers handling gas estimation, nonce
    /// management, and chain-id fetching.
    pub fn with_recommended_fillers(self) -> ProviderBuilder<L, N::RecommendedFillers, N>
    where
        N: RecommendedFillers,
    {
        ProviderBuilder {
            layer: self.layer,
            filler: N::recommended_fillers(),
            network: PhantomData,
        }
    }
}

impl<L, F, N> ProviderBuilder<L, F, N> {
    /// Add a layer to the stack being built. This is similar to
    /// [`tower::ServiceBuilder::layer`].
    ///
    /// ## Note:
    ///
    /// Layers are added in outer-to-inner order, as in
    /// [`tower::ServiceBuilder`]. The first layer added will be the first to
    /// see the request.
    ///
    /// [`tower::ServiceBuilder::layer`]: https://docs.rs/tower/latest/tower/struct.ServiceBuilder.html#method.layer
    /// [`tower::ServiceBuilder`]: https://docs.rs/tower/latest/tower/struct.ServiceBuilder.html
    pub fn layer<Inner>(self, layer: Inner) -> ProviderBuilder<Stack<Inner, L>, F, N> {
        ProviderBuilder {
            layer: Stack::new(layer, self.layer),
            filler: self.filler,
            network: PhantomData,
        }
    }

    /// Add a transaction filler to the stack being built. Transaction fillers
    /// are used to fill in missing fields on transactions before they are sent,
    /// and are all joined to form the outermost layer of the stack.
    pub fn filler<F2>(self, filler: F2) -> ProviderBuilder<L, JoinFill<F, F2>, N> {
        ProviderBuilder {
            layer: self.layer,
            filler: JoinFill::new(self.filler, filler),
            network: PhantomData,
        }
    }

    /// Change the network.
    ///
    /// By default, the network is `Ethereum`. This method must be called to configure a different
    /// network.
    ///
    /// ```ignore
    /// builder.network::<Arbitrum>()
    /// ```
    pub fn network<Net: Network>(self) -> ProviderBuilder<L, F, Net> {
        ProviderBuilder { layer: self.layer, filler: self.filler, network: PhantomData }
    }

    /// Add a chain layer to the stack being built. The layer will set
    /// the client's poll interval based on the average block time for this chain.
    ///
    /// Does nothing to the client with a local transport.
    pub fn with_chain(self, chain: NamedChain) -> ProviderBuilder<Stack<ChainLayer, L>, F, N> {
        self.layer(ChainLayer::new(chain))
    }

    // --- Fillers ---

    /// Add gas estimation to the stack being built.
    ///
    /// See [`GasFiller`] for more information.
<<<<<<< HEAD
    pub fn with_gas_estimation(self) -> ProviderBuilder<L, Fillers<(GasFiller,), N>, N> {
        ProviderBuilder {
            layer: self.layer,
            filler: Fillers::new((GasFiller,)),
            network: PhantomData,
        }
=======
    pub fn with_gas_estimation(self) -> ProviderBuilder<L, JoinFill<F, GasFiller>, N> {
        self.filler(GasFiller)
>>>>>>> 8abd1172
    }

    /// Add nonce management to the stack being built.
    ///
    /// See [`NonceFiller`] for more information.
    pub fn with_nonce_management<M: NonceManager>(
        self,
        nonce_manager: M,
<<<<<<< HEAD
    ) -> ProviderBuilder<L, Fillers<(NonceFiller<M>,), N>, N> {
        ProviderBuilder {
            layer: self.layer,
            filler: Fillers::new((NonceFiller::new(nonce_manager),)),
            network: PhantomData,
        }
=======
    ) -> ProviderBuilder<L, JoinFill<F, NonceFiller<M>>, N> {
        self.filler(NonceFiller::new(nonce_manager))
>>>>>>> 8abd1172
    }

    /// Add simple nonce management to the stack being built.
    ///
    /// See [`SimpleNonceManager`] for more information.
<<<<<<< HEAD
    pub fn with_simple_nonce_management(self) -> ProviderBuilder<L, Fillers<(NonceFiller,), N>, N> {
=======
    pub fn with_simple_nonce_management(
        self,
    ) -> ProviderBuilder<L, JoinFill<F, NonceFiller<SimpleNonceManager>>, N> {
>>>>>>> 8abd1172
        self.with_nonce_management(SimpleNonceManager::default())
    }

    /// Add cached nonce management to the stack being built.
    ///
    /// See [`CachedNonceManager`] for more information.
    pub fn with_cached_nonce_management(
        self,
<<<<<<< HEAD
    ) -> ProviderBuilder<L, Fillers<(NonceFiller<CachedNonceManager>,), N>, N> {
=======
    ) -> ProviderBuilder<L, JoinFill<F, NonceFiller<CachedNonceManager>>, N> {
>>>>>>> 8abd1172
        self.with_nonce_management(CachedNonceManager::default())
    }

    /// Add a chain ID filler to the stack being built. The filler will attempt
    /// to fetch the chain ID from the provider using
    /// [`Provider::get_chain_id`]. the first time a transaction is prepared,
    /// and will cache it for future transactions.
<<<<<<< HEAD
    pub fn fetch_chain_id(self) -> ProviderBuilder<L, Fillers<(ChainIdFiller,), N>, N> {
        ProviderBuilder {
            layer: self.layer,
            filler: Fillers::new((ChainIdFiller::default(),)),
            network: PhantomData,
        }
=======
    pub fn fetch_chain_id(self) -> ProviderBuilder<L, JoinFill<F, ChainIdFiller>, N> {
        self.filler(ChainIdFiller::default())
>>>>>>> 8abd1172
    }

    /// Add a specific chain ID to the stack being built. The filler will
    /// fill transactions with the provided chain ID, regardless of the chain ID
    /// that the provider reports via [`Provider::get_chain_id`].
    pub fn with_chain_id(
        self,
        chain_id: ChainId,
<<<<<<< HEAD
    ) -> ProviderBuilder<L, Fillers<(ChainIdFiller,), N>, N> {
        ProviderBuilder {
            layer: self.layer,
            filler: Fillers::new((ChainIdFiller::new(Some(chain_id)),)),
            network: PhantomData,
        }
    }
}

impl<L, F, N: Network> ProviderBuilder<L, F, N> {
    /// Add a transaction filler to the stack being built. Transaction fillers
    /// are used to fill in missing fields on transactions before they are sent,
    /// and are all joined to form the outermost layer of the stack.
    pub fn filler<F2: TxFiller<N>>(self, filler: F2) -> ProviderBuilder<L, Fillers<F::Pushed, N>, N>
    where
        F: Pushable<F2, N>,
    {
        ProviderBuilder {
            layer: self.layer,
            filler: self.filler.push(filler),
            network: PhantomData,
        }
    }

    /// Add a wallet layer to the stack being built.
    ///
    /// See [`WalletFiller`].
    pub fn wallet<W: IntoWallet<N>>(self, wallet: W) -> ProviderBuilder<L, Fillers<F::Pushed, N>, N>
    where
        F: Pushable<WalletFiller<W::NetworkWallet>, N>,
        W::NetworkWallet: Clone,
    {
        let wallet_filler = WalletFiller::new(wallet.into_wallet());

        ProviderBuilder {
            layer: self.layer,
            filler: self.filler.push(wallet_filler),
            network: PhantomData,
        }
=======
    ) -> ProviderBuilder<L, JoinFill<F, ChainIdFiller>, N> {
        self.filler(ChainIdFiller::new(Some(chain_id)))
>>>>>>> 8abd1172
    }

    /// Add a wallet layer to the stack being built.
    ///
    /// See [`WalletFiller`].
    pub fn wallet<W: IntoWallet<N>>(
        self,
        wallet: W,
    ) -> ProviderBuilder<L, JoinFill<F, WalletFiller<W::NetworkWallet>>, N>
    where
        N: Network,
    {
        self.filler(WalletFiller::new(wallet.into_wallet()))
    }

<<<<<<< HEAD
    /// Change the network.
    ///
    /// By default, the network is `Ethereum`. This method must be called to configure a different
    /// network.
    ///
    /// ```ignore
    /// builder.network::<Arbitrum>()
    /// ```
    pub fn network<Net: Network>(self) -> ProviderBuilder<L, Fillers<F::CurrentFillers, Net>, Net>
    where
        F: fillers::FillerNetwork<N>,
    {
        ProviderBuilder {
            layer: self.layer,
            filler: self.filler.network::<Net>(),
            network: PhantomData,
        }
=======
    // --- Layers ---

    /// Aggregate multiple `eth_call` requests into a single batch request using Multicall3.
    ///
    /// See [`CallBatchLayer`] for more information.
    pub fn with_call_batching(self) -> ProviderBuilder<Stack<CallBatchLayer, L>, F, N> {
        self.layer(CallBatchLayer::new())
>>>>>>> 8abd1172
    }

    // --- Build to Provider ---

    /// Finish the layer stack by providing a root [`Provider`], outputting
    /// the final [`Provider`] type with all stack components.
    pub fn on_provider<P>(self, provider: P) -> F::Provider
    where
        L: ProviderLayer<P, N>,
        F: TxFiller<N> + ProviderLayer<L::Provider, N>,
        P: Provider<N>,
        N: Network,
    {
        let Self { layer, filler, network: PhantomData } = self;
        let stack = Stack::new(layer, filler);
        stack.layer(provider)
    }

    /// Finish the layer stack by providing a root [`RpcClient`], outputting
    /// the final [`Provider`] type with all stack components.
    ///
    /// This is a convenience function for
    /// `ProviderBuilder::on_provider(RootProvider::new(client))`.
    pub fn on_client(self, client: RpcClient) -> F::Provider
    where
        L: ProviderLayer<RootProvider<N>, N>,
        F: TxFiller<N> + ProviderLayer<L::Provider, N>,
        N: Network,
    {
        self.on_provider(RootProvider::new(client))
    }

    /// Finish the layer stack by providing a [`RpcClient`] that mocks responses, outputting
    /// the final [`Provider`] type with all stack components.
    ///
    /// This is a convenience function for
    /// `ProviderBuilder::on_client(RpcClient::mocked(asserter))`.
    pub fn on_mocked_client(self, asserter: alloy_transport::mock::Asserter) -> F::Provider
    where
        L: ProviderLayer<RootProvider<N>, N>,
        F: TxFiller<N> + ProviderLayer<L::Provider, N>,
        N: Network,
    {
        self.on_client(RpcClient::mocked(asserter))
    }

    /// Finish the layer stack by providing a connection string for a built-in
    /// transport type, outputting the final [`Provider`] type with all stack
    /// components.
    #[doc(alias = "on_builtin")]
    pub async fn connect(self, s: &str) -> Result<F::Provider, TransportError>
    where
        L: ProviderLayer<RootProvider<N>, N>,
        F: TxFiller<N> + ProviderLayer<L::Provider, N>,
        N: Network,
    {
        let client = ClientBuilder::default().connect(s).await?;
        Ok(self.on_client(client))
    }

    /// Finish the layer stack by providing a connection string for a built-in
    /// transport type, outputting the final [`Provider`] type with all stack
    /// components.
    #[deprecated = "use `connect` instead"]
    #[doc(hidden)]
    pub async fn on_builtin(self, s: &str) -> Result<F::Provider, TransportError>
    where
        L: ProviderLayer<RootProvider<N>, N>,
        F: TxFiller<N> + ProviderLayer<L::Provider, N>,
        N: Network,
    {
        self.connect(s).await
    }

    /// Build this provider with a websocket connection.
    #[cfg(feature = "ws")]
    pub async fn on_ws(
        self,
        connect: alloy_transport_ws::WsConnect,
    ) -> Result<F::Provider, TransportError>
    where
        L: ProviderLayer<RootProvider<N>, N>,
        F: TxFiller<N> + ProviderLayer<L::Provider, N>,
        N: Network,
    {
        let client = ClientBuilder::default().ws(connect).await?;
        Ok(self.on_client(client))
    }

    /// Build this provider with an IPC connection.
    #[cfg(feature = "ipc")]
    pub async fn on_ipc<T>(
        self,
        connect: alloy_transport_ipc::IpcConnect<T>,
    ) -> Result<F::Provider, TransportError>
    where
        alloy_transport_ipc::IpcConnect<T>: alloy_pubsub::PubSubConnect,
        L: ProviderLayer<RootProvider<N>, N>,
        F: TxFiller<N> + ProviderLayer<L::Provider, N>,
        N: Network,
    {
        let client = ClientBuilder::default().ipc(connect).await?;
        Ok(self.on_client(client))
    }

    /// Build this provider with an Reqwest HTTP transport.
    #[cfg(any(test, feature = "reqwest"))]
    pub fn on_http(self, url: reqwest::Url) -> F::Provider
    where
        L: ProviderLayer<RootProvider<N>, N>,
        F: TxFiller<N> + ProviderLayer<L::Provider, N>,
        N: Network,
    {
        let client = ClientBuilder::default().http(url);
        self.on_client(client)
    }

    /// Build this provider with an Hyper HTTP transport.
    #[cfg(feature = "hyper")]
    pub fn on_hyper_http(self, url: url::Url) -> F::Provider
    where
        L: ProviderLayer<RootProvider<N>, N>,
        F: TxFiller<N> + ProviderLayer<L::Provider, N>,
        N: Network,
    {
        let client = ClientBuilder::default().hyper_http(url);
        self.on_client(client)
    }
<<<<<<< HEAD

    /// Aggregate multiple `eth_call` requests into a single batch request using Multicall3.
    ///
    /// See [`CallBatchLayer`] for more information.
    pub fn with_call_batching(self) -> ProviderBuilder<Stack<CallBatchLayer, L>, F, N> {
        self.layer(CallBatchLayer::new())
    }
}

=======
}

#[cfg(any(test, feature = "anvil-node"))]
type JoinedEthereumWalletFiller<F> = JoinFill<F, WalletFiller<alloy_network::EthereumWallet>>;

>>>>>>> 8abd1172
#[cfg(any(test, feature = "anvil-node"))]
type AnvilProviderResult<T> = Result<T, alloy_node_bindings::NodeError>;

#[cfg(any(test, feature = "anvil-node"))]
impl<L, F, N: Network> ProviderBuilder<L, F, N> {
    /// Build this provider with a locally spawned anvil node.
    pub fn on_anvil(self) -> F::Provider
    where
        L: ProviderLayer<crate::layers::AnvilProvider<RootProvider<N>, N>, N>,
        F: TxFiller<N> + ProviderLayer<L::Provider, N>,
    {
        self.on_anvil_with_config(std::convert::identity)
    }

<<<<<<< HEAD
    /// Build this provider with anvil, using the BoxTransport. This
    /// function configures a wallet backed by anvil keys, and is intended for
    /// use in tests.
    pub fn on_anvil_with_wallet(
        self,
    ) -> <Fillers<F::Pushed, Ethereum> as ProviderLayer<L::Provider>>::Provider
    where
        F: fillers::Pushable<WalletFiller<EthereumWallet>, Ethereum>,
        L: crate::builder::ProviderLayer<
            crate::layers::AnvilProvider<crate::provider::RootProvider>,
        >,
        Fillers<F::Pushed, Ethereum>: ProviderLayer<L::Provider> + TxFiller<Ethereum>,
    {
        self.on_anvil_with_wallet_and_config(std::convert::identity)
            .expect("failed to build provider")
    }

    /// Build this provider with anvil, using the BoxTransport. The
    /// given function is used to configure the anvil instance.
=======
    /// Build this provider with a locally spawned anvil node.
    ///
    /// The given function is used to configure the anvil instance.
>>>>>>> 8abd1172
    pub fn on_anvil_with_config(
        self,
        f: impl FnOnce(alloy_node_bindings::Anvil) -> alloy_node_bindings::Anvil,
    ) -> F::Provider
    where
        L: ProviderLayer<crate::layers::AnvilProvider<RootProvider<N>, N>, N>,
        F: TxFiller<N> + ProviderLayer<L::Provider, N>,
    {
        let anvil_layer = crate::layers::AnvilLayer::from(f(Default::default()));
        let url = anvil_layer.endpoint_url();

        let rpc_client = ClientBuilder::default().http(url);

        self.layer(anvil_layer).on_client(rpc_client)
    }
}

#[cfg(any(test, feature = "anvil-node"))]
impl<L, F> ProviderBuilder<L, F, Ethereum> {
    /// Build this provider with a locally spawned anvil node.
    ///
    /// This function configures a wallet backed by anvil keys, and is intended for use in tests.
    pub fn on_anvil_with_wallet(
        self,
    ) -> <JoinedEthereumWalletFiller<F> as ProviderLayer<L::Provider>>::Provider
    where
        L: ProviderLayer<crate::layers::AnvilProvider<RootProvider<Ethereum>, Ethereum>, Ethereum>,
        F: TxFiller<Ethereum> + ProviderLayer<L::Provider, Ethereum>,
    {
        self.on_anvil_with_wallet_and_config(std::convert::identity)
            .expect("failed to build provider")
    }

<<<<<<< HEAD
    /// Build this provider with anvil, using the BoxTransport.
    /// This calls `try_on_anvil_with_wallet_and_config` and panics on error.
    #[allow(clippy::type_complexity)]
=======
    /// Build this provider with a locally spawned anvil node.
>>>>>>> 8abd1172
    pub fn on_anvil_with_wallet_and_config(
        self,
        f: impl FnOnce(alloy_node_bindings::Anvil) -> alloy_node_bindings::Anvil,
    ) -> AnvilProviderResult<<Fillers<F::Pushed, Ethereum> as ProviderLayer<L::Provider>>::Provider>
    where
<<<<<<< HEAD
        F: fillers::Pushable<WalletFiller<EthereumWallet>, Ethereum>,
        L: crate::builder::ProviderLayer<
            crate::layers::AnvilProvider<crate::provider::RootProvider>,
        >,
        Fillers<F::Pushed, Ethereum>: ProviderLayer<L::Provider> + TxFiller<Ethereum>,
=======
        L: ProviderLayer<crate::layers::AnvilProvider<RootProvider<Ethereum>, Ethereum>, Ethereum>,
        F: TxFiller<Ethereum> + ProviderLayer<L::Provider, Ethereum>,
>>>>>>> 8abd1172
    {
        let anvil_layer = crate::layers::AnvilLayer::from(f(Default::default()));
        let url = anvil_layer.endpoint_url();

        let wallet = anvil_layer
            .instance()
            .wallet()
            .ok_or(alloy_node_bindings::NodeError::NoKeysAvailable)?;

        let rpc_client = ClientBuilder::default().http(url);

        Ok(self.layer(anvil_layer).wallet(wallet).on_client(rpc_client))
    }
}

#[cfg(test)]
mod tests {
    use super::*;
    use crate::Provider;

    #[tokio::test]
    async fn basic() {
        let provider = ProviderBuilder::new()
            .with_cached_nonce_management()
            .with_call_batching()
            .on_http("http://localhost:8545".parse().unwrap());
        let _ = provider.get_account(Default::default());
        let provider = provider.erased();
        let _ = provider.get_account(Default::default());
    }
}<|MERGE_RESOLUTION|>--- conflicted
+++ resolved
@@ -9,7 +9,7 @@
     Provider, RootProvider,
 };
 use alloy_chains::NamedChain;
-use alloy_network::{Ethereum, EthereumWallet, IntoWallet, Network};
+use alloy_network::{Ethereum, EthereumWallet, IntoWallet, Network, NetworkWallet};
 use alloy_primitives::ChainId;
 use alloy_rpc_client::{ClientBuilder, RpcClient};
 use alloy_transport::{TransportError, TransportResult};
@@ -184,17 +184,6 @@
         }
     }
 
-    /// Add a transaction filler to the stack being built. Transaction fillers
-    /// are used to fill in missing fields on transactions before they are sent,
-    /// and are all joined to form the outermost layer of the stack.
-    pub fn filler<F2>(self, filler: F2) -> ProviderBuilder<L, JoinFill<F, F2>, N> {
-        ProviderBuilder {
-            layer: self.layer,
-            filler: JoinFill::new(self.filler, filler),
-            network: PhantomData,
-        }
-    }
-
     /// Change the network.
     ///
     /// By default, the network is `Ethereum`. This method must be called to configure a different
@@ -203,8 +192,15 @@
     /// ```ignore
     /// builder.network::<Arbitrum>()
     /// ```
-    pub fn network<Net: Network>(self) -> ProviderBuilder<L, F, Net> {
-        ProviderBuilder { layer: self.layer, filler: self.filler, network: PhantomData }
+    pub fn network<Net: Network>(self) -> ProviderBuilder<L, Fillers<F::CurrentFillers, Net>, Net>
+    where
+        F: fillers::FillerNetwork<N>,
+    {
+        ProviderBuilder {
+            layer: self.layer,
+            filler: self.filler.network::<Net>(),
+            network: PhantomData,
+        }
     }
 
     /// Add a chain layer to the stack being built. The layer will set
@@ -220,17 +216,12 @@
     /// Add gas estimation to the stack being built.
     ///
     /// See [`GasFiller`] for more information.
-<<<<<<< HEAD
     pub fn with_gas_estimation(self) -> ProviderBuilder<L, Fillers<(GasFiller,), N>, N> {
         ProviderBuilder {
             layer: self.layer,
             filler: Fillers::new((GasFiller,)),
             network: PhantomData,
         }
-=======
-    pub fn with_gas_estimation(self) -> ProviderBuilder<L, JoinFill<F, GasFiller>, N> {
-        self.filler(GasFiller)
->>>>>>> 8abd1172
     }
 
     /// Add nonce management to the stack being built.
@@ -239,42 +230,27 @@
     pub fn with_nonce_management<M: NonceManager>(
         self,
         nonce_manager: M,
-<<<<<<< HEAD
     ) -> ProviderBuilder<L, Fillers<(NonceFiller<M>,), N>, N> {
         ProviderBuilder {
             layer: self.layer,
             filler: Fillers::new((NonceFiller::new(nonce_manager),)),
             network: PhantomData,
         }
-=======
-    ) -> ProviderBuilder<L, JoinFill<F, NonceFiller<M>>, N> {
-        self.filler(NonceFiller::new(nonce_manager))
->>>>>>> 8abd1172
     }
 
     /// Add simple nonce management to the stack being built.
     ///
     /// See [`SimpleNonceManager`] for more information.
-<<<<<<< HEAD
-    pub fn with_simple_nonce_management(self) -> ProviderBuilder<L, Fillers<(NonceFiller,), N>, N> {
-=======
     pub fn with_simple_nonce_management(
         self,
-    ) -> ProviderBuilder<L, JoinFill<F, NonceFiller<SimpleNonceManager>>, N> {
->>>>>>> 8abd1172
+    ) -> ProviderBuilder<L, Fillers<(NonceFiller<SimpleNonceManager>,), N>, N> {
         self.with_nonce_management(SimpleNonceManager::default())
     }
 
     /// Add cached nonce management to the stack being built.
     ///
     /// See [`CachedNonceManager`] for more information.
-    pub fn with_cached_nonce_management(
-        self,
-<<<<<<< HEAD
-    ) -> ProviderBuilder<L, Fillers<(NonceFiller<CachedNonceManager>,), N>, N> {
-=======
-    ) -> ProviderBuilder<L, JoinFill<F, NonceFiller<CachedNonceManager>>, N> {
->>>>>>> 8abd1172
+    pub fn with_cached_nonce_management(self) -> ProviderBuilder<L, Fillers<(NonceFiller,), N>, N> {
         self.with_nonce_management(CachedNonceManager::default())
     }
 
@@ -282,17 +258,12 @@
     /// to fetch the chain ID from the provider using
     /// [`Provider::get_chain_id`]. the first time a transaction is prepared,
     /// and will cache it for future transactions.
-<<<<<<< HEAD
     pub fn fetch_chain_id(self) -> ProviderBuilder<L, Fillers<(ChainIdFiller,), N>, N> {
         ProviderBuilder {
             layer: self.layer,
             filler: Fillers::new((ChainIdFiller::default(),)),
             network: PhantomData,
         }
-=======
-    pub fn fetch_chain_id(self) -> ProviderBuilder<L, JoinFill<F, ChainIdFiller>, N> {
-        self.filler(ChainIdFiller::default())
->>>>>>> 8abd1172
     }
 
     /// Add a specific chain ID to the stack being built. The filler will
@@ -301,7 +272,6 @@
     pub fn with_chain_id(
         self,
         chain_id: ChainId,
-<<<<<<< HEAD
     ) -> ProviderBuilder<L, Fillers<(ChainIdFiller,), N>, N> {
         ProviderBuilder {
             layer: self.layer,
@@ -309,15 +279,14 @@
             network: PhantomData,
         }
     }
-}
-
-impl<L, F, N: Network> ProviderBuilder<L, F, N> {
+
     /// Add a transaction filler to the stack being built. Transaction fillers
     /// are used to fill in missing fields on transactions before they are sent,
     /// and are all joined to form the outermost layer of the stack.
     pub fn filler<F2: TxFiller<N>>(self, filler: F2) -> ProviderBuilder<L, Fillers<F::Pushed, N>, N>
     where
         F: Pushable<F2, N>,
+        N: Network,
     {
         ProviderBuilder {
             layer: self.layer,
@@ -333,6 +302,7 @@
     where
         F: Pushable<WalletFiller<W::NetworkWallet>, N>,
         W::NetworkWallet: Clone,
+        N: Network,
     {
         let wallet_filler = WalletFiller::new(wallet.into_wallet());
 
@@ -341,44 +311,8 @@
             filler: self.filler.push(wallet_filler),
             network: PhantomData,
         }
-=======
-    ) -> ProviderBuilder<L, JoinFill<F, ChainIdFiller>, N> {
-        self.filler(ChainIdFiller::new(Some(chain_id)))
->>>>>>> 8abd1172
-    }
-
-    /// Add a wallet layer to the stack being built.
-    ///
-    /// See [`WalletFiller`].
-    pub fn wallet<W: IntoWallet<N>>(
-        self,
-        wallet: W,
-    ) -> ProviderBuilder<L, JoinFill<F, WalletFiller<W::NetworkWallet>>, N>
-    where
-        N: Network,
-    {
-        self.filler(WalletFiller::new(wallet.into_wallet()))
-    }
-
-<<<<<<< HEAD
-    /// Change the network.
-    ///
-    /// By default, the network is `Ethereum`. This method must be called to configure a different
-    /// network.
-    ///
-    /// ```ignore
-    /// builder.network::<Arbitrum>()
-    /// ```
-    pub fn network<Net: Network>(self) -> ProviderBuilder<L, Fillers<F::CurrentFillers, Net>, Net>
-    where
-        F: fillers::FillerNetwork<N>,
-    {
-        ProviderBuilder {
-            layer: self.layer,
-            filler: self.filler.network::<Net>(),
-            network: PhantomData,
-        }
-=======
+    }
+
     // --- Layers ---
 
     /// Aggregate multiple `eth_call` requests into a single batch request using Multicall3.
@@ -386,7 +320,6 @@
     /// See [`CallBatchLayer`] for more information.
     pub fn with_call_batching(self) -> ProviderBuilder<Stack<CallBatchLayer, L>, F, N> {
         self.layer(CallBatchLayer::new())
->>>>>>> 8abd1172
     }
 
     // --- Build to Provider ---
@@ -515,23 +448,8 @@
         let client = ClientBuilder::default().hyper_http(url);
         self.on_client(client)
     }
-<<<<<<< HEAD
-
-    /// Aggregate multiple `eth_call` requests into a single batch request using Multicall3.
-    ///
-    /// See [`CallBatchLayer`] for more information.
-    pub fn with_call_batching(self) -> ProviderBuilder<Stack<CallBatchLayer, L>, F, N> {
-        self.layer(CallBatchLayer::new())
-    }
-}
-
-=======
-}
-
-#[cfg(any(test, feature = "anvil-node"))]
-type JoinedEthereumWalletFiller<F> = JoinFill<F, WalletFiller<alloy_network::EthereumWallet>>;
-
->>>>>>> 8abd1172
+}
+
 #[cfg(any(test, feature = "anvil-node"))]
 type AnvilProviderResult<T> = Result<T, alloy_node_bindings::NodeError>;
 
@@ -546,86 +464,58 @@
         self.on_anvil_with_config(std::convert::identity)
     }
 
-<<<<<<< HEAD
-    /// Build this provider with anvil, using the BoxTransport. This
-    /// function configures a wallet backed by anvil keys, and is intended for
-    /// use in tests.
+    /// Build this provider with a locally spawned anvil node.
+    ///
+    /// The given function is used to configure the anvil instance.
+    pub fn on_anvil_with_config(
+        self,
+        f: impl FnOnce(alloy_node_bindings::Anvil) -> alloy_node_bindings::Anvil,
+    ) -> F::Provider
+    where
+        L: ProviderLayer<crate::layers::AnvilProvider<RootProvider<N>, N>, N>,
+        F: TxFiller<N> + ProviderLayer<L::Provider, N>,
+    {
+        let anvil_layer = crate::layers::AnvilLayer::from(f(Default::default()));
+        let url = anvil_layer.endpoint_url();
+
+        let rpc_client = ClientBuilder::default().http(url);
+
+        self.layer(anvil_layer).on_client(rpc_client)
+    }
+
+    /// Build this provider with a locally spawned anvil node.
+    ///
+    /// This function configures a wallet backed by anvil keys, and is intended for use in tests.
     pub fn on_anvil_with_wallet(
         self,
-    ) -> <Fillers<F::Pushed, Ethereum> as ProviderLayer<L::Provider>>::Provider
-    where
-        F: fillers::Pushable<WalletFiller<EthereumWallet>, Ethereum>,
+    ) -> <Fillers<F::Pushed, N> as ProviderLayer<L::Provider, N>>::Provider
+    where
+        F: fillers::Pushable<WalletFiller<EthereumWallet>, N>,
         L: crate::builder::ProviderLayer<
-            crate::layers::AnvilProvider<crate::provider::RootProvider>,
+            crate::layers::AnvilProvider<crate::provider::RootProvider<N>, N>,
+            N,
         >,
-        Fillers<F::Pushed, Ethereum>: ProviderLayer<L::Provider> + TxFiller<Ethereum>,
+        Fillers<F::Pushed, N>: ProviderLayer<L::Provider, N> + TxFiller<N>,
+        EthereumWallet: NetworkWallet<N>,
     {
         self.on_anvil_with_wallet_and_config(std::convert::identity)
             .expect("failed to build provider")
     }
 
-    /// Build this provider with anvil, using the BoxTransport. The
-    /// given function is used to configure the anvil instance.
-=======
     /// Build this provider with a locally spawned anvil node.
-    ///
-    /// The given function is used to configure the anvil instance.
->>>>>>> 8abd1172
-    pub fn on_anvil_with_config(
+    #[allow(clippy::type_complexity)]
+    pub fn on_anvil_with_wallet_and_config(
         self,
         f: impl FnOnce(alloy_node_bindings::Anvil) -> alloy_node_bindings::Anvil,
-    ) -> F::Provider
-    where
-        L: ProviderLayer<crate::layers::AnvilProvider<RootProvider<N>, N>, N>,
-        F: TxFiller<N> + ProviderLayer<L::Provider, N>,
-    {
-        let anvil_layer = crate::layers::AnvilLayer::from(f(Default::default()));
-        let url = anvil_layer.endpoint_url();
-
-        let rpc_client = ClientBuilder::default().http(url);
-
-        self.layer(anvil_layer).on_client(rpc_client)
-    }
-}
-
-#[cfg(any(test, feature = "anvil-node"))]
-impl<L, F> ProviderBuilder<L, F, Ethereum> {
-    /// Build this provider with a locally spawned anvil node.
-    ///
-    /// This function configures a wallet backed by anvil keys, and is intended for use in tests.
-    pub fn on_anvil_with_wallet(
-        self,
-    ) -> <JoinedEthereumWalletFiller<F> as ProviderLayer<L::Provider>>::Provider
-    where
-        L: ProviderLayer<crate::layers::AnvilProvider<RootProvider<Ethereum>, Ethereum>, Ethereum>,
-        F: TxFiller<Ethereum> + ProviderLayer<L::Provider, Ethereum>,
-    {
-        self.on_anvil_with_wallet_and_config(std::convert::identity)
-            .expect("failed to build provider")
-    }
-
-<<<<<<< HEAD
-    /// Build this provider with anvil, using the BoxTransport.
-    /// This calls `try_on_anvil_with_wallet_and_config` and panics on error.
-    #[allow(clippy::type_complexity)]
-=======
-    /// Build this provider with a locally spawned anvil node.
->>>>>>> 8abd1172
-    pub fn on_anvil_with_wallet_and_config(
-        self,
-        f: impl FnOnce(alloy_node_bindings::Anvil) -> alloy_node_bindings::Anvil,
-    ) -> AnvilProviderResult<<Fillers<F::Pushed, Ethereum> as ProviderLayer<L::Provider>>::Provider>
-    where
-<<<<<<< HEAD
-        F: fillers::Pushable<WalletFiller<EthereumWallet>, Ethereum>,
+    ) -> AnvilProviderResult<<Fillers<F::Pushed, N> as ProviderLayer<L::Provider, N>>::Provider>
+    where
+        F: fillers::Pushable<WalletFiller<EthereumWallet>, N>,
         L: crate::builder::ProviderLayer<
-            crate::layers::AnvilProvider<crate::provider::RootProvider>,
+            crate::layers::AnvilProvider<crate::provider::RootProvider<N>, N>,
+            N,
         >,
-        Fillers<F::Pushed, Ethereum>: ProviderLayer<L::Provider> + TxFiller<Ethereum>,
-=======
-        L: ProviderLayer<crate::layers::AnvilProvider<RootProvider<Ethereum>, Ethereum>, Ethereum>,
-        F: TxFiller<Ethereum> + ProviderLayer<L::Provider, Ethereum>,
->>>>>>> 8abd1172
+        Fillers<F::Pushed, N>: ProviderLayer<L::Provider, N> + TxFiller<N>,
+        EthereumWallet: NetworkWallet<N>,
     {
         let anvil_layer = crate::layers::AnvilLayer::from(f(Default::default()));
         let url = anvil_layer.endpoint_url();
