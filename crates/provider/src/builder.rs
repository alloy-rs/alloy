use crate::{
    fillers::{
        CachedNonceManager, ChainIdFiller, FillerControlFlow, GasFiller, JoinFill, NonceFiller,
        NonceManager, RecommendedFillers, SimpleNonceManager, TxFiller, WalletFiller,
    },
    layers::{CallBatchLayer, ChainLayer},
    provider::SendableTx,
    Provider, RootProvider,
};
use alloy_chains::NamedChain;
use alloy_network::{Ethereum, IntoWallet, Network};
use alloy_primitives::ChainId;
use alloy_rpc_client::{ClientBuilder, RpcClient};
use alloy_transport::{TransportError, TransportResult};
use std::marker::PhantomData;

/// A layering abstraction in the vein of [`tower::Layer`]
///
/// [`tower::Layer`]: https://docs.rs/tower/latest/tower/trait.Layer.html
pub trait ProviderLayer<P: Provider<N>, N: Network = Ethereum> {
    /// The provider constructed by this layer.
    type Provider: Provider<N>;

    /// Wrap the given provider in the layer's provider.
    fn layer(&self, inner: P) -> Self::Provider;
}

/// An identity layer that does nothing.
#[derive(Clone, Copy, Debug)]
pub struct Identity;

impl<N> TxFiller<N> for Identity
where
    N: Network,
{
    type Fillable = ();

    fn status(&self, _tx: &<N as Network>::TransactionRequest) -> FillerControlFlow {
        FillerControlFlow::Finished
    }

    fn fill_sync(&self, _tx: &mut SendableTx<N>) {}

    async fn prepare<P>(
        &self,
        _provider: &P,
        _tx: &N::TransactionRequest,
    ) -> TransportResult<Self::Fillable> {
        Ok(())
    }

    async fn fill(
        &self,
        _to_fill: Self::Fillable,
        tx: SendableTx<N>,
    ) -> TransportResult<SendableTx<N>> {
        Ok(tx)
    }
}

impl<P, N> ProviderLayer<P, N> for Identity
where
    N: Network,
    P: Provider<N>,
{
    type Provider = P;

    fn layer(&self, inner: P) -> Self::Provider {
        inner
    }
}

/// A stack of two providers.
#[derive(Debug)]
pub struct Stack<Inner, Outer> {
    inner: Inner,
    outer: Outer,
}

impl<Inner, Outer> Stack<Inner, Outer> {
    /// Create a new `Stack`.
    pub const fn new(inner: Inner, outer: Outer) -> Self {
        Self { inner, outer }
    }
}

impl<P, N, Inner, Outer> ProviderLayer<P, N> for Stack<Inner, Outer>
where
    N: Network,
    P: Provider<N>,
    Inner: ProviderLayer<P, N>,
    Outer: ProviderLayer<Inner::Provider, N>,
{
    type Provider = Outer::Provider;

    fn layer(&self, provider: P) -> Self::Provider {
        let inner = self.inner.layer(provider);

        self.outer.layer(inner)
    }
}

/// A builder for constructing a [`Provider`] from various layers.
///
/// This type is similar to [`tower::ServiceBuilder`], with extra complication
/// around maintaining the network and transport types.
///
/// The [`ProviderBuilder`] can be instantiated in two ways, using `ProviderBuilder::new()` or
/// `ProviderBuilder::default()`.
///
/// `ProviderBuilder::new()` will create a new [`ProviderBuilder`] with the [`RecommendedFillers`]
/// enabled, whereas `ProviderBuilder::default()` will instantiate it in its vanilla
/// [`ProviderBuilder`] form i.e with no fillers enabled.
///
/// [`tower::ServiceBuilder`]: https://docs.rs/tower/latest/tower/struct.ServiceBuilder.html
#[derive(Debug)]
pub struct ProviderBuilder<L, F, N = Ethereum> {
    layer: L,
    filler: F,
    network: PhantomData<fn() -> N>,
}

impl
    ProviderBuilder<
        Identity,
        JoinFill<Identity, <Ethereum as RecommendedFillers>::RecommendedFillers>,
        Ethereum,
    >
{
    /// Create a new [`ProviderBuilder`] with the recommended filler enabled.
    ///
    /// Recommended fillers are preconfigured set of fillers that handle gas estimation, nonce
    /// management, and chain-id fetching.
    ///
    /// Building a provider with this setting enabled will return a [`crate::fillers::FillProvider`]
    /// with [`crate::utils::JoinedRecommendedFillers`].
    ///
    /// You can opt-out of using these fillers by using the `.disable_recommended_fillers()` method.
    pub fn new() -> Self {
        ProviderBuilder::default().with_recommended_fillers()
    }

    /// Opt-out of the recommended fillers by reseting the fillers stack in the [`ProviderBuilder`].
    ///
    /// This is equivalent to creating the builder using `ProviderBuilder::default()`.
    pub fn disable_recommended_fillers(self) -> ProviderBuilder<Identity, Identity, Ethereum> {
        ProviderBuilder { layer: self.layer, filler: Identity, network: self.network }
    }
}

impl<N> Default for ProviderBuilder<Identity, Identity, N> {
    fn default() -> Self {
        Self { layer: Identity, filler: Identity, network: PhantomData }
    }
}

impl<L, N: Network> ProviderBuilder<L, Identity, N> {
    /// Add preconfigured set of layers handling gas estimation, nonce
    /// management, and chain-id fetching.
    pub fn with_recommended_fillers(
        self,
    ) -> ProviderBuilder<L, JoinFill<Identity, N::RecommendedFillers>, N>
    where
        N: RecommendedFillers,
    {
        self.filler(N::recommended_fillers())
    }
}

impl<L, F, N> ProviderBuilder<L, F, N> {
    /// Add a layer to the stack being built. This is similar to
    /// [`tower::ServiceBuilder::layer`].
    ///
    /// ## Note:
    ///
    /// Layers are added in outer-to-inner order, as in
    /// [`tower::ServiceBuilder`]. The first layer added will be the first to
    /// see the request.
    ///
    /// [`tower::ServiceBuilder::layer`]: https://docs.rs/tower/latest/tower/struct.ServiceBuilder.html#method.layer
    /// [`tower::ServiceBuilder`]: https://docs.rs/tower/latest/tower/struct.ServiceBuilder.html
    pub fn layer<Inner>(self, layer: Inner) -> ProviderBuilder<Stack<Inner, L>, F, N> {
        ProviderBuilder {
            layer: Stack::new(layer, self.layer),
            filler: self.filler,
            network: PhantomData,
        }
    }

    /// Add a transaction filler to the stack being built. Transaction fillers
    /// are used to fill in missing fields on transactions before they are sent,
    /// and are all joined to form the outermost layer of the stack.
    pub fn filler<F2>(self, filler: F2) -> ProviderBuilder<L, JoinFill<F, F2>, N> {
        ProviderBuilder {
            layer: self.layer,
            filler: JoinFill::new(self.filler, filler),
            network: PhantomData,
        }
    }

    /// Change the network.
    ///
    /// By default, the network is `Ethereum`. This method must be called to configure a different
    /// network.
    ///
    /// ```ignore
    /// builder.network::<Arbitrum>()
    /// ```
    pub fn network<Net: Network>(self) -> ProviderBuilder<L, F, Net> {
        ProviderBuilder { layer: self.layer, filler: self.filler, network: PhantomData }
    }

    /// Add a chain layer to the stack being built. The layer will set
    /// the client's poll interval based on the average block time for this chain.
    ///
    /// Does nothing to the client with a local transport.
    pub fn with_chain(self, chain: NamedChain) -> ProviderBuilder<Stack<ChainLayer, L>, F, N> {
        self.layer(ChainLayer::new(chain))
    }

    // --- Fillers ---

    /// Add gas estimation to the stack being built.
    ///
    /// See [`GasFiller`] for more information.
    pub fn with_gas_estimation(self) -> ProviderBuilder<L, JoinFill<F, GasFiller>, N> {
        self.filler(GasFiller)
    }

    /// Add nonce management to the stack being built.
    ///
    /// See [`NonceFiller`] for more information.
    pub fn with_nonce_management<M: NonceManager>(
        self,
        nonce_manager: M,
    ) -> ProviderBuilder<L, JoinFill<F, NonceFiller<M>>, N> {
        self.filler(NonceFiller::new(nonce_manager))
    }

    /// Add simple nonce management to the stack being built.
    ///
    /// See [`SimpleNonceManager`] for more information.
<<<<<<< HEAD
    pub fn with_simple_nonce_management(self) -> ProviderBuilder<L, JoinFill<F, NonceFiller>, N> {
=======
    pub fn with_simple_nonce_management(
        self,
    ) -> ProviderBuilder<L, JoinFill<Identity, NonceFiller<SimpleNonceManager>>, N> {
>>>>>>> 7e01d82c
        self.with_nonce_management(SimpleNonceManager::default())
    }

    /// Add cached nonce management to the stack being built.
    ///
    /// See [`CachedNonceManager`] for more information.
    pub fn with_cached_nonce_management(
        self,
<<<<<<< HEAD
    ) -> ProviderBuilder<L, JoinFill<F, NonceFiller<CachedNonceManager>>, N> {
=======
    ) -> ProviderBuilder<L, JoinFill<Identity, NonceFiller>, N> {
>>>>>>> 7e01d82c
        self.with_nonce_management(CachedNonceManager::default())
    }

    /// Add a chain ID filler to the stack being built. The filler will attempt
    /// to fetch the chain ID from the provider using
    /// [`Provider::get_chain_id`]. the first time a transaction is prepared,
    /// and will cache it for future transactions.
    pub fn fetch_chain_id(self) -> ProviderBuilder<L, JoinFill<F, ChainIdFiller>, N> {
        self.filler(ChainIdFiller::default())
    }

    /// Add a specific chain ID to the stack being built. The filler will
    /// fill transactions with the provided chain ID, regardless of the chain ID
    /// that the provider reports via [`Provider::get_chain_id`].
    pub fn with_chain_id(
        self,
        chain_id: ChainId,
    ) -> ProviderBuilder<L, JoinFill<F, ChainIdFiller>, N> {
        self.filler(ChainIdFiller::new(Some(chain_id)))
    }

    /// Add a wallet layer to the stack being built.
    ///
    /// See [`WalletFiller`].
    pub fn wallet<W: IntoWallet<N>>(
        self,
        wallet: W,
    ) -> ProviderBuilder<L, JoinFill<F, WalletFiller<W::NetworkWallet>>, N>
    where
        N: Network,
    {
        self.filler(WalletFiller::new(wallet.into_wallet()))
    }

    // --- Layers ---

    /// Aggregate multiple `eth_call` requests into a single batch request using Multicall3.
    ///
    /// See [`CallBatchLayer`] for more information.
    pub fn with_call_batching(self) -> ProviderBuilder<Stack<CallBatchLayer, L>, F, N> {
        self.layer(CallBatchLayer::new())
    }

    // --- Build to Provider ---

    /// Finish the layer stack by providing a root [`Provider`], outputting
    /// the final [`Provider`] type with all stack components.
    pub fn on_provider<P>(self, provider: P) -> F::Provider
    where
        L: ProviderLayer<P, N>,
        F: TxFiller<N> + ProviderLayer<L::Provider, N>,
        P: Provider<N>,
        N: Network,
    {
        let Self { layer, filler, network: PhantomData } = self;
        let stack = Stack::new(layer, filler);
        stack.layer(provider)
    }

    /// Finish the layer stack by providing a root [`RpcClient`], outputting
    /// the final [`Provider`] type with all stack components.
    ///
    /// This is a convenience function for
    /// `ProviderBuilder::on_provider(RootProvider::new(client))`.
    pub fn on_client(self, client: RpcClient) -> F::Provider
    where
        L: ProviderLayer<RootProvider<N>, N>,
        F: TxFiller<N> + ProviderLayer<L::Provider, N>,
        N: Network,
    {
        self.on_provider(RootProvider::new(client))
    }

    /// Finish the layer stack by providing a [`RpcClient`] that mocks responses, outputting
    /// the final [`Provider`] type with all stack components.
    ///
    /// This is a convenience function for
    /// `ProviderBuilder::on_client(RpcClient::mocked(asserter))`.
    pub fn on_mocked_client(self, asserter: alloy_transport::mock::Asserter) -> F::Provider
    where
        L: ProviderLayer<RootProvider<N>, N>,
        F: TxFiller<N> + ProviderLayer<L::Provider, N>,
        N: Network,
    {
        self.on_client(RpcClient::mocked(asserter))
    }

    /// Finish the layer stack by providing a connection string for a built-in
    /// transport type, outputting the final [`Provider`] type with all stack
    /// components.
    #[doc(alias = "on_builtin")]
    pub async fn connect(self, s: &str) -> Result<F::Provider, TransportError>
    where
        L: ProviderLayer<RootProvider<N>, N>,
        F: TxFiller<N> + ProviderLayer<L::Provider, N>,
        N: Network,
    {
        let client = ClientBuilder::default().connect(s).await?;
        Ok(self.on_client(client))
    }

    /// Finish the layer stack by providing a connection string for a built-in
    /// transport type, outputting the final [`Provider`] type with all stack
    /// components.
    #[deprecated = "use `connect` instead"]
    #[doc(hidden)]
    pub async fn on_builtin(self, s: &str) -> Result<F::Provider, TransportError>
    where
        L: ProviderLayer<RootProvider<N>, N>,
        F: TxFiller<N> + ProviderLayer<L::Provider, N>,
        N: Network,
    {
        self.connect(s).await
    }

    /// Build this provider with a websocket connection.
    #[cfg(feature = "ws")]
    pub async fn on_ws(
        self,
        connect: alloy_transport_ws::WsConnect,
    ) -> Result<F::Provider, TransportError>
    where
        L: ProviderLayer<RootProvider<N>, N>,
        F: TxFiller<N> + ProviderLayer<L::Provider, N>,
        N: Network,
    {
        let client = ClientBuilder::default().ws(connect).await?;
        Ok(self.on_client(client))
    }

    /// Build this provider with an IPC connection.
    #[cfg(feature = "ipc")]
    pub async fn on_ipc<T>(
        self,
        connect: alloy_transport_ipc::IpcConnect<T>,
    ) -> Result<F::Provider, TransportError>
    where
        alloy_transport_ipc::IpcConnect<T>: alloy_pubsub::PubSubConnect,
        L: ProviderLayer<RootProvider<N>, N>,
        F: TxFiller<N> + ProviderLayer<L::Provider, N>,
        N: Network,
    {
        let client = ClientBuilder::default().ipc(connect).await?;
        Ok(self.on_client(client))
    }

    /// Build this provider with an Reqwest HTTP transport.
    #[cfg(any(test, feature = "reqwest"))]
    pub fn on_http(self, url: reqwest::Url) -> F::Provider
    where
        L: ProviderLayer<RootProvider<N>, N>,
        F: TxFiller<N> + ProviderLayer<L::Provider, N>,
        N: Network,
    {
        let client = ClientBuilder::default().http(url);
        self.on_client(client)
    }

    /// Build this provider with an Hyper HTTP transport.
    #[cfg(feature = "hyper")]
    pub fn on_hyper_http(self, url: url::Url) -> F::Provider
    where
        L: ProviderLayer<RootProvider<N>, N>,
        F: TxFiller<N> + ProviderLayer<L::Provider, N>,
        N: Network,
    {
        let client = ClientBuilder::default().hyper_http(url);
        self.on_client(client)
    }
}

#[cfg(any(test, feature = "anvil-node"))]
type JoinedEthereumWalletFiller<F> = JoinFill<F, WalletFiller<alloy_network::EthereumWallet>>;

#[cfg(any(test, feature = "anvil-node"))]
type AnvilProviderResult<T> = Result<T, alloy_node_bindings::NodeError>;

#[cfg(any(test, feature = "anvil-node"))]
impl<L, F, N: Network> ProviderBuilder<L, F, N> {
    /// Build this provider with a locally spawned anvil node.
    pub fn on_anvil(self) -> F::Provider
    where
        L: ProviderLayer<crate::layers::AnvilProvider<RootProvider<N>, N>, N>,
        F: TxFiller<N> + ProviderLayer<L::Provider, N>,
    {
        self.on_anvil_with_config(std::convert::identity)
    }

    /// Build this provider with a locally spawned anvil node.
    ///
    /// The given function is used to configure the anvil instance.
    pub fn on_anvil_with_config(
        self,
        f: impl FnOnce(alloy_node_bindings::Anvil) -> alloy_node_bindings::Anvil,
    ) -> F::Provider
    where
        L: ProviderLayer<crate::layers::AnvilProvider<RootProvider<N>, N>, N>,
        F: TxFiller<N> + ProviderLayer<L::Provider, N>,
    {
        let anvil_layer = crate::layers::AnvilLayer::from(f(Default::default()));
        let url = anvil_layer.endpoint_url();

        let rpc_client = ClientBuilder::default().http(url);

        self.layer(anvil_layer).on_client(rpc_client)
    }
}

#[cfg(any(test, feature = "anvil-node"))]
impl<L, F> ProviderBuilder<L, F, Ethereum> {
    /// Build this provider with a locally spawned anvil node.
    ///
    /// This function configures a wallet backed by anvil keys, and is intended for use in tests.
    pub fn on_anvil_with_wallet(
        self,
    ) -> <JoinedEthereumWalletFiller<F> as ProviderLayer<L::Provider>>::Provider
    where
        L: ProviderLayer<crate::layers::AnvilProvider<RootProvider<Ethereum>, Ethereum>, Ethereum>,
        F: TxFiller<Ethereum> + ProviderLayer<L::Provider, Ethereum>,
    {
        self.on_anvil_with_wallet_and_config(std::convert::identity)
            .expect("failed to build provider")
    }

    /// Build this provider with a locally spawned anvil node.
    pub fn on_anvil_with_wallet_and_config(
        self,
        f: impl FnOnce(alloy_node_bindings::Anvil) -> alloy_node_bindings::Anvil,
    ) -> AnvilProviderResult<<JoinedEthereumWalletFiller<F> as ProviderLayer<L::Provider>>::Provider>
    where
        L: ProviderLayer<crate::layers::AnvilProvider<RootProvider<Ethereum>, Ethereum>, Ethereum>,
        F: TxFiller<Ethereum> + ProviderLayer<L::Provider, Ethereum>,
    {
        let anvil_layer = crate::layers::AnvilLayer::from(f(Default::default()));
        let url = anvil_layer.endpoint_url();

        let wallet = anvil_layer
            .instance()
            .wallet()
            .ok_or(alloy_node_bindings::NodeError::NoKeysAvailable)?;

        let rpc_client = ClientBuilder::default().http(url);

        Ok(self.wallet(wallet).layer(anvil_layer).on_client(rpc_client))
    }
}

#[cfg(test)]
mod tests {
    use super::*;
    use crate::Provider;

    #[tokio::test]
    async fn basic() {
        let provider = ProviderBuilder::new()
            .with_cached_nonce_management()
            .with_call_batching()
            .on_http("http://localhost:8545".parse().unwrap());
        let _ = provider.get_account(Default::default());
        let provider = provider.erased();
        let _ = provider.get_account(Default::default());
    }
}<|MERGE_RESOLUTION|>--- conflicted
+++ resolved
@@ -240,13 +240,9 @@
     /// Add simple nonce management to the stack being built.
     ///
     /// See [`SimpleNonceManager`] for more information.
-<<<<<<< HEAD
-    pub fn with_simple_nonce_management(self) -> ProviderBuilder<L, JoinFill<F, NonceFiller>, N> {
-=======
     pub fn with_simple_nonce_management(
         self,
-    ) -> ProviderBuilder<L, JoinFill<Identity, NonceFiller<SimpleNonceManager>>, N> {
->>>>>>> 7e01d82c
+    ) -> ProviderBuilder<L, JoinFill<F, NonceFiller<SimpleNonceManager>>, N> {
         self.with_nonce_management(SimpleNonceManager::default())
     }
 
@@ -255,11 +251,7 @@
     /// See [`CachedNonceManager`] for more information.
     pub fn with_cached_nonce_management(
         self,
-<<<<<<< HEAD
     ) -> ProviderBuilder<L, JoinFill<F, NonceFiller<CachedNonceManager>>, N> {
-=======
-    ) -> ProviderBuilder<L, JoinFill<Identity, NonceFiller>, N> {
->>>>>>> 7e01d82c
         self.with_nonce_management(CachedNonceManager::default())
     }
 
