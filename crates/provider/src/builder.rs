use crate::{
    fillers::{
        self, CachedNonceManager, ChainIdFiller, FillerControlFlow, Fillers, GasFiller,
        NonceFiller, NonceManager, Pushable, RecommendedFillers, SimpleNonceManager, TxFiller,
        WalletFiller,
    },
    layers::{CallBatchLayer, ChainLayer},
    provider::SendableTx,
    Provider, RootProvider,
};
use alloy_chains::NamedChain;
use alloy_network::{Ethereum, IntoWallet, Network};
use alloy_primitives::ChainId;
use alloy_rpc_client::{ClientBuilder, RpcClient};
use alloy_transport::{TransportError, TransportResult};
use std::marker::PhantomData;

/// A layering abstraction in the vein of [`tower::Layer`]
///
/// [`tower::Layer`]: https://docs.rs/tower/latest/tower/trait.Layer.html
pub trait ProviderLayer<P: Provider<N>, N: Network = Ethereum> {
    /// The provider constructed by this layer.
    type Provider: Provider<N>;

    /// Wrap the given provider in the layer's provider.
    fn layer(&self, inner: P) -> Self::Provider;
}

/// An identity layer that does nothing.
#[derive(Clone, Copy, Debug)]
pub struct Identity;

impl<N> TxFiller<N> for Identity
where
    N: Network,
{
    type Fillable = ();

    fn status(&self, _tx: &<N as Network>::TransactionRequest) -> FillerControlFlow {
        FillerControlFlow::Finished
    }

    fn fill_sync(&self, _tx: &mut SendableTx<N>) {}

    async fn prepare<P>(
        &self,
        _provider: &P,
        _tx: &N::TransactionRequest,
    ) -> TransportResult<Self::Fillable> {
        Ok(())
    }

    async fn fill(
        &self,
        _to_fill: Self::Fillable,
        tx: SendableTx<N>,
    ) -> TransportResult<SendableTx<N>> {
        Ok(tx)
    }
}

impl<P, N> ProviderLayer<P, N> for Identity
where
    N: Network,
    P: Provider<N>,
{
    type Provider = P;

    fn layer(&self, inner: P) -> Self::Provider {
        inner
    }
}

/// A stack of two providers.
#[derive(Debug)]
pub struct Stack<Inner, Outer> {
    inner: Inner,
    outer: Outer,
}

impl<Inner, Outer> Stack<Inner, Outer> {
    /// Create a new `Stack`.
    pub const fn new(inner: Inner, outer: Outer) -> Self {
        Self { inner, outer }
    }
}

impl<P, N, Inner, Outer> ProviderLayer<P, N> for Stack<Inner, Outer>
where
    N: Network,
    P: Provider<N>,
    Inner: ProviderLayer<P, N>,
    Outer: ProviderLayer<Inner::Provider, N>,
{
    type Provider = Outer::Provider;

    fn layer(&self, provider: P) -> Self::Provider {
        let inner = self.inner.layer(provider);

        self.outer.layer(inner)
    }
}

/// A builder for constructing a [`Provider`] from various layers.
///
/// This type is similar to [`tower::ServiceBuilder`], with extra complication
/// around maintaining the network and transport types.
///
/// The [`ProviderBuilder`] can be instantiated in two ways, using `ProviderBuilder::new()` or
/// `ProviderBuilder::default()`.
///
/// `ProviderBuilder::new()` will create a new [`ProviderBuilder`] with the [`RecommendedFillers`]
/// enabled, whereas `ProviderBuilder::default()` will instantiate it in its vanilla
/// [`ProviderBuilder`] form i.e with no fillers enabled.
///
/// [`tower::ServiceBuilder`]: https://docs.rs/tower/latest/tower/struct.ServiceBuilder.html
#[derive(Debug)]
pub struct ProviderBuilder<L, F, N = Ethereum> {
    layer: L,
    filler: F,
    network: PhantomData<fn() -> N>,
}

impl ProviderBuilder<Identity, <Ethereum as RecommendedFillers>::RecommendedFillers, Ethereum> {
    /// Create a new [`ProviderBuilder`] with the recommended filler enabled.
    ///
    /// Recommended fillers are preconfigured set of fillers that handle gas estimation, nonce
    /// management, and chain-id fetching.
    ///
    /// Building a provider with this setting enabled will return a [`crate::fillers::FillProvider`]
    /// with [`crate::utils::RecommendedFillers`].
    ///
    /// You can opt-out of using these fillers by using the `.disable_recommended_fillers()` method.
    pub fn new() -> Self {
        ProviderBuilder::default().with_recommended_fillers()
    }

    /// Opt-out of the recommended fillers by resetting the fillers stack in the
    /// [`ProviderBuilder`].
    ///
    /// This is equivalent to creating the builder using `ProviderBuilder::default()`.
    pub fn disable_recommended_fillers(self) -> ProviderBuilder<Identity, Identity, Ethereum> {
        ProviderBuilder { layer: self.layer, filler: Identity, network: self.network }
    }
}

impl<N> Default for ProviderBuilder<Identity, Identity, N> {
    fn default() -> Self {
        Self { layer: Identity, filler: Identity, network: PhantomData }
    }
}

impl<L, N: Network> ProviderBuilder<L, Identity, N> {
    /// Add preconfigured set of layers handling gas estimation, nonce
    /// management, and chain-id fetching.
    pub fn with_recommended_fillers(self) -> ProviderBuilder<L, N::RecommendedFillers, N>
    where
        N: RecommendedFillers,
    {
        ProviderBuilder {
            layer: self.layer,
            filler: N::recommended_fillers(),
            network: PhantomData,
        }
    }
}

impl<L, F, N> ProviderBuilder<L, F, N> {
    /// Add a layer to the stack being built. This is similar to
    /// [`tower::ServiceBuilder::layer`].
    ///
    /// ## Note:
    ///
    /// Layers are added in outer-to-inner order, as in
    /// [`tower::ServiceBuilder`]. The first layer added will be the first to
    /// see the request.
    ///
    /// [`tower::ServiceBuilder::layer`]: https://docs.rs/tower/latest/tower/struct.ServiceBuilder.html#method.layer
    /// [`tower::ServiceBuilder`]: https://docs.rs/tower/latest/tower/struct.ServiceBuilder.html
    pub fn layer<Inner>(self, layer: Inner) -> ProviderBuilder<Stack<Inner, L>, F, N> {
        ProviderBuilder {
            layer: Stack::new(layer, self.layer),
            filler: self.filler,
            network: PhantomData,
        }
    }

    /// Change the network.
    ///
    /// By default, the network is `Ethereum`. This method must be called to configure a different
    /// network.
    ///
    /// ```ignore
    /// builder.network::<Arbitrum>()
    /// ```
    pub fn network<Net: Network>(self) -> ProviderBuilder<L, Fillers<F::CurrentFillers, Net>, Net>
    where
        F: fillers::FillerNetwork<N>,
    {
        ProviderBuilder {
            layer: self.layer,
            filler: self.filler.network::<Net>(),
            network: PhantomData,
        }
    }

    /// Add a chain layer to the stack being built. The layer will set
    /// the client's poll interval based on the average block time for this chain.
    ///
    /// Does nothing to the client with a local transport.
    pub fn with_chain(self, chain: NamedChain) -> ProviderBuilder<Stack<ChainLayer, L>, F, N> {
        self.layer(ChainLayer::new(chain))
    }

    // --- Fillers ---

    /// Add gas estimation to the stack being built.
    ///
    /// See [`GasFiller`] for more information.
    pub fn with_gas_estimation(self) -> ProviderBuilder<L, Fillers<(GasFiller,), N>, N> {
        ProviderBuilder {
            layer: self.layer,
            filler: Fillers::new((GasFiller,)),
            network: PhantomData,
        }
    }

    /// Add nonce management to the stack being built.
    ///
    /// See [`NonceFiller`] for more information.
    pub fn with_nonce_management<M: NonceManager>(
        self,
        nonce_manager: M,
    ) -> ProviderBuilder<L, Fillers<(NonceFiller<M>,), N>, N> {
        ProviderBuilder {
            layer: self.layer,
            filler: Fillers::new((NonceFiller::new(nonce_manager),)),
            network: PhantomData,
        }
    }

    /// Add simple nonce management to the stack being built.
    ///
    /// See [`SimpleNonceManager`] for more information.
    pub fn with_simple_nonce_management(
        self,
    ) -> ProviderBuilder<L, Fillers<(NonceFiller<SimpleNonceManager>,), N>, N> {
        self.with_nonce_management(SimpleNonceManager::default())
    }

    /// Add cached nonce management to the stack being built.
    ///
    /// See [`CachedNonceManager`] for more information.
    pub fn with_cached_nonce_management(self) -> ProviderBuilder<L, Fillers<(NonceFiller,), N>, N> {
        self.with_nonce_management(CachedNonceManager::default())
    }

    /// Add a chain ID filler to the stack being built. The filler will attempt
    /// to fetch the chain ID from the provider using
    /// [`Provider::get_chain_id`]. the first time a transaction is prepared,
    /// and will cache it for future transactions.
    pub fn fetch_chain_id(self) -> ProviderBuilder<L, Fillers<(ChainIdFiller,), N>, N> {
        ProviderBuilder {
            layer: self.layer,
            filler: Fillers::new((ChainIdFiller::default(),)),
            network: PhantomData,
        }
    }

    /// Add a specific chain ID to the stack being built. The filler will
    /// fill transactions with the provided chain ID, regardless of the chain ID
    /// that the provider reports via [`Provider::get_chain_id`].
    pub fn with_chain_id(
        self,
        chain_id: ChainId,
    ) -> ProviderBuilder<L, Fillers<(ChainIdFiller,), N>, N> {
        ProviderBuilder {
            layer: self.layer,
            filler: Fillers::new((ChainIdFiller::new(Some(chain_id)),)),
            network: PhantomData,
        }
    }

    /// Add a transaction filler to the stack being built. Transaction fillers
    /// are used to fill in missing fields on transactions before they are sent,
    /// and are all joined to form the outermost layer of the stack.
    pub fn filler<F2: TxFiller<N>>(self, filler: F2) -> ProviderBuilder<L, Fillers<F::Pushed, N>, N>
    where
        F: Pushable<F2, N>,
        N: Network,
    {
        ProviderBuilder {
            layer: self.layer,
            filler: self.filler.push(filler),
            network: PhantomData,
        }
    }

    /// Add a wallet layer to the stack being built.
    ///
    /// See [`WalletFiller`].
    pub fn wallet<W: IntoWallet<N>>(self, wallet: W) -> ProviderBuilder<L, Fillers<F::Pushed, N>, N>
    where
        F: Pushable<WalletFiller<W::NetworkWallet>, N>,
        W::NetworkWallet: Clone,
        N: Network,
    {
        ProviderBuilder {
            layer: self.layer,
            filler: self.filler.push(WalletFiller::new(wallet.into_wallet())),
            network: PhantomData,
        }
    }

    // --- Layers ---

    /// Aggregate multiple `eth_call` requests into a single batch request using Multicall3.
    ///
    /// See [`CallBatchLayer`] for more information.
    pub fn with_call_batching(self) -> ProviderBuilder<Stack<CallBatchLayer, L>, F, N> {
        self.layer(CallBatchLayer::new())
    }

    // --- Build to Provider ---

    /// Finish the layer stack by providing a root [`Provider`], outputting
    /// the final [`Provider`] type with all stack components.
    pub fn connect_provider<P>(self, provider: P) -> F::Provider
    where
        L: ProviderLayer<P, N>,
        F: TxFiller<N> + ProviderLayer<L::Provider, N>,
        P: Provider<N>,
        N: Network,
    {
        let Self { layer, filler, network: PhantomData } = self;
        let stack = Stack::new(layer, filler);
        stack.layer(provider)
    }

    /// Finish the layer stack by providing a root [`Provider`], outputting
    /// the final [`Provider`] type with all stack components.
    #[deprecated(since = "0.12.6", note = "use `connect_provider` instead")]
    pub fn on_provider<P>(self, provider: P) -> F::Provider
    where
        L: ProviderLayer<P, N>,
        F: TxFiller<N> + ProviderLayer<L::Provider, N>,
        P: Provider<N>,
        N: Network,
    {
        let Self { layer, filler, network: PhantomData } = self;
        let stack = Stack::new(layer, filler);
        stack.layer(provider)
    }

    /// Finish the layer stack by providing a root [`RpcClient`], outputting
    /// the final [`Provider`] type with all stack components.
    ///
    /// This is a convenience function for
    /// `ProviderBuilder::on_provider(RootProvider::new(client))`.
    pub fn connect_client(self, client: RpcClient) -> F::Provider
    where
        L: ProviderLayer<RootProvider<N>, N>,
        F: TxFiller<N> + ProviderLayer<L::Provider, N>,
        N: Network,
    {
        self.connect_provider(RootProvider::new(client))
    }

    /// Finish the layer stack by providing a root [`RpcClient`], outputting
    /// the final [`Provider`] type with all stack components.
    ///
    /// This is a convenience function for
    /// `ProviderBuilder::on_provider(RootProvider::new(client))`.
    #[deprecated(since = "0.12.6", note = "use `connect_client` instead")]
    pub fn on_client(self, client: RpcClient) -> F::Provider
    where
        L: ProviderLayer<RootProvider<N>, N>,
        F: TxFiller<N> + ProviderLayer<L::Provider, N>,
        N: Network,
    {
        self.connect_provider(RootProvider::new(client))
    }

    /// Finish the layer stack by providing a [`RpcClient`] that mocks responses, outputting
    /// the final [`Provider`] type with all stack components.
    ///
    /// This is a convenience function for
    /// `ProviderBuilder::on_client(RpcClient::mocked(asserter))`.
    pub fn connect_mocked_client(self, asserter: alloy_transport::mock::Asserter) -> F::Provider
    where
        L: ProviderLayer<RootProvider<N>, N>,
        F: TxFiller<N> + ProviderLayer<L::Provider, N>,
        N: Network,
    {
        self.connect_client(RpcClient::mocked(asserter))
    }

    /// Finish the layer stack by providing a [`RpcClient`] that mocks responses, outputting
    /// the final [`Provider`] type with all stack components.
    ///
    /// This is a convenience function for
    /// `ProviderBuilder::on_client(RpcClient::mocked(asserter))`.
    #[deprecated(since = "0.12.6", note = "use `connect_mocked_client` instead")]
    pub fn on_mocked_client(self, asserter: alloy_transport::mock::Asserter) -> F::Provider
    where
        L: ProviderLayer<RootProvider<N>, N>,
        F: TxFiller<N> + ProviderLayer<L::Provider, N>,
        N: Network,
    {
        self.connect_client(RpcClient::mocked(asserter))
    }

    /// Finish the layer stack by providing a connection string for a built-in
    /// transport type, outputting the final [`Provider`] type with all stack
    /// components.
    #[doc(alias = "on_builtin")]
    pub async fn connect(self, s: &str) -> Result<F::Provider, TransportError>
    where
        L: ProviderLayer<RootProvider<N>, N>,
        F: TxFiller<N> + ProviderLayer<L::Provider, N>,
        N: Network,
    {
        let client = ClientBuilder::default().connect(s).await?;
        Ok(self.connect_client(client))
    }

    /// Finish the layer stack by providing a connection string for a built-in
    /// transport type, outputting the final [`Provider`] type with all stack
    /// components.
    #[deprecated = "use `connect` instead"]
    #[doc(hidden)]
    pub async fn on_builtin(self, s: &str) -> Result<F::Provider, TransportError>
    where
        L: ProviderLayer<RootProvider<N>, N>,
        F: TxFiller<N> + ProviderLayer<L::Provider, N>,
        N: Network,
    {
        self.connect(s).await
    }

    /// Build this provider with a websocket connection.
    #[cfg(feature = "ws")]
    pub async fn connect_ws(
        self,
        connect: alloy_transport_ws::WsConnect,
    ) -> Result<F::Provider, TransportError>
    where
        L: ProviderLayer<RootProvider<N>, N>,
        F: TxFiller<N> + ProviderLayer<L::Provider, N>,
        N: Network,
    {
        let client = ClientBuilder::default().ws(connect).await?;
        Ok(self.connect_client(client))
    }

    /// Build this provider with a websocket connection.
    #[cfg(feature = "ws")]
    #[deprecated(since = "0.12.6", note = "use `connect_ws` instead")]
    pub async fn on_ws(
        self,
        connect: alloy_transport_ws::WsConnect,
    ) -> Result<F::Provider, TransportError>
    where
        L: ProviderLayer<RootProvider<N>, N>,
        F: TxFiller<N> + ProviderLayer<L::Provider, N>,
        N: Network,
    {
        let client = ClientBuilder::default().ws(connect).await?;
        Ok(self.connect_client(client))
    }

    /// Build this provider with an IPC connection.
    #[cfg(feature = "ipc")]
    pub async fn connect_ipc<T>(
        self,
        connect: alloy_transport_ipc::IpcConnect<T>,
    ) -> Result<F::Provider, TransportError>
    where
        alloy_transport_ipc::IpcConnect<T>: alloy_pubsub::PubSubConnect,
        L: ProviderLayer<RootProvider<N>, N>,
        F: TxFiller<N> + ProviderLayer<L::Provider, N>,
        N: Network,
    {
        let client = ClientBuilder::default().ipc(connect).await?;
        Ok(self.connect_client(client))
    }

    /// Build this provider with an IPC connection.
    #[cfg(feature = "ipc")]
    #[deprecated(since = "0.12.6", note = "use `connect_ipc` instead")]
    pub async fn on_ipc<T>(
        self,
        connect: alloy_transport_ipc::IpcConnect<T>,
    ) -> Result<F::Provider, TransportError>
    where
        alloy_transport_ipc::IpcConnect<T>: alloy_pubsub::PubSubConnect,
        L: ProviderLayer<RootProvider<N>, N>,
        F: TxFiller<N> + ProviderLayer<L::Provider, N>,
        N: Network,
    {
        let client = ClientBuilder::default().ipc(connect).await?;
        Ok(self.connect_client(client))
    }

    /// Build this provider with an Reqwest HTTP transport.
    #[cfg(any(test, feature = "reqwest"))]
    pub fn connect_http(self, url: reqwest::Url) -> F::Provider
    where
        L: ProviderLayer<crate::RootProvider<N>, N>,
        F: TxFiller<N> + ProviderLayer<L::Provider, N>,
        N: Network,
    {
        let client = ClientBuilder::default().http(url);
        self.connect_client(client)
    }

    /// Build this provider with an Reqwest HTTP transport.
    #[cfg(any(test, feature = "reqwest"))]
    #[deprecated(since = "0.12.6", note = "use `connect_http` instead")]
    pub fn on_http(self, url: reqwest::Url) -> F::Provider
    where
        L: ProviderLayer<RootProvider<N>, N>,
        F: TxFiller<N> + ProviderLayer<L::Provider, N>,
        N: Network,
    {
        let client = ClientBuilder::default().http(url);
        self.connect_client(client)
    }

    /// Build this provider with an Hyper HTTP transport.
    #[cfg(feature = "hyper")]
    pub fn connect_hyper_http(self, url: url::Url) -> F::Provider
    where
        L: ProviderLayer<crate::RootProvider<N>, N>,
        F: TxFiller<N> + ProviderLayer<L::Provider, N>,
        N: Network,
    {
        let client = ClientBuilder::default().hyper_http(url);
        self.connect_client(client)
    }

    /// Build this provider with an Hyper HTTP transport.
    #[cfg(feature = "hyper")]
    #[deprecated(since = "0.12.6", note = "use `connect_hyper_http` instead")]
    pub fn on_hyper_http(self, url: url::Url) -> F::Provider
    where
        L: ProviderLayer<RootProvider<N>, N>,
        F: TxFiller<N> + ProviderLayer<L::Provider, N>,
        N: Network,
    {
        let client = ClientBuilder::default().hyper_http(url);
        self.connect_client(client)
    }
}

#[cfg(any(test, feature = "anvil-node"))]
type AnvilProviderResult<T> = Result<T, alloy_node_bindings::NodeError>;

#[cfg(any(test, feature = "anvil-node"))]
impl<L, F, N: Network> ProviderBuilder<L, F, N> {
    /// Build this provider with anvil, using the BoxTransport.
    pub fn connect_anvil(self) -> F::Provider
    where
        F: TxFiller<N> + ProviderLayer<L::Provider, N>,
        L: crate::builder::ProviderLayer<
            crate::layers::AnvilProvider<crate::provider::RootProvider<N>, N>,
            N,
        >,
    {
        self.connect_anvil_with_config(std::convert::identity)
    }

    /// Build this provider with anvil, using the BoxTransport.
    #[deprecated(since = "0.12.6", note = "use `connect_anvil` instead")]
    pub fn on_anvil(self) -> F::Provider
    where
        L: ProviderLayer<crate::layers::AnvilProvider<RootProvider<N>, N>, N>,
        F: TxFiller<N> + ProviderLayer<L::Provider, N>,
    {
        self.connect_anvil_with_config(std::convert::identity)
    }

    /// Build this provider with anvil, using the BoxTransport. This
    /// function configures a wallet backed by anvil keys, and is intended for
    /// use in tests.
    pub fn connect_anvil_with_wallet(
        self,
    ) -> <Fillers<F::Pushed, N> as ProviderLayer<L::Provider, N>>::Provider
    where
        L: crate::builder::ProviderLayer<
            crate::layers::AnvilProvider<crate::provider::RootProvider<N>, N>,
            N,
        >,
<<<<<<< HEAD
        F: Pushable<WalletFiller<EthereumWallet>, N>,
        Fillers<F::Pushed, N>: ProviderLayer<L::Provider, N> + TxFiller<N>,
        EthereumWallet: NetworkWallet<N>,
=======
        alloy_network::EthereumWallet: alloy_network::NetworkWallet<N>,
>>>>>>> 37c360bf
    {
        self.connect_anvil_with_wallet_and_config(std::convert::identity)
            .expect("failed to build provider")
    }

    /// Build this provider with a locally spawned anvil node.
    ///
    /// This function configures a wallet backed by anvil keys, and is intended for use in tests.
    #[deprecated(since = "0.12.6", note = "use `connect_anvil_with_wallet` instead")]
    pub fn on_anvil_with_wallet(
        self,
    ) -> <Fillers<F::Pushed, N> as ProviderLayer<L::Provider, N>>::Provider
    where
        F: Pushable<WalletFiller<EthereumWallet>, N>,
        L: crate::builder::ProviderLayer<
            crate::layers::AnvilProvider<crate::provider::RootProvider<N>, N>,
            N,
        >,
<<<<<<< HEAD
        Fillers<F::Pushed, N>: ProviderLayer<L::Provider, N> + TxFiller<N>,
        EthereumWallet: NetworkWallet<N>,
=======
        alloy_network::EthereumWallet: alloy_network::NetworkWallet<N>,
>>>>>>> 37c360bf
    {
        self.connect_anvil_with_wallet_and_config(std::convert::identity)
            .expect("failed to build provider")
    }

    /// Build this provider with anvil, using the BoxTransport. The
    /// given function is used to configure the anvil instance.
    pub fn connect_anvil_with_config(
        self,
        f: impl FnOnce(alloy_node_bindings::Anvil) -> alloy_node_bindings::Anvil,
    ) -> F::Provider
    where
        F: TxFiller<N> + ProviderLayer<L::Provider, N>,
        L: crate::builder::ProviderLayer<
            crate::layers::AnvilProvider<crate::provider::RootProvider<N>, N>,
            N,
        >,
    {
        let anvil_layer = crate::layers::AnvilLayer::from(f(Default::default()));
        let url = anvil_layer.endpoint_url();

        let rpc_client = ClientBuilder::default().http(url);

        self.layer(anvil_layer).connect_client(rpc_client)
    }

    /// Build this provider with anvil, using the BoxTransport. The
    /// given function is used to configure the anvil instance.
    #[deprecated(since = "0.12.6", note = "use `connect_anvil_with_config` instead")]
    pub fn on_anvil_with_config(
        self,
        f: impl FnOnce(alloy_node_bindings::Anvil) -> alloy_node_bindings::Anvil,
    ) -> F::Provider
    where
        L: ProviderLayer<crate::layers::AnvilProvider<RootProvider<N>, N>, N>,
        F: TxFiller<N> + ProviderLayer<L::Provider, N>,
    {
        let anvil_layer = crate::layers::AnvilLayer::from(f(Default::default()));
        let url = anvil_layer.endpoint_url();

        let rpc_client = ClientBuilder::default().http(url);

        self.layer(anvil_layer).connect_client(rpc_client)
    }

    /// Build this provider with anvil, using the BoxTransport.
    /// This calls `try_on_anvil_with_wallet_and_config` and panics on error.
    #[allow(clippy::type_complexity)]
    pub fn connect_anvil_with_wallet_and_config(
        self,
        f: impl FnOnce(alloy_node_bindings::Anvil) -> alloy_node_bindings::Anvil,
    ) -> AnvilProviderResult<<Fillers<F::Pushed, N> as ProviderLayer<L::Provider, N>>::Provider>
    where
        L: crate::builder::ProviderLayer<
            crate::layers::AnvilProvider<crate::provider::RootProvider<N>, N>,
            N,
        >,
<<<<<<< HEAD
        F: Pushable<WalletFiller<EthereumWallet>, N>,
        Fillers<F::Pushed, N>: ProviderLayer<L::Provider, N> + TxFiller<N>,
        EthereumWallet: NetworkWallet<N>,
=======
        alloy_network::EthereumWallet: alloy_network::NetworkWallet<N>,
>>>>>>> 37c360bf
    {
        let anvil_layer = crate::layers::AnvilLayer::from(f(Default::default()));
        let url = anvil_layer.endpoint_url();

        let wallet = anvil_layer
            .instance()
            .wallet()
            .ok_or(alloy_node_bindings::NodeError::NoKeysAvailable)?;

        let rpc_client = ClientBuilder::default().http(url);

        Ok(self.wallet(wallet).layer(anvil_layer).connect_client(rpc_client))
    }

    /// Build this provider with anvil, using the BoxTransport.
    /// This calls `try_on_anvil_with_wallet_and_config` and panics on error.
    #[deprecated(since = "0.12.6", note = "use `connect_anvil_with_wallet_and_config` instead")]
    #[allow(clippy::type_complexity)]
    pub fn on_anvil_with_wallet_and_config(
        self,
        f: impl FnOnce(alloy_node_bindings::Anvil) -> alloy_node_bindings::Anvil,
    ) -> AnvilProviderResult<<Fillers<F::Pushed, N> as ProviderLayer<L::Provider, N>>::Provider>
    where
        L: crate::builder::ProviderLayer<
            crate::layers::AnvilProvider<crate::provider::RootProvider<N>, N>,
            N,
        >,
<<<<<<< HEAD
        F: Pushable<WalletFiller<EthereumWallet>, N>,
        Fillers<F::Pushed, N>: ProviderLayer<L::Provider, N> + TxFiller<N>,
        EthereumWallet: NetworkWallet<N>,
=======
        alloy_network::EthereumWallet: alloy_network::NetworkWallet<N>,
>>>>>>> 37c360bf
    {
        let anvil_layer = crate::layers::AnvilLayer::from(f(Default::default()));
        let url = anvil_layer.endpoint_url();

        let wallet = anvil_layer
            .instance()
            .wallet()
            .ok_or(alloy_node_bindings::NodeError::NoKeysAvailable)?;

        let rpc_client = ClientBuilder::default().http(url);

        Ok(self.wallet(wallet).layer(anvil_layer).connect_client(rpc_client))
    }
}

#[cfg(test)]
mod tests {
    use super::*;
    use crate::Provider;

    #[tokio::test]
    async fn basic() {
        let provider = ProviderBuilder::new()
            .with_cached_nonce_management()
            .with_call_batching()
            .connect_http("http://localhost:8545".parse().unwrap());
        let _ = provider.get_account(Default::default());
        let provider = provider.erased();
        let _ = provider.get_account(Default::default());
    }
}<|MERGE_RESOLUTION|>--- conflicted
+++ resolved
@@ -9,7 +9,7 @@
     Provider, RootProvider,
 };
 use alloy_chains::NamedChain;
-use alloy_network::{Ethereum, IntoWallet, Network};
+use alloy_network::{Ethereum, EthereumWallet, IntoWallet, Network, NetworkWallet};
 use alloy_primitives::ChainId;
 use alloy_rpc_client::{ClientBuilder, RpcClient};
 use alloy_transport::{TransportError, TransportResult};
@@ -591,13 +591,9 @@
             crate::layers::AnvilProvider<crate::provider::RootProvider<N>, N>,
             N,
         >,
-<<<<<<< HEAD
         F: Pushable<WalletFiller<EthereumWallet>, N>,
         Fillers<F::Pushed, N>: ProviderLayer<L::Provider, N> + TxFiller<N>,
         EthereumWallet: NetworkWallet<N>,
-=======
-        alloy_network::EthereumWallet: alloy_network::NetworkWallet<N>,
->>>>>>> 37c360bf
     {
         self.connect_anvil_with_wallet_and_config(std::convert::identity)
             .expect("failed to build provider")
@@ -616,12 +612,8 @@
             crate::layers::AnvilProvider<crate::provider::RootProvider<N>, N>,
             N,
         >,
-<<<<<<< HEAD
         Fillers<F::Pushed, N>: ProviderLayer<L::Provider, N> + TxFiller<N>,
         EthereumWallet: NetworkWallet<N>,
-=======
-        alloy_network::EthereumWallet: alloy_network::NetworkWallet<N>,
->>>>>>> 37c360bf
     {
         self.connect_anvil_with_wallet_and_config(std::convert::identity)
             .expect("failed to build provider")
@@ -679,13 +671,9 @@
             crate::layers::AnvilProvider<crate::provider::RootProvider<N>, N>,
             N,
         >,
-<<<<<<< HEAD
         F: Pushable<WalletFiller<EthereumWallet>, N>,
         Fillers<F::Pushed, N>: ProviderLayer<L::Provider, N> + TxFiller<N>,
         EthereumWallet: NetworkWallet<N>,
-=======
-        alloy_network::EthereumWallet: alloy_network::NetworkWallet<N>,
->>>>>>> 37c360bf
     {
         let anvil_layer = crate::layers::AnvilLayer::from(f(Default::default()));
         let url = anvil_layer.endpoint_url();
@@ -713,13 +701,9 @@
             crate::layers::AnvilProvider<crate::provider::RootProvider<N>, N>,
             N,
         >,
-<<<<<<< HEAD
         F: Pushable<WalletFiller<EthereumWallet>, N>,
         Fillers<F::Pushed, N>: ProviderLayer<L::Provider, N> + TxFiller<N>,
         EthereumWallet: NetworkWallet<N>,
-=======
-        alloy_network::EthereumWallet: alloy_network::NetworkWallet<N>,
->>>>>>> 37c360bf
     {
         let anvil_layer = crate::layers::AnvilLayer::from(f(Default::default()));
         let url = anvil_layer.endpoint_url();
