--- conflicted
+++ resolved
@@ -112,11 +112,7 @@
         trace_types: &'b [TraceType],
     ) -> RpcWithBlock<T, (&'a <N as Network>::TransactionRequest, &'b [TraceType]), TraceResults>
     {
-<<<<<<< HEAD
-        self.client().request("trace_call", (request, trace_type)).into()
-=======
-        RpcWithBlock::new(self.weak_client(), "trace_call", (request, trace_types))
->>>>>>> cab3e081
+        self.client().request("trace_call", (request, trace_types)).into()
     }
 
     fn trace_call_many<'a>(
