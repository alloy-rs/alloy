--- conflicted
+++ resolved
@@ -7,13 +7,13 @@
 //! [`Provider`]: crate::Provider
 
 mod chain_id;
-<<<<<<< HEAD
 use alloy_eips::{BlockId, BlockNumberOrTag};
-use alloy_rpc_client::WeakClient;
+use alloy_primitives::{
+    Address, BlockHash, BlockNumber, StorageKey, StorageValue, TxHash, B256, U128, U256,
+};
+use alloy_rpc_client::{NoParams, WeakClient};
+use alloy_rpc_types_eth::{Bundle, Index, SyncStatus};
 use alloy_transport::TransportErrorKind;
-=======
-
->>>>>>> 6656aaf6
 pub use chain_id::ChainIdFiller;
 use std::borrow::Cow;
 
@@ -31,33 +31,19 @@
 use tracing::error;
 
 use crate::{
-<<<<<<< HEAD
     provider::{provider_rpc_call, SendableTx},
-    Caller, EthCall, EthCallParams, Identity, PendingTransactionBuilder, Provider, ProviderCall,
-    ProviderLayer, RootProvider,
+    Caller, EthCall, EthCallMany, EthCallParams, FilterPollerBuilder, Identity, PendingTransaction,
+    PendingTransactionBuilder, PendingTransactionConfig, PendingTransactionError, Provider,
+    ProviderCall, ProviderLayer, RootProvider, RpcWithBlock,
 };
 use alloy_json_rpc::{RpcError, RpcRecv};
 use alloy_network::{AnyNetwork, Ethereum, Network};
 use alloy_primitives::{Bytes, U64};
-=======
-    provider::SendableTx, EthCall, EthCallMany, FilterPollerBuilder, Identity, PendingTransaction,
-    PendingTransactionBuilder, PendingTransactionConfig, PendingTransactionError, Provider,
-    ProviderCall, ProviderLayer, RootProvider, RpcWithBlock,
-};
-use alloy_eips::{eip2930::AccessListResult, BlockId, BlockNumberOrTag};
-use alloy_json_rpc::RpcError;
-use alloy_network::{AnyNetwork, Ethereum, Network};
-use alloy_network_primitives::BlockTransactionsKind;
-use alloy_primitives::{
-    Address, BlockHash, BlockNumber, Bytes, StorageKey, StorageValue, TxHash, B256, U128, U256, U64,
-};
-use alloy_rpc_client::NoParams;
 use alloy_rpc_types_eth::{
     simulate::{SimulatePayload, SimulatedBlock},
-    Bundle, EIP1186AccountProofResponse, EthCallResponse, FeeHistory, Filter, FilterChanges, Index,
-    Log, SyncStatus,
+    AccessListResult, BlockTransactionsKind, EIP1186AccountProofResponse, EthCallResponse,
+    FeeHistory, Filter, FilterChanges, Log,
 };
->>>>>>> 6656aaf6
 use alloy_transport::TransportResult;
 use async_trait::async_trait;
 use futures_utils_wasm::impl_future;
@@ -341,7 +327,18 @@
         self.inner.root()
     }
 
-<<<<<<< HEAD
+    fn get_accounts(&self) -> ProviderCall<NoParams, Vec<Address>> {
+        self.inner.get_accounts()
+    }
+
+    fn get_blob_base_fee(&self) -> ProviderCall<NoParams, U128, u128> {
+        self.inner.get_blob_base_fee()
+    }
+
+    fn get_block_number(&self) -> ProviderCall<NoParams, U64, BlockNumber> {
+        self.inner.get_block_number()
+    }
+
     fn call<'req>(&self, tx: &'req N::TransactionRequest) -> EthCall<'req, N, Bytes> {
         let call_filler = match self.prepare_call(tx.clone()) {
             Ok(filled_tx) => EthCallFiller::new(filled_tx, self.weak_client()),
@@ -351,6 +348,31 @@
             }
         };
         EthCall::call(call_filler, tx).block(BlockNumberOrTag::Pending.into())
+    }
+
+    fn call_many<'req>(
+        &self,
+        bundles: &'req Vec<Bundle>,
+    ) -> EthCallMany<'req, N, Vec<Vec<EthCallResponse>>> {
+        self.inner.call_many(bundles)
+    }
+
+    fn simulate<'req>(
+        &self,
+        payload: &'req SimulatePayload,
+    ) -> RpcWithBlock<&'req SimulatePayload, Vec<SimulatedBlock<N::BlockResponse>>> {
+        self.inner.simulate(payload)
+    }
+
+    fn get_chain_id(&self) -> ProviderCall<NoParams, U64, u64> {
+        self.inner.get_chain_id()
+    }
+
+    fn create_access_list<'a>(
+        &self,
+        request: &'a N::TransactionRequest,
+    ) -> RpcWithBlock<&'a N::TransactionRequest, AccessListResult> {
+        self.inner.create_access_list(request)
     }
 
     fn estimate_gas<'req>(&self, tx: &'req N::TransactionRequest) -> EthCall<'req, N, U64, u64> {
@@ -364,50 +386,6 @@
         EthCall::gas_estimate(call_filler, tx)
             .block(BlockNumberOrTag::Pending.into())
             .map_resp(crate::utils::convert_u64)
-=======
-    fn get_accounts(&self) -> ProviderCall<NoParams, Vec<Address>> {
-        self.inner.get_accounts()
-    }
-
-    fn get_blob_base_fee(&self) -> ProviderCall<NoParams, U128, u128> {
-        self.inner.get_blob_base_fee()
-    }
-
-    fn get_block_number(&self) -> ProviderCall<NoParams, U64, BlockNumber> {
-        self.inner.get_block_number()
-    }
-
-    fn call<'req>(&self, tx: &'req N::TransactionRequest) -> EthCall<'req, N, Bytes> {
-        self.inner.call(tx)
-    }
-
-    fn call_many<'req>(
-        &self,
-        bundles: &'req Vec<Bundle>,
-    ) -> EthCallMany<'req, N, Vec<Vec<EthCallResponse>>> {
-        self.inner.call_many(bundles)
-    }
-
-    fn simulate<'req>(
-        &self,
-        payload: &'req SimulatePayload,
-    ) -> RpcWithBlock<&'req SimulatePayload, Vec<SimulatedBlock<N::BlockResponse>>> {
-        self.inner.simulate(payload)
-    }
-
-    fn get_chain_id(&self) -> ProviderCall<NoParams, U64, u64> {
-        self.inner.get_chain_id()
-    }
-
-    fn create_access_list<'a>(
-        &self,
-        request: &'a N::TransactionRequest,
-    ) -> RpcWithBlock<&'a N::TransactionRequest, AccessListResult> {
-        self.inner.create_access_list(request)
-    }
-
-    fn estimate_gas<'req>(&self, tx: &'req N::TransactionRequest) -> EthCall<'req, N, U64, u64> {
-        self.inner.estimate_gas(tx)
     }
 
     async fn get_fee_history(
@@ -623,7 +601,6 @@
         encoded_tx: &[u8],
     ) -> TransportResult<PendingTransactionBuilder<N>> {
         self.inner.send_raw_transaction(encoded_tx).await
->>>>>>> 6656aaf6
     }
 
     async fn send_transaction_internal(
