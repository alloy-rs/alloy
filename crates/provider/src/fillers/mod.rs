//! Transaction Fillers
//!
//! Fillers decorate a [`Provider`], filling transaction details before they
//! are sent to the network. Fillers are used to set the nonce, gas price, gas
//! limit, and other transaction details, and are called before any other layer.
//!
//! [`Provider`]: crate::Provider

mod chain_id;
use alloy_eips::{BlockId, BlockNumberOrTag};
use alloy_primitives::{
    Address, BlockHash, BlockNumber, StorageKey, StorageValue, TxHash, B256, U128, U256,
};
use alloy_rpc_client::NoParams;
use alloy_rpc_types_eth::{Bundle, Index, SyncStatus};
pub use chain_id::ChainIdFiller;
use std::borrow::Cow;

mod wallet;
pub use wallet::WalletFiller;

mod nonce;
pub use nonce::{CachedNonceManager, NonceFiller, NonceManager, SimpleNonceManager};

mod gas;
pub use gas::{BlobGasFiller, GasFillable, GasFiller};

mod join_fill;
pub use join_fill::JoinFill;
use tracing::error;

use crate::{
    provider::SendableTx, EthCall, EthCallMany, FilterPollerBuilder, Identity, PendingTransaction,
    PendingTransactionBuilder, PendingTransactionConfig, PendingTransactionError, Provider,
    ProviderCall, ProviderLayer, RootProvider, RpcWithBlock,
};
use alloy_json_rpc::RpcError;
use alloy_network::{AnyNetwork, Ethereum, Network};
use alloy_primitives::{Bytes, U64};
use alloy_rpc_types_eth::{
    erc4337::TransactionConditional,
    simulate::{SimulatePayload, SimulatedBlock},
    AccessListResult, BlockTransactionsKind, EIP1186AccountProofResponse, EthCallResponse,
    FeeHistory, Filter, FilterChanges, Log,
};
use alloy_transport::TransportResult;
use async_trait::async_trait;
use futures_utils_wasm::impl_future;
use serde_json::value::RawValue;
use std::marker::PhantomData;

/// The recommended filler, a preconfigured set of layers handling gas estimation, nonce
/// management, and chain-id fetching.
pub type RecommendedFiller =
    JoinFill<JoinFill<JoinFill<Identity, GasFiller>, NonceFiller>, ChainIdFiller>;

/// The control flow for a filler.
#[derive(Clone, Debug, PartialEq, Eq)]
pub enum FillerControlFlow {
    /// The filler is missing a required property.
    ///
    /// To allow joining fillers while preserving their associated missing
    /// lists, this variant contains a list of `(name, missing)` tuples. When
    /// absorbing another control flow, if both are missing, the missing lists
    /// are combined.
    Missing(Vec<(&'static str, Vec<&'static str>)>),
    /// The filler is ready to fill in the transaction request.
    Ready,
    /// The filler has filled in all properties that it can fill.
    Finished,
}

impl FillerControlFlow {
    /// Absorb the control flow of another filler.
    ///
    /// # Behavior:
    /// - If either is finished, return the unfinished one
    /// - If either is ready, return ready.
    /// - If both are missing, return missing.
    pub fn absorb(self, other: Self) -> Self {
        if other.is_finished() {
            return self;
        }

        if self.is_finished() {
            return other;
        }

        if other.is_ready() || self.is_ready() {
            return Self::Ready;
        }

        if let (Self::Missing(mut a), Self::Missing(b)) = (self, other) {
            a.extend(b);
            return Self::Missing(a);
        }

        unreachable!()
    }

    /// Creates a new `Missing` control flow.
    pub fn missing(name: &'static str, missing: Vec<&'static str>) -> Self {
        Self::Missing(vec![(name, missing)])
    }

    /// Returns true if the filler is missing a required property.
    pub fn as_missing(&self) -> Option<&[(&'static str, Vec<&'static str>)]> {
        match self {
            Self::Missing(missing) => Some(missing),
            _ => None,
        }
    }

    /// Returns `true` if the filler is missing information required to fill in
    /// the transaction request.
    pub const fn is_missing(&self) -> bool {
        matches!(self, Self::Missing(_))
    }

    /// Returns `true` if the filler is ready to fill in the transaction
    /// request.
    pub const fn is_ready(&self) -> bool {
        matches!(self, Self::Ready)
    }

    /// Returns `true` if the filler is finished filling in the transaction
    /// request.
    pub const fn is_finished(&self) -> bool {
        matches!(self, Self::Finished)
    }
}

/// A layer that can fill in a `TransactionRequest` with additional information.
///
/// ## Lifecycle Notes
///
/// The [`FillerControlFlow`] determines the lifecycle of a filler. Fillers
/// may be in one of three states:
/// - **Missing**: The filler is missing a required property to fill in the transaction request.
///   [`TxFiller::status`] should return [`FillerControlFlow::Missing`]. with a list of the missing
///   properties.
/// - **Ready**: The filler is ready to fill in the transaction request. [`TxFiller::status`] should
///   return [`FillerControlFlow::Ready`].
/// - **Finished**: The filler has filled in all properties that it can fill. [`TxFiller::status`]
///   should return [`FillerControlFlow::Finished`].
#[doc(alias = "TransactionFiller")]
pub trait TxFiller<N: Network = Ethereum>: Clone + Send + Sync + std::fmt::Debug {
    /// The properties that this filler retrieves from the RPC. to fill in the
    /// TransactionRequest.
    type Fillable: Send + Sync + 'static;

    /// Joins this filler with another filler to compose multiple fillers.
    fn join_with<T>(self, other: T) -> JoinFill<Self, T>
    where
        T: TxFiller<N>,
    {
        JoinFill::new(self, other)
    }

    /// Return a control-flow enum indicating whether the filler is ready to
    /// fill in the transaction request, or if it is missing required
    /// properties.
    fn status(&self, tx: &N::TransactionRequest) -> FillerControlFlow;

    /// Returns `true` if the filler is should continue filling.
    fn continue_filling(&self, tx: &SendableTx<N>) -> bool {
        tx.as_builder().is_some_and(|tx| self.status(tx).is_ready())
    }

    /// Returns `true` if the filler is ready to fill in the transaction request.
    fn ready(&self, tx: &N::TransactionRequest) -> bool {
        self.status(tx).is_ready()
    }

    /// Returns `true` if the filler is finished filling in the transaction request.
    fn finished(&self, tx: &N::TransactionRequest) -> bool {
        self.status(tx).is_finished()
    }

    /// Performs any synchronous filling. This should be called before
    /// [`TxFiller::prepare`] and [`TxFiller::fill`] to fill in any properties
    /// that can be filled synchronously.
    fn fill_sync(&self, tx: &mut SendableTx<N>);

    /// Prepares fillable properties, potentially by making an RPC request.
    fn prepare<P: Provider<N>>(
        &self,
        provider: &P,
        tx: &N::TransactionRequest,
    ) -> impl_future!(<Output = TransportResult<Self::Fillable>>);

    /// Fills in the transaction request with the fillable properties.
    fn fill(
        &self,
        fillable: Self::Fillable,
        tx: SendableTx<N>,
    ) -> impl_future!(<Output = TransportResult<SendableTx<N>>>);

    /// Prepares and fills the transaction request with the fillable properties.
    fn prepare_and_fill<P>(
        &self,
        provider: &P,
        tx: SendableTx<N>,
    ) -> impl_future!(<Output = TransportResult<SendableTx<N>>>)
    where
        P: Provider<N>,
    {
        async move {
            if tx.is_envelope() {
                return Ok(tx);
            }

            let fillable =
                self.prepare(provider, tx.as_builder().expect("checked by is_envelope")).await?;

            self.fill(fillable, tx).await
        }
    }

    /// Prepares transaction request with necessary fillers required for eth_call operations
    /// asyncronously
    fn prepare_call(
        &self,
        tx: &mut N::TransactionRequest,
    ) -> impl_future!(<Output = TransportResult<()>>) {
        let _ = tx;
        // This is a no-op by default
        futures::future::ready(Ok(()))
    }

    /// Prepares transaction request with necessary fillers required for eth_call operations
    /// syncronously
    fn prepare_call_sync(&self, tx: &mut N::TransactionRequest) -> TransportResult<()> {
        let _ = tx;
        // No-op default
        Ok(())
    }
}

/// A [`Provider`] that applies one or more [`TxFiller`]s.
///
/// Fills arbitrary properties in a transaction request by composing multiple
/// fill layers. This struct should always be the outermost layer in a provider
/// stack, and this is enforced when using [`ProviderBuilder::filler`] to
/// construct this layer.
///
/// Users should NOT use this struct directly. Instead, use
/// [`ProviderBuilder::filler`] to construct and apply it to a stack.
///
/// [`ProviderBuilder::filler`]: crate::ProviderBuilder::filler
#[derive(Clone, Debug)]
pub struct FillProvider<F, P, N = Ethereum>
where
    F: TxFiller<N>,
    P: Provider<N>,
    N: Network,
{
    pub(crate) inner: P,
    pub(crate) filler: F,
    _pd: PhantomData<fn() -> N>,
}

impl<F, P, N> FillProvider<F, P, N>
where
    F: TxFiller<N>,
    P: Provider<N>,
    N: Network,
{
    /// Creates a new `FillProvider` with the given filler and inner provider.
    pub fn new(inner: P, filler: F) -> Self {
        Self { inner, filler, _pd: PhantomData }
    }

    /// Joins a filler to this provider
    pub fn join_with<Other: TxFiller<N>>(
        self,
        other: Other,
    ) -> FillProvider<JoinFill<F, Other>, P, N> {
        self.filler.join_with(other).layer(self.inner)
    }

    async fn fill_inner(&self, mut tx: SendableTx<N>) -> TransportResult<SendableTx<N>> {
        let mut count = 0;

        while self.filler.continue_filling(&tx) {
            self.filler.fill_sync(&mut tx);
            tx = self.filler.prepare_and_fill(&self.inner, tx).await?;

            count += 1;
            if count >= 20 {
                const ERROR: &str = "Tx filler loop detected. This indicates a bug in some filler implementation. Please file an issue containing this message.";
                error!(
                    ?tx, ?self.filler,
                    ERROR
                );
                panic!("{}, {:?}, {:?}", ERROR, &tx, &self.filler);
            }
        }
        Ok(tx)
    }

    /// Fills the transaction request, using the configured fillers
    pub async fn fill(&self, tx: N::TransactionRequest) -> TransportResult<SendableTx<N>> {
        self.fill_inner(SendableTx::Builder(tx)).await
    }

    /// Prepares a transaction request for eth_call operations using the configured fillers
    pub fn prepare_call(
        &self,
        mut tx: N::TransactionRequest,
    ) -> TransportResult<N::TransactionRequest> {
        self.filler.prepare_call_sync(&mut tx)?;
        Ok(tx)
    }
}

#[cfg_attr(target_arch = "wasm32", async_trait(?Send))]
#[cfg_attr(not(target_arch = "wasm32"), async_trait)]
impl<F, P, N> Provider<N> for FillProvider<F, P, N>
where
    F: TxFiller<N>,
    P: Provider<N>,
    N: Network,
{
    fn root(&self) -> &RootProvider<N> {
        self.inner.root()
    }

    fn get_accounts(&self) -> ProviderCall<NoParams, Vec<Address>> {
        self.inner.get_accounts()
    }

    fn get_blob_base_fee(&self) -> ProviderCall<NoParams, U128, u128> {
        self.inner.get_blob_base_fee()
    }

    fn get_block_number(&self) -> ProviderCall<NoParams, U64, BlockNumber> {
        self.inner.get_block_number()
    }

<<<<<<< HEAD
    fn call<'req>(&self, tx: &'req N::TransactionRequest) -> EthCall<'req, N, Bytes> {
        let prepare_res = self.prepare_call(tx.clone()).ok();
        EthCall::call(self.weak_client(), tx).block(BlockId::pending()).filled_tx(prepare_res)
=======
    fn call<'req>(&self, tx: N::TransactionRequest) -> EthCall<N, Bytes> {
        self.inner.call(tx)
>>>>>>> 7ef4d7dc
    }

    fn call_many<'req>(
        &self,
        bundles: &'req Vec<Bundle>,
    ) -> EthCallMany<'req, N, Vec<Vec<EthCallResponse>>> {
        self.inner.call_many(bundles)
    }

    fn simulate<'req>(
        &self,
        payload: &'req SimulatePayload,
    ) -> RpcWithBlock<&'req SimulatePayload, Vec<SimulatedBlock<N::BlockResponse>>> {
        self.inner.simulate(payload)
    }

    fn get_chain_id(&self) -> ProviderCall<NoParams, U64, u64> {
        self.inner.get_chain_id()
    }

    fn create_access_list<'a>(
        &self,
        request: &'a N::TransactionRequest,
    ) -> RpcWithBlock<&'a N::TransactionRequest, AccessListResult> {
        self.inner.create_access_list(request)
    }

<<<<<<< HEAD
    fn estimate_gas<'req>(&self, tx: &'req N::TransactionRequest) -> EthCall<'req, N, U64, u64> {
        let prepare_res = self.prepare_call(tx.clone()).ok();
        EthCall::gas_estimate(self.weak_client(), tx)
            .block(BlockId::pending())
            .filled_tx(prepare_res)
            .map_resp(crate::utils::convert_u64)
=======
    fn estimate_gas<'req>(&self, tx: N::TransactionRequest) -> EthCall<N, U64, u64> {
        self.inner.estimate_gas(tx)
>>>>>>> 7ef4d7dc
    }

    async fn get_fee_history(
        &self,
        block_count: u64,
        last_block: BlockNumberOrTag,
        reward_percentiles: &[f64],
    ) -> TransportResult<FeeHistory> {
        self.inner.get_fee_history(block_count, last_block, reward_percentiles).await
    }

    fn get_gas_price(&self) -> ProviderCall<NoParams, U128, u128> {
        self.inner.get_gas_price()
    }

    fn get_account(&self, address: Address) -> RpcWithBlock<Address, alloy_consensus::Account> {
        self.inner.get_account(address)
    }

    fn get_balance(&self, address: Address) -> RpcWithBlock<Address, U256, U256> {
        self.inner.get_balance(address)
    }

    async fn get_block(
        &self,
        block: BlockId,
        kind: BlockTransactionsKind,
    ) -> TransportResult<Option<N::BlockResponse>> {
        self.inner.get_block(block, kind).await
    }

    async fn get_block_by_hash(
        &self,
        hash: BlockHash,
        kind: BlockTransactionsKind,
    ) -> TransportResult<Option<N::BlockResponse>> {
        self.inner.get_block_by_hash(hash, kind).await
    }

    async fn get_block_by_number(
        &self,
        number: BlockNumberOrTag,
        kind: BlockTransactionsKind,
    ) -> TransportResult<Option<N::BlockResponse>> {
        self.inner.get_block_by_number(number, kind).await
    }

    async fn get_block_transaction_count_by_hash(
        &self,
        hash: BlockHash,
    ) -> TransportResult<Option<u64>> {
        self.inner.get_block_transaction_count_by_hash(hash).await
    }

    async fn get_block_transaction_count_by_number(
        &self,
        block_number: BlockNumberOrTag,
    ) -> TransportResult<Option<u64>> {
        self.inner.get_block_transaction_count_by_number(block_number).await
    }

    fn get_block_receipts(
        &self,
        block: BlockId,
    ) -> ProviderCall<(BlockId,), Option<Vec<N::ReceiptResponse>>> {
        self.inner.get_block_receipts(block)
    }

    fn get_code_at(&self, address: Address) -> RpcWithBlock<Address, Bytes> {
        self.inner.get_code_at(address)
    }

    async fn watch_blocks(&self) -> TransportResult<FilterPollerBuilder<B256>> {
        self.inner.watch_blocks().await
    }

    async fn watch_pending_transactions(&self) -> TransportResult<FilterPollerBuilder<B256>> {
        self.inner.watch_pending_transactions().await
    }

    async fn watch_logs(&self, filter: &Filter) -> TransportResult<FilterPollerBuilder<Log>> {
        self.inner.watch_logs(filter).await
    }

    async fn watch_full_pending_transactions(
        &self,
    ) -> TransportResult<FilterPollerBuilder<N::TransactionResponse>> {
        self.inner.watch_full_pending_transactions().await
    }

    async fn get_filter_changes_dyn(&self, id: U256) -> TransportResult<FilterChanges> {
        self.inner.get_filter_changes_dyn(id).await
    }

    async fn get_filter_logs(&self, id: U256) -> TransportResult<Vec<Log>> {
        self.inner.get_filter_logs(id).await
    }

    async fn uninstall_filter(&self, id: U256) -> TransportResult<bool> {
        self.inner.uninstall_filter(id).await
    }

    async fn watch_pending_transaction(
        &self,
        config: PendingTransactionConfig,
    ) -> Result<PendingTransaction, PendingTransactionError> {
        self.inner.watch_pending_transaction(config).await
    }

    async fn get_logs(&self, filter: &Filter) -> TransportResult<Vec<Log>> {
        self.inner.get_logs(filter).await
    }

    fn get_proof(
        &self,
        address: Address,
        keys: Vec<StorageKey>,
    ) -> RpcWithBlock<(Address, Vec<StorageKey>), EIP1186AccountProofResponse> {
        self.inner.get_proof(address, keys)
    }

    fn get_storage_at(
        &self,
        address: Address,
        key: U256,
    ) -> RpcWithBlock<(Address, U256), StorageValue> {
        self.inner.get_storage_at(address, key)
    }

    fn get_transaction_by_hash(
        &self,
        hash: TxHash,
    ) -> ProviderCall<(TxHash,), Option<N::TransactionResponse>> {
        self.inner.get_transaction_by_hash(hash)
    }

    fn get_transaction_by_block_hash_and_index(
        &self,
        block_hash: B256,
        index: usize,
    ) -> ProviderCall<(B256, Index), Option<N::TransactionResponse>> {
        self.inner.get_transaction_by_block_hash_and_index(block_hash, index)
    }

    fn get_raw_transaction_by_block_hash_and_index(
        &self,
        block_hash: B256,
        index: usize,
    ) -> ProviderCall<(B256, Index), Option<Bytes>> {
        self.inner.get_raw_transaction_by_block_hash_and_index(block_hash, index)
    }

    fn get_transaction_by_block_number_and_index(
        &self,
        block_number: BlockNumberOrTag,
        index: usize,
    ) -> ProviderCall<(BlockNumberOrTag, Index), Option<N::TransactionResponse>> {
        self.inner.get_transaction_by_block_number_and_index(block_number, index)
    }

    fn get_raw_transaction_by_block_number_and_index(
        &self,
        block_number: BlockNumberOrTag,
        index: usize,
    ) -> ProviderCall<(BlockNumberOrTag, Index), Option<Bytes>> {
        self.inner.get_raw_transaction_by_block_number_and_index(block_number, index)
    }

    fn get_raw_transaction_by_hash(&self, hash: TxHash) -> ProviderCall<(TxHash,), Option<Bytes>> {
        self.inner.get_raw_transaction_by_hash(hash)
    }

    fn get_transaction_count(
        &self,
        address: Address,
    ) -> RpcWithBlock<Address, U64, u64, fn(U64) -> u64> {
        self.inner.get_transaction_count(address)
    }

    fn get_transaction_receipt(
        &self,
        hash: TxHash,
    ) -> ProviderCall<(TxHash,), Option<N::ReceiptResponse>> {
        self.inner.get_transaction_receipt(hash)
    }

    async fn get_uncle(&self, tag: BlockId, idx: u64) -> TransportResult<Option<N::BlockResponse>> {
        self.inner.get_uncle(tag, idx).await
    }

    async fn get_uncle_count(&self, tag: BlockId) -> TransportResult<u64> {
        self.inner.get_uncle_count(tag).await
    }

    fn get_max_priority_fee_per_gas(&self) -> ProviderCall<NoParams, U128, u128> {
        self.inner.get_max_priority_fee_per_gas()
    }

    async fn new_block_filter(&self) -> TransportResult<U256> {
        self.inner.new_block_filter().await
    }

    async fn new_filter(&self, filter: &Filter) -> TransportResult<U256> {
        self.inner.new_filter(filter).await
    }

    async fn new_pending_transactions_filter(&self, full: bool) -> TransportResult<U256> {
        self.inner.new_pending_transactions_filter(full).await
    }

    async fn send_raw_transaction(
        &self,
        encoded_tx: &[u8],
    ) -> TransportResult<PendingTransactionBuilder<N>> {
        self.inner.send_raw_transaction(encoded_tx).await
    }

    async fn send_raw_transaction_conditional(
        &self,
        encoded_tx: &[u8],
        conditional: TransactionConditional,
    ) -> TransportResult<PendingTransactionBuilder<N>> {
        self.inner.send_raw_transaction_conditional(encoded_tx, conditional).await
    }

    async fn send_transaction_internal(
        &self,
        mut tx: SendableTx<N>,
    ) -> TransportResult<PendingTransactionBuilder<N>> {
        tx = self.fill_inner(tx).await?;

        if let Some(builder) = tx.as_builder() {
            if let FillerControlFlow::Missing(missing) = self.filler.status(builder) {
                // TODO: improve this.
                // blocked by #431
                let message = format!("missing properties: {:?}", missing);
                return Err(RpcError::local_usage_str(&message));
            }
        }

        // Errors in tx building happen further down the stack.
        self.inner.send_transaction_internal(tx).await
    }

    #[cfg(feature = "pubsub")]
    async fn subscribe_blocks(
        &self,
    ) -> TransportResult<alloy_pubsub::Subscription<N::HeaderResponse>> {
        self.inner.subscribe_blocks().await
    }

    #[cfg(feature = "pubsub")]
    async fn subscribe_pending_transactions(
        &self,
    ) -> TransportResult<alloy_pubsub::Subscription<B256>> {
        self.inner.subscribe_pending_transactions().await
    }

    #[cfg(feature = "pubsub")]
    async fn subscribe_full_pending_transactions(
        &self,
    ) -> TransportResult<alloy_pubsub::Subscription<N::TransactionResponse>> {
        self.inner.subscribe_full_pending_transactions().await
    }

    #[cfg(feature = "pubsub")]
    async fn subscribe_logs(
        &self,
        filter: &Filter,
    ) -> TransportResult<alloy_pubsub::Subscription<Log>> {
        self.inner.subscribe_logs(filter).await
    }

    #[cfg(feature = "pubsub")]
    async fn unsubscribe(&self, id: B256) -> TransportResult<()> {
        self.inner.unsubscribe(id).await
    }

    fn syncing(&self) -> ProviderCall<NoParams, SyncStatus> {
        self.inner.syncing()
    }

    fn get_client_version(&self) -> ProviderCall<NoParams, String> {
        self.inner.get_client_version()
    }

    fn get_sha3(&self, data: &[u8]) -> ProviderCall<(String,), B256> {
        self.inner.get_sha3(data)
    }

    fn get_net_version(&self) -> ProviderCall<NoParams, U64, u64> {
        self.inner.get_net_version()
    }

    async fn raw_request_dyn(
        &self,
        method: Cow<'static, str>,
        params: &RawValue,
    ) -> TransportResult<Box<RawValue>> {
        self.inner.raw_request_dyn(method, params).await
    }

    fn transaction_request(&self) -> N::TransactionRequest {
        self.inner.transaction_request()
    }
}

/// A trait which may be used to configure default fillers for [Network] implementations.
pub trait RecommendedFillers: Network {
    /// Recommended fillers for this network.
    type RecommendedFillers: TxFiller<Self>;

    /// Returns the recommended filler for this provider.
    fn recommended_fillers() -> Self::RecommendedFillers;
}

impl RecommendedFillers for Ethereum {
    type RecommendedFillers =
        JoinFill<GasFiller, JoinFill<BlobGasFiller, JoinFill<NonceFiller, ChainIdFiller>>>;

    fn recommended_fillers() -> Self::RecommendedFillers {
        Default::default()
    }
}

impl RecommendedFillers for AnyNetwork {
    type RecommendedFillers =
        JoinFill<GasFiller, JoinFill<BlobGasFiller, JoinFill<NonceFiller, ChainIdFiller>>>;

    fn recommended_fillers() -> Self::RecommendedFillers {
        Default::default()
    }
}<|MERGE_RESOLUTION|>--- conflicted
+++ resolved
@@ -338,14 +338,8 @@
         self.inner.get_block_number()
     }
 
-<<<<<<< HEAD
-    fn call<'req>(&self, tx: &'req N::TransactionRequest) -> EthCall<'req, N, Bytes> {
-        let prepare_res = self.prepare_call(tx.clone()).ok();
-        EthCall::call(self.weak_client(), tx).block(BlockId::pending()).filled_tx(prepare_res)
-=======
     fn call<'req>(&self, tx: N::TransactionRequest) -> EthCall<N, Bytes> {
         self.inner.call(tx)
->>>>>>> 7ef4d7dc
     }
 
     fn call_many<'req>(
@@ -373,17 +367,8 @@
         self.inner.create_access_list(request)
     }
 
-<<<<<<< HEAD
-    fn estimate_gas<'req>(&self, tx: &'req N::TransactionRequest) -> EthCall<'req, N, U64, u64> {
-        let prepare_res = self.prepare_call(tx.clone()).ok();
-        EthCall::gas_estimate(self.weak_client(), tx)
-            .block(BlockId::pending())
-            .filled_tx(prepare_res)
-            .map_resp(crate::utils::convert_u64)
-=======
     fn estimate_gas<'req>(&self, tx: N::TransactionRequest) -> EthCall<N, U64, u64> {
         self.inner.estimate_gas(tx)
->>>>>>> 7ef4d7dc
     }
 
     async fn get_fee_history(
