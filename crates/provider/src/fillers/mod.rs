--- conflicted
+++ resolved
@@ -680,16 +680,10 @@
     type RecommendedFillers = Fillers<(GasFiller, BlobGasFiller, NonceFiller, ChainIdFiller), Self>;
 
     fn recommended_fillers() -> Self::RecommendedFillers {
-<<<<<<< HEAD
         Fillers::default()
             .push(GasFiller)
             .push(BlobGasFiller)
-            .push(NonceFiller::new(SimpleNonceManager::default()))
-=======
-        Fillers::new((GasFiller,))
-            .push(BlobGasFiller)
             .push(NonceFiller::new(CachedNonceManager::default()))
->>>>>>> be99b7d3
             .push(ChainIdFiller::default())
     }
 }
@@ -698,16 +692,10 @@
     type RecommendedFillers = Fillers<(GasFiller, BlobGasFiller, NonceFiller, ChainIdFiller), Self>;
 
     fn recommended_fillers() -> Self::RecommendedFillers {
-<<<<<<< HEAD
         Fillers::default()
             .push(GasFiller)
             .push(BlobGasFiller)
-            .push(NonceFiller::new(SimpleNonceManager::default()))
-=======
-        Fillers::new((GasFiller,))
-            .push(BlobGasFiller)
             .push(NonceFiller::new(CachedNonceManager::default()))
->>>>>>> be99b7d3
             .push(ChainIdFiller::default())
     }
 }