--- conflicted
+++ resolved
@@ -502,12 +502,8 @@
     #[tokio::test]
     #[cfg(feature = "anvil-api")]
     async fn basic() {
-<<<<<<< HEAD
+        use crate::ext::AnvilApi;
         let provider = ProviderBuilder::new().with_call_batching().connect_anvil();
-=======
-        use crate::ext::AnvilApi;
-        let provider = ProviderBuilder::new().with_call_batching().on_anvil();
->>>>>>> 8abd1172
         provider.anvil_set_code(COUNTER_ADDRESS, COUNTER_DEPLOYED_CODE.into()).await.unwrap();
         provider.anvil_set_balance(COUNTER_ADDRESS, U256::from(123)).await.unwrap();
 
