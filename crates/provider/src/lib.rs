#![doc = include_str!("../README.md")]
#![doc(
    html_logo_url = "https://raw.githubusercontent.com/alloy-rs/core/main/assets/alloy.jpg",
    html_favicon_url = "https://raw.githubusercontent.com/alloy-rs/core/main/assets/favicon.ico"
)]
#![cfg_attr(not(test), warn(unused_crate_dependencies))]
#![cfg_attr(docsrs, feature(doc_cfg, doc_auto_cfg))]

// For features.
#[cfg(any(feature = "reqwest", feature = "hyper"))]
use alloy_transport_http as _;

/// Type alias for a [`RootProvider`] using the [`Http`] transport and a
/// reqwest client.
///
/// [`Http`]: alloy_transport_http::Http
#[cfg(any(test, feature = "reqwest"))]
#[deprecated(since = "0.9.0", note = "use `RootProvider` instead")]
pub type ReqwestProvider<N = alloy_network::Ethereum> = crate::RootProvider<N>;

/// Type alias for a [`RootProvider`] using the [`Http`] transport and a hyper
/// client.
///
/// [`Http`]: alloy_transport_http::Http
#[cfg(feature = "hyper")]
#[deprecated(since = "0.9.0", note = "use `RootProvider` instead")]
pub type HyperProvider<N = alloy_network::Ethereum> = crate::RootProvider<N>;

#[macro_use]
extern crate tracing;

mod builder;
pub use builder::{Identity, ProviderBuilder, ProviderLayer, Stack};

mod blocks;

pub mod ext;

pub mod fillers;

mod heart;
pub use heart::{
    PendingTransaction, PendingTransactionBuilder, PendingTransactionConfig,
    PendingTransactionError, WatchTxError,
};

pub mod layers;

mod provider;
pub use provider::{
<<<<<<< HEAD
    bindings, builder, CallInfoTrait, CallItem, CallItemBuilder, CallTuple, Caller, Empty, EthCall,
    EthCallMany, EthCallManyParams, EthCallParams, Failure, FilterPollerBuilder, MulticallBuilder,
    MulticallError, MulticallItem, ParamsWithBlock, Provider, ProviderCall, Result, RootProvider,
    RpcWithBlock, SendableTx, SendableTxErr, WalletProvider, MULTICALL3_ADDRESS,
=======
    builder, Caller, DynProvider, EthCall, EthCallMany, EthCallManyParams, EthCallParams,
    FilterPollerBuilder, ParamsWithBlock, Provider, ProviderCall, RootProvider, RpcWithBlock,
    SendableTx, SendableTxErr, WalletProvider,
>>>>>>> 59a3e8e5
};

pub mod utils;

#[doc(no_inline)]
pub use alloy_network::{self as network, Network};

#[cfg(feature = "ws")]
pub use alloy_rpc_client::WsConnect;

#[cfg(feature = "ipc")]
pub use alloy_rpc_client::IpcConnect;<|MERGE_RESOLUTION|>--- conflicted
+++ resolved
@@ -48,16 +48,11 @@
 
 mod provider;
 pub use provider::{
-<<<<<<< HEAD
-    bindings, builder, CallInfoTrait, CallItem, CallItemBuilder, CallTuple, Caller, Empty, EthCall,
-    EthCallMany, EthCallManyParams, EthCallParams, Failure, FilterPollerBuilder, MulticallBuilder,
-    MulticallError, MulticallItem, ParamsWithBlock, Provider, ProviderCall, Result, RootProvider,
-    RpcWithBlock, SendableTx, SendableTxErr, WalletProvider, MULTICALL3_ADDRESS,
-=======
-    builder, Caller, DynProvider, EthCall, EthCallMany, EthCallManyParams, EthCallParams,
-    FilterPollerBuilder, ParamsWithBlock, Provider, ProviderCall, RootProvider, RpcWithBlock,
-    SendableTx, SendableTxErr, WalletProvider,
->>>>>>> 59a3e8e5
+    bindings, builder, CallInfoTrait, CallItem, CallItemBuilder, CallTuple, Caller, DynProvider,
+    Empty, EthCall, EthCallMany, EthCallManyParams, EthCallParams, Failure, FilterPollerBuilder,
+    MulticallBuilder, MulticallError, MulticallItem, ParamsWithBlock, Provider, ProviderCall,
+    Result, RootProvider, RpcWithBlock, SendableTx, SendableTxErr, WalletProvider,
+    MULTICALL3_ADDRESS,
 };
 
 pub mod utils;
