use crate::{
    chain::ChainStreamPoller,
    heart::{Heartbeat, HeartbeatHandle, PendingTransaction, PendingTransactionConfig},
    utils::{self, EstimatorFunction},
};
use alloy_json_rpc::{RpcParam, RpcReturn};
use alloy_network::{Network, TransactionBuilder};
use alloy_primitives::{
    hex, Address, BlockHash, BlockNumber, Bytes, StorageKey, StorageValue, TxHash, B256, U256, U64,
};
use alloy_rpc_client::{ClientRef, PollerBuilder, RpcClient, WeakClient};
use alloy_rpc_trace_types::{
    geth::{GethDebugTracingOptions, GethTrace},
    parity::LocalizedTransactionTrace,
};
use alloy_rpc_types::{
    state::StateOverride, AccessListWithGasUsed, Block, BlockId, BlockNumberOrTag,
    EIP1186AccountProofResponse, FeeHistory, Filter, FilterChanges, Log, SyncStatus,
};
use alloy_transport::{BoxTransport, Transport, TransportErrorKind, TransportResult};
use serde_json::value::RawValue;
use std::{
    fmt,
    marker::PhantomData,
    sync::{Arc, OnceLock, Weak},
};

/// A [`Provider`] in a [`Weak`] reference.
pub type WeakProvider<P> = Weak<P>;

/// A borrowed [`Provider`].
pub type ProviderRef<'a, P> = &'a P;

/// A task that polls the provider with `eth_getFilterChanges`, returning a list of `R`.
///
/// See [`PollerBuilder`] for more details.
pub type FilterPollerBuilder<T, R> = PollerBuilder<T, (U256,), Vec<R>>;

/// The root provider manages the RPC client and the heartbeat. It is at the
/// base of every provider stack.
pub struct RootProvider<N, T> {
    /// The inner state of the root provider.
    pub(crate) inner: Arc<RootProviderInner<N, T>>,
}

impl<N, T> Clone for RootProvider<N, T> {
    fn clone(&self) -> Self {
        Self { inner: self.inner.clone() }
    }
}

impl<N, T: fmt::Debug> fmt::Debug for RootProvider<N, T> {
    fn fmt(&self, f: &mut fmt::Formatter<'_>) -> fmt::Result {
        f.debug_struct("RootProvider").field("client", &self.inner.client).finish_non_exhaustive()
    }
}

impl<N: Network, T: Transport> RootProvider<N, T> {
<<<<<<< HEAD
    /// Creates a new root provider from the given RPC client.
=======
    /// Create a new root provider.
>>>>>>> df63a594
    pub fn new(client: RpcClient<T>) -> Self {
        Self { inner: Arc::new(RootProviderInner::new(client)) }
    }
}

impl<N: Network, T: Transport + Clone> RootProvider<N, T> {
    /// Boxes the inner client.
    ///
    /// This will create a new provider if this instance is not the only reference to the inner
    /// client.
    pub fn boxed(self) -> RootProvider<N, BoxTransport> {
        let inner = Arc::unwrap_or_clone(self.inner);
        RootProvider { inner: Arc::new(inner.boxed()) }
    }

    #[inline]
    fn get_heart(&self) -> &HeartbeatHandle {
        self.inner.heart.get_or_init(|| {
            let poller = ChainStreamPoller::from_root(self);
            // TODO: Can we avoid `Box::pin` here?
            Heartbeat::new(Box::pin(poller.into_stream())).spawn()
        })
    }
}

/// The root provider manages the RPC client and the heartbeat. It is at the
/// base of every provider stack.
pub(crate) struct RootProviderInner<N, T> {
    client: RpcClient<T>,
    heart: OnceLock<HeartbeatHandle>,
    _network: PhantomData<N>,
}

impl<N, T> Clone for RootProviderInner<N, T> {
    fn clone(&self) -> Self {
        Self { client: self.client.clone(), heart: self.heart.clone(), _network: PhantomData }
    }
}

impl<N, T> RootProviderInner<N, T> {
    pub(crate) fn new(client: RpcClient<T>) -> Self {
        Self { client, heart: OnceLock::new(), _network: PhantomData }
    }

    fn weak_client(&self) -> WeakClient<T> {
        self.client.get_weak()
    }

    fn client_ref(&self) -> ClientRef<'_, T> {
        self.client.get_ref()
    }
}

impl<N, T: Transport + Clone> RootProviderInner<N, T> {
    fn boxed(self) -> RootProviderInner<N, BoxTransport> {
        RootProviderInner { client: self.client.boxed(), heart: self.heart, _network: PhantomData }
    }
}

// todo: adjust docs
// todo: reorder
/// Provider is parameterized with a network and a transport. The default
/// transport is type-erased, but you can do `Provider<N, Http>`.
#[cfg_attr(target_arch = "wasm32", async_trait::async_trait(?Send))]
#[cfg_attr(not(target_arch = "wasm32"), async_trait::async_trait)]
#[auto_impl::auto_impl(&, &mut, Rc, Arc, Box)]
pub trait Provider<N: Network, T: Transport + Clone = BoxTransport>: Send + Sync {
    /// Returns the RPC client used to send requests.
    fn client(&self) -> ClientRef<'_, T>;

    /// Returns a [`Weak`] RPC client used to send requests.
    fn weak_client(&self) -> WeakClient<T>;

    /// Watch for the confirmation of a single pending transaction with the given configuration.
    ///
    /// Note that this is handled internally rather than calling any specific RPC method.
    async fn watch_pending_transaction(
        &self,
        config: PendingTransactionConfig,
    ) -> TransportResult<PendingTransaction>;

    /// Watch for new blocks by polling the provider with
    /// [`eth_getFilterChanges`](Self::get_filter_changes).
    ///
    /// Returns a builder that is used to configure the poller. See [`PollerBuilder`] for more
    /// details.
    ///
    /// # Examples
    ///
    /// Get the next 5 blocks:
    ///
    /// ```no_run
    /// # async fn example<N: alloy_network::Network>(provider: impl alloy_provider::Provider<N>) -> Result<(), Box<dyn std::error::Error>> {
    /// use futures::StreamExt;
    ///
    /// let poller = provider.watch_blocks().await?;
    /// let mut stream = poller.into_stream().flat_map(futures::stream::iter).take(5);
    /// while let Some(block_hash) = stream.next().await {
    ///    println!("new block: {block_hash}");
    /// }
    /// # Ok(())
    /// # }
    /// ```
    async fn watch_blocks(&self) -> TransportResult<FilterPollerBuilder<T, B256>> {
        let id = self.new_block_filter().await?;
        Ok(PollerBuilder::new(self.weak_client(), "eth_getFilterChanges", (id,)))
    }

    /// Watch for new pending transaction by polling the provider with
    /// [`eth_getFilterChanges`](Self::get_filter_changes).
    ///
    /// Returns a builder that is used to configure the poller. See [`PollerBuilder`] for more
    /// details.
    ///
    /// # Examples
    ///
    /// Get the next 5 pending transactions:
    ///
    /// ```no_run
    /// # async fn example<N: alloy_network::Network>(provider: impl alloy_provider::Provider<N>) -> Result<(), Box<dyn std::error::Error>> {
    /// use futures::StreamExt;
    ///
    /// let poller = provider.watch_pending_transactions().await?;
    /// let mut stream = poller.into_stream().flat_map(futures::stream::iter).take(5);
    /// while let Some(tx_hash) = stream.next().await {
    ///    println!("pending transaction: {tx_hash}");
    /// }
    /// # Ok(())
    /// # }
    /// ```
    async fn watch_pending_transactions(&self) -> TransportResult<FilterPollerBuilder<T, B256>> {
        let id = self.new_pending_transactions_filter().await?;
        Ok(PollerBuilder::new(self.weak_client(), "eth_getFilterChanges", (id,)))
    }

    /// Watch for new logs using the given filter by polling the provider with
    /// [`eth_getFilterChanges`](Self::get_filter_changes).
    ///
    /// Returns a builder that is used to configure the poller. See [`PollerBuilder`] for more
    /// details.
    ///
    /// # Examples
    ///
    /// Get the next 5 USDC transfer logs:
    ///
    /// ```no_run
    /// # async fn example<N: alloy_network::Network>(provider: impl alloy_provider::Provider<N>) -> Result<(), Box<dyn std::error::Error>> {
    /// use alloy_primitives::{address, b256};
    /// use alloy_rpc_types::Filter;
    /// use futures::StreamExt;
    ///
    /// let address = address!("a0b86991c6218b36c1d19d4a2e9eb0ce3606eb48");
    /// let transfer_signature = b256!("ddf252ad1be2c89b69c2b068fc378daa952ba7f163c4a11628f55a4df523b3ef");
    /// let filter = Filter::new().address(address).event_signature(transfer_signature);
    ///
    /// let poller = provider.watch_logs(&filter).await?;
    /// let mut stream = poller.into_stream().flat_map(futures::stream::iter).take(5);
    /// while let Some(log) = stream.next().await {
    ///    println!("{log:#?}");
    /// }
    /// # Ok(())
    /// # }
    /// ```
    async fn watch_logs(&self, filter: &Filter) -> TransportResult<FilterPollerBuilder<T, Log>> {
        let id = self.new_filter(filter).await?;
        Ok(PollerBuilder::new(self.weak_client(), "eth_getFilterChanges", (id,)))
    }

    /// Notify the provider that we are interested in new blocks.
    ///
    /// Returns the ID to use with [`eth_getFilterChanges`](Self::get_filter_changes).
    ///
    /// See also [`watch_blocks`](Self::watch_blocks) to configure a poller.
    async fn new_block_filter(&self) -> TransportResult<U256> {
        self.client().prepare("eth_newBlockFilter", ()).await
    }

    /// Notify the provider that we are interested in new blocks.
    ///
    /// Returns the ID to use with [`eth_getFilterChanges`](Self::get_filter_changes).
    ///
    /// See also [`watch_pending_transactions`](Self::watch_pending_transactions) to configure a
    /// poller.
    async fn new_pending_transactions_filter(&self) -> TransportResult<U256> {
        self.client().prepare("eth_newPendingTransactionFilter", ()).await
    }

    /// Notify the provider that we are interested in logs that match the given filter.
    ///
    /// Returns the ID to use with [`eth_getFilterChanges`](Self::get_filter_changes).
    ///
    /// See also [`watch_logs`](Self::watch_logs) to configure a poller.
    async fn new_filter(&self, filter: &Filter) -> TransportResult<U256> {
        self.client().prepare("eth_newFilter", (filter,)).await
    }

    /// Get a list of values that have been added since the last poll.
    ///
    /// The return value depends on what stream `id` corresponds to.
    /// See [`FilterChanges`] for all possible return values.
    #[auto_impl(keep_default_for(&, &mut, Rc, Arc, Box))]
    async fn get_filter_changes<R: RpcReturn>(&self, id: U256) -> TransportResult<Vec<R>>
    where
        Self: Sized,
    {
        self.client().prepare("eth_getFilterChanges", (id,)).await
    }

    /// Get a list of values that have been added since the last poll.
    ///
    /// This returns an enum over all possible return values. You probably want to use
    /// [`get_filter_changes`](Self::get_filter_changes) instead.
    async fn get_filter_changes_dyn(&self, id: U256) -> TransportResult<FilterChanges> {
        self.client().prepare("eth_getFilterChanges", (id,)).await
    }

    /// Get the last block number available.
    async fn get_block_number(&self) -> TransportResult<BlockNumber> {
        self.client().prepare("eth_blockNumber", ()).await.map(|num: U64| num.to::<u64>())
    }

    /// Gets the transaction count of the corresponding address.
    async fn get_transaction_count(
        &self,
        address: Address,
        tag: Option<BlockId>,
    ) -> TransportResult<U256> {
        self.client().prepare("eth_getTransactionCount", (address, tag.unwrap_or_default())).await
    }

    /// Get a block by its number.
    // TODO: Network associate
    async fn get_block_by_number(
        &self,
        number: BlockNumberOrTag,
        hydrate: bool,
    ) -> TransportResult<Option<Block>> {
        self.client().prepare("eth_getBlockByNumber", (number, hydrate)).await
    }

    /// Populates the legacy gas price field of the given transaction request.
    async fn populate_gas(
        &self,
        tx: &mut N::TransactionRequest,
        block: Option<BlockId>,
    ) -> TransportResult<()> {
        let gas = self.estimate_gas(&*tx, block).await;

        gas.map(|gas| tx.set_gas_limit(gas))
    }

    /// Populates the EIP-1559 gas price fields of the given transaction request.
    async fn populate_gas_eip1559(
        &self,
        tx: &mut N::TransactionRequest,
        estimator: Option<EstimatorFunction>,
    ) -> TransportResult<()> {
        let gas = self.estimate_eip1559_fees(estimator).await;

        gas.map(|(max_fee_per_gas, max_priority_fee_per_gas)| {
            tx.set_max_fee_per_gas(max_fee_per_gas);
            tx.set_max_priority_fee_per_gas(max_priority_fee_per_gas);
        })
    }

    /// Broadcasts a transaction to the network.
    ///
    /// Returns a type that can be used to configure how and when to await the transaction's
    /// confirmation.
    ///
    /// # Examples
    ///
    /// See [`PendingTransactionBuilder`](crate::PendingTransactionBuilder) for more examples.
    ///
    /// ```no_run
    /// # async fn example<N: alloy_network::Network>(provider: impl alloy_provider::Provider<N>, tx: N::TransactionRequest) -> Result<(), Box<dyn std::error::Error>> {
    /// let tx_hash = provider.send_transaction(tx)
    ///     .await?
    ///     .with_confirmations(2)
    ///     .with_timeout(Some(std::time::Duration::from_secs(60)))
    /// #   .with_provider(&provider) // TODO
    ///     .watch()
    ///     .await?;
    /// # Ok(())
    /// # }
    /// ```
    async fn send_transaction(
        &self,
        tx: N::TransactionRequest,
    ) -> TransportResult<PendingTransactionConfig> {
        let tx_hash = self.client().prepare("eth_sendTransaction", (tx,)).await?;
        Ok(PendingTransactionConfig::new(tx_hash))
    }

    /// Broadcasts a raw transaction RLP bytes to the network.
    ///
    /// See [`send_transaction`](Self::send_transaction) for more details.
    async fn send_raw_transaction(
        &self,
        rlp_bytes: &[u8],
    ) -> TransportResult<PendingTransactionConfig> {
        let rlp_hex = hex::encode(rlp_bytes);
        let tx_hash = self.client().prepare("eth_sendRawTransaction", (rlp_hex,)).await?;
        Ok(PendingTransactionConfig::new(tx_hash))
    }

    /// Gets the balance of the account at the specified tag, which defaults to latest.
    async fn get_balance(&self, address: Address, tag: Option<BlockId>) -> TransportResult<U256> {
        self.client()
            .prepare(
                "eth_getBalance",
                (address, tag.unwrap_or(BlockId::Number(BlockNumberOrTag::Latest))),
            )
            .await
    }

    /// Gets a block by either its hash, tag, or number, with full transactions or only hashes.
    async fn get_block(&self, id: BlockId, full: bool) -> TransportResult<Option<Block>> {
        match id {
            BlockId::Hash(hash) => self.get_block_by_hash(hash.into(), full).await,
            BlockId::Number(number) => self.get_block_by_number(number, full).await,
        }
    }

    /// Gets a block by its [BlockHash], with full transactions or only hashes.
    async fn get_block_by_hash(
        &self,
        hash: BlockHash,
        full: bool,
    ) -> TransportResult<Option<Block>> {
        self.client().prepare("eth_getBlockByHash", (hash, full)).await
    }

    /// Gets the client version of the chain client().
    async fn get_client_version(&self) -> TransportResult<String> {
        self.client().prepare("web3_clientVersion", ()).await
    }

    /// Gets the chain ID.
    async fn get_chain_id(&self) -> TransportResult<U64> {
        self.client().prepare("eth_chainId", ()).await
    }

    /// Gets the network ID. Same as `eth_chainId`.
    async fn get_net_version(&self) -> TransportResult<U64> {
        self.client().prepare("net_version", ()).await
    }

    /// Gets the specified storage value from [Address].
    async fn get_storage_at(
        &self,
        address: Address,
        key: U256,
        tag: Option<BlockId>,
    ) -> TransportResult<StorageValue> {
        self.client().prepare("eth_getStorageAt", (address, key, tag.unwrap_or_default())).await
    }

    /// Gets the bytecode located at the corresponding [Address].
    async fn get_code_at(&self, address: Address, tag: BlockId) -> TransportResult<Bytes> {
        self.client().prepare("eth_getCode", (address, tag)).await
    }

    /// Gets a transaction by its [TxHash].
    async fn get_transaction_by_hash(
        &self,
        hash: TxHash,
    ) -> TransportResult<N::TransactionResponse> {
        self.client().prepare("eth_getTransactionByHash", (hash,)).await
    }

    /// Retrieves a [`Vec<Log>`] with the given [Filter].
    async fn get_logs(&self, filter: &Filter) -> TransportResult<Vec<Log>> {
        self.client().prepare("eth_getLogs", (filter,)).await
    }

    /// Gets the accounts in the remote node. This is usually empty unless you're using a local
    /// node.
    async fn get_accounts(&self) -> TransportResult<Vec<Address>> {
        self.client().prepare("eth_accounts", ()).await
    }

    /// Gets the current gas price.
    async fn get_gas_price(&self) -> TransportResult<U256> {
        self.client().prepare("eth_gasPrice", ()).await
    }

    /// Gets a transaction receipt if it exists, by its [TxHash].
    async fn get_transaction_receipt(
        &self,
        hash: TxHash,
    ) -> TransportResult<Option<N::ReceiptResponse>> {
        self.client().prepare("eth_getTransactionReceipt", (hash,)).await
    }

    /// Returns a collection of historical gas information [FeeHistory] which
    /// can be used to calculate the EIP1559 fields `maxFeePerGas` and `maxPriorityFeePerGas`.
    async fn get_fee_history(
        &self,
        block_count: U256,
        last_block: BlockNumberOrTag,
        reward_percentiles: &[f64],
    ) -> TransportResult<FeeHistory> {
        self.client().prepare("eth_feeHistory", (block_count, last_block, reward_percentiles)).await
    }

    /// Gets the selected block [BlockNumberOrTag] receipts.
    async fn get_block_receipts(
        &self,
        block: BlockNumberOrTag,
    ) -> TransportResult<Option<Vec<N::ReceiptResponse>>> {
        self.client().prepare("eth_getBlockReceipts", (block,)).await
    }

    /// Gets an uncle block through the tag [BlockId] and index [U64].
    async fn get_uncle(&self, tag: BlockId, idx: U64) -> TransportResult<Option<Block>> {
        match tag {
            BlockId::Hash(hash) => {
                self.client().prepare("eth_getUncleByBlockHashAndIndex", (hash, idx)).await
            }
            BlockId::Number(number) => {
                self.client().prepare("eth_getUncleByBlockNumberAndIndex", (number, idx)).await
            }
        }
    }

    /// Gets syncing info.
    async fn syncing(&self) -> TransportResult<SyncStatus> {
        self.client().prepare("eth_syncing", ()).await
    }

    /// Execute a smart contract call with a transaction request, without publishing a transaction.
    async fn call(
        &self,
        tx: &N::TransactionRequest,
        block: Option<BlockId>,
    ) -> TransportResult<Bytes> {
        self.client().prepare("eth_call", (tx, block.unwrap_or_default())).await
    }

    /// Execute a smart contract call with a transaction request and state overrides, without
    /// publishing a transaction.
    ///
    /// # Note
    ///
    /// Not all client implementations support state overrides.
    async fn call_with_overrides(
        &self,
        tx: &N::TransactionRequest,
        block: Option<BlockId>,
        state: StateOverride,
    ) -> TransportResult<Bytes> {
        self.client().prepare("eth_call", (tx, block.unwrap_or_default(), state)).await
    }

    /// Estimate the gas needed for a transaction.
    async fn estimate_gas(
        &self,
        tx: &N::TransactionRequest,
        block: Option<BlockId>,
    ) -> TransportResult<U256> {
        if let Some(block_id) = block {
            self.client().prepare("eth_estimateGas", (tx, block_id)).await
        } else {
            self.client().prepare("eth_estimateGas", (tx,)).await
        }
    }

    /// Estimates the EIP1559 `maxFeePerGas` and `maxPriorityFeePerGas` fields.
    ///
    /// Receives an optional [EstimatorFunction] that can be used to modify
    /// how to estimate these fees.
    async fn estimate_eip1559_fees(
        &self,
        estimator: Option<EstimatorFunction>,
    ) -> TransportResult<(U256, U256)> {
        let base_fee_per_gas = match self.get_block_by_number(BlockNumberOrTag::Latest, false).await
        {
            Ok(Some(block)) => match block.header.base_fee_per_gas {
                Some(base_fee_per_gas) => base_fee_per_gas,
                None => return Err(TransportErrorKind::custom_str("EIP-1559 not activated")),
            },

            Ok(None) => return Err(TransportErrorKind::custom_str("Latest block not found")),

            Err(err) => return Err(err),
        };

        let fee_history = match self
            .get_fee_history(
                U256::from(utils::EIP1559_FEE_ESTIMATION_PAST_BLOCKS),
                BlockNumberOrTag::Latest,
                &[utils::EIP1559_FEE_ESTIMATION_REWARD_PERCENTILE],
            )
            .await
        {
            Ok(fee_history) => fee_history,
            Err(err) => return Err(err),
        };

        // use the provided fee estimator function, or fallback to the default implementation.
        let (max_fee_per_gas, max_priority_fee_per_gas) = if let Some(es) = estimator {
            es(base_fee_per_gas, fee_history.reward.unwrap_or_default())
        } else {
            utils::eip1559_default_estimator(
                base_fee_per_gas,
                fee_history.reward.unwrap_or_default(),
            )
        };

        Ok((max_fee_per_gas, max_priority_fee_per_gas))
    }

    /// Get the account and storage values of the specified account including the merkle proofs.
    ///
    /// This call can be used to verify that the data has not been tampered with.
    async fn get_proof(
        &self,
        address: Address,
        keys: Vec<StorageKey>,
        block: Option<BlockId>,
    ) -> TransportResult<EIP1186AccountProofResponse> {
        self.client().prepare("eth_getProof", (address, keys, block.unwrap_or_default())).await
    }

    /// Create an [EIP-2930] access list.
    ///
    /// [EIP-2930]: https://eips.ethereum.org/EIPS/eip-2930
    async fn create_access_list(
        &self,
        request: &N::TransactionRequest,
        block: Option<BlockId>,
    ) -> TransportResult<AccessListWithGasUsed> {
        self.client().prepare("eth_createAccessList", (request, block.unwrap_or_default())).await
    }

    // todo: move to extension trait
    /// Parity trace transaction.
    async fn trace_transaction(
        &self,
        hash: TxHash,
    ) -> TransportResult<Vec<LocalizedTransactionTrace>> {
        self.client().prepare("trace_transaction", (hash,)).await
    }

    // todo: move to extension trait
    /// Trace the given transaction.
    ///
    /// # Note
    ///
    /// Not all nodes support this call.
    async fn debug_trace_transaction(
        &self,
        hash: TxHash,
        trace_options: GethDebugTracingOptions,
    ) -> TransportResult<GethTrace> {
        self.client().prepare("debug_traceTransaction", (hash, trace_options)).await
    }

    // todo: move to extension trait
    /// Trace all transactions in the given block.
    ///
    /// # Note
    ///
    /// Not all nodes support this call.
    async fn trace_block(
        &self,
        block: BlockNumberOrTag,
    ) -> TransportResult<Vec<LocalizedTransactionTrace>> {
        self.client().prepare("trace_block", (block,)).await
    }
}

/// Extension trait for Anvil specific JSON-RPC methods.
#[cfg_attr(target_arch = "wasm32", async_trait::async_trait(?Send))]
#[cfg_attr(not(target_arch = "wasm32"), async_trait::async_trait)]
pub trait AnvilProvider<N: Network, T: Transport + Clone = BoxTransport>: Provider<N, T> {
    /// Set the bytecode of a given account.
    async fn set_code(&self, address: Address, code: &'static str) -> TransportResult<()> {
        self.client().prepare("anvil_setCode", (address, code)).await
    }
}

impl<P, N: Network, T: Transport + Clone> AnvilProvider<N, T> for P where P: Provider<N, T> {}

/// Extension trait for raw RPC requests.
#[cfg_attr(target_arch = "wasm32", async_trait::async_trait(?Send))]
#[cfg_attr(not(target_arch = "wasm32"), async_trait::async_trait)]
pub trait RawProvider<N: Network, T: Transport + Clone = BoxTransport>: Provider<N, T> {
    /// Sends a raw JSON-RPC request.
    async fn raw_request<P, R>(&self, method: &'static str, params: P) -> TransportResult<R>
    where
        P: RpcParam,
        R: RpcReturn,
        Self: Sized,
    {
        self.client().prepare(method, &params).await
    }

    /// Sends a raw JSON-RPC request with type-erased parameters and return.
    async fn raw_request_dyn(
        &self,
        method: &'static str,
        params: &RawValue,
    ) -> TransportResult<Box<RawValue>> {
        self.client().prepare(method, params).await
    }
}

impl<P, N: Network, T: Transport + Clone> RawProvider<N, T> for P where P: Provider<N, T> {}

#[cfg_attr(target_arch = "wasm32", async_trait::async_trait(?Send))]
#[cfg_attr(not(target_arch = "wasm32"), async_trait::async_trait)]
impl<N: Network, T: Transport + Clone> Provider<N, T> for RootProvider<N, T> {
    #[inline]
    fn client(&self) -> ClientRef<'_, T> {
        self.inner.client_ref()
    }

    #[inline]
    fn weak_client(&self) -> WeakClient<T> {
        self.inner.weak_client()
    }

    #[inline]
    async fn watch_pending_transaction(
        &self,
        config: PendingTransactionConfig,
    ) -> TransportResult<PendingTransaction> {
        self.get_heart().watch_tx(config).await.map_err(|_| TransportErrorKind::backend_gone())
    }
}

// Internal implementation for [`ChainStreamPoller`].
#[cfg_attr(target_arch = "wasm32", async_trait::async_trait(?Send))]
#[cfg_attr(not(target_arch = "wasm32"), async_trait::async_trait)]
impl<N: Network, T: Transport + Clone> Provider<N, T> for RootProviderInner<N, T> {
    #[inline]
    fn client(&self) -> ClientRef<'_, T> {
        self.client_ref()
    }

    #[inline]
    fn weak_client(&self) -> WeakClient<T> {
        self.weak_client()
    }

    async fn watch_pending_transaction(
        &self,
        _config: PendingTransactionConfig,
    ) -> TransportResult<PendingTransaction> {
        unimplemented!()
    }
}

#[cfg(test)]
#[allow(clippy::missing_const_for_fn)]
mod tests {
    use super::*;
    use alloy_primitives::{address, b256, bytes};
    use alloy_rpc_types::request::TransactionRequest;

    extern crate self as alloy_provider;

    // NOTE: We cannot import the test-utils crate here due to a circular dependency.
    include!("../../internal-test-utils/src/providers.rs");

    #[tokio::test]
    async fn object_safety() {
        init_tracing();
        let (provider, _anvil) = spawn_anvil();

        // These blocks are not necessary.
        {
            let refdyn = &provider as &dyn Provider<Ethereum, Http<reqwest::Client>>;
            let num = refdyn.get_block_number().await.unwrap();
            assert_eq!(0, num);
        }

        // Clones the underlying provider too.
        {
            let clone_boxed = provider.clone().boxed();
            let num = clone_boxed.get_block_number().await.unwrap();
            assert_eq!(0, num);
        }

        // Note the `Http` arg, vs no arg (defaulting to `BoxedTransport`) below.
        {
            let refdyn = &provider as &dyn Provider<Ethereum, Http<reqwest::Client>>;
            let num = refdyn.get_block_number().await.unwrap();
            assert_eq!(0, num);
        }

        let boxed = provider.boxed();
        let num = boxed.get_block_number().await.unwrap();
        assert_eq!(0, num);

        let boxed_boxdyn = Box::new(boxed) as Box<dyn Provider<Ethereum>>;
        let num = boxed_boxdyn.get_block_number().await.unwrap();
        assert_eq!(0, num);
    }

    #[test]
    fn object_safety_types() {
        fn is_provider<N: Network, T: Transport + Clone, P: Provider<N, T>>() {}
        fn is_raw_provider<N: Network, T: Transport + Clone, P: RawProvider<N, T>>() {}

        is_provider::<_, _, Box<dyn Provider<Ethereum>>>();
        is_provider::<_, _, Box<dyn RawProvider<Ethereum>>>();
        is_raw_provider::<_, _, Box<dyn Provider<Ethereum>>>();
        is_raw_provider::<_, _, Box<dyn RawProvider<Ethereum>>>();
    }

    #[tokio::test]
    async fn test_send_tx() {
        init_tracing();
        let (provider, _anvil) = spawn_anvil();

        let tx = TransactionRequest {
            value: Some(U256::from(100)),
            to: address!("d8dA6BF26964aF9D7eEd9e03E53415D37aA96045").into(),
            gas_price: Some(U256::from(20e9)),
            gas: Some(U256::from(21000)),
            ..Default::default()
        };

        let pending_tx = provider.send_transaction(tx.clone()).await.expect("failed to send tx");
        let hash1 = *pending_tx.tx_hash();
        let hash2 =
            pending_tx.with_provider(&provider).watch().await.expect("failed to await pending tx");
        assert_eq!(hash1, hash2);

        let pending_tx = provider.send_transaction(tx).await.expect("failed to send tx");
        let hash1 = *pending_tx.tx_hash();
        let hash2 = pending_tx
            .with_provider(provider)
            .get_receipt()
            .await
            .expect("failed to await pending tx")
            .unwrap()
            .transaction_hash
            .unwrap();
        assert_eq!(hash1, hash2);
    }

    #[tokio::test]
    async fn gets_block_number() {
        init_tracing();
        let (provider, _anvil) = spawn_anvil();

        let num = provider.get_block_number().await.unwrap();
        assert_eq!(0, num)
    }

    #[tokio::test]
    async fn gets_block_number_with_raw_req() {
        use super::RawProvider;

        init_tracing();
        let (provider, _anvil) = spawn_anvil();

        let num: U64 = provider.raw_request("eth_blockNumber", ()).await.unwrap();
        assert_eq!(0, num.to::<u64>())
    }

    #[tokio::test]
    async fn gets_transaction_count() {
        init_tracing();
        let (provider, _anvil) = spawn_anvil();

        let count = provider
            .get_transaction_count(
                address!("328375e18E7db8F1CA9d9bA8bF3E9C94ee34136A"),
                Some(BlockNumberOrTag::Latest.into()),
            )
            .await
            .unwrap();
        assert_eq!(count, U256::from(0));
    }

    #[tokio::test]
    async fn gets_block_by_hash() {
        init_tracing();
        let (provider, _anvil) = spawn_anvil();

        let num = 0;
        let tag: BlockNumberOrTag = num.into();
        let block = provider.get_block_by_number(tag, true).await.unwrap().unwrap();
        let hash = block.header.hash.unwrap();
        let block = provider.get_block_by_hash(hash, true).await.unwrap().unwrap();
        assert_eq!(block.header.hash.unwrap(), hash);
    }

    #[tokio::test]
    async fn gets_block_by_hash_with_raw_req() {
        use super::RawProvider;

        init_tracing();
        let (provider, _anvil) = spawn_anvil();

        let num = 0;
        let tag: BlockNumberOrTag = num.into();
        let block = provider.get_block_by_number(tag, true).await.unwrap().unwrap();
        let hash = block.header.hash.unwrap();
        let block: Block = provider
            .raw_request::<(B256, bool), Block>("eth_getBlockByHash", (hash, true))
            .await
            .unwrap();
        assert_eq!(block.header.hash.unwrap(), hash);
    }

    #[tokio::test]
    async fn gets_block_by_number_full() {
        init_tracing();
        let (provider, _anvil) = spawn_anvil();

        let num = 0;
        let tag: BlockNumberOrTag = num.into();
        let block = provider.get_block_by_number(tag, true).await.unwrap().unwrap();
        assert_eq!(block.header.number.unwrap(), U256::from(num));
    }

    #[tokio::test]
    async fn gets_block_by_number() {
        init_tracing();
        let (provider, _anvil) = spawn_anvil();

        let num = 0;
        let tag: BlockNumberOrTag = num.into();
        let block = provider.get_block_by_number(tag, true).await.unwrap().unwrap();
        assert_eq!(block.header.number.unwrap(), U256::from(num));
    }

    #[tokio::test]
    async fn gets_client_version() {
        init_tracing();
        let (provider, _anvil) = spawn_anvil();

        let version = provider.get_client_version().await.unwrap();
        assert!(version.contains("anvil"));
    }

    #[tokio::test]
    async fn gets_chain_id() {
        let chain_id: u64 = 13371337;
        let anvil = Anvil::new().args(["--chain-id", chain_id.to_string().as_str()]).spawn();
        let url = anvil.endpoint().parse().unwrap();
        let http = Http::<Client>::new(url);
        let provider = RootProvider::<Ethereum, _>::new(RpcClient::new(http, true));

        let chain_id = provider.get_chain_id().await.unwrap();
        assert_eq!(chain_id, U64::from(chain_id));
    }

    #[tokio::test]
    async fn gets_network_id() {
        let chain_id: u64 = 13371337;
        let anvil = Anvil::new().args(["--chain-id", chain_id.to_string().as_str()]).spawn();
        let url = anvil.endpoint().parse().unwrap();
        let http = Http::<Client>::new(url);
        let provider = RootProvider::<Ethereum, _>::new(RpcClient::new(http, true));

        let chain_id = provider.get_net_version().await.unwrap();
        assert_eq!(chain_id, U64::from(chain_id));
    }

    #[tokio::test]
    #[cfg(feature = "anvil")]
    async fn gets_code_at() {
        init_tracing();
        let (provider, _anvil) = spawn_anvil();

        // Set the code
        let addr = Address::with_last_byte(16);
        provider.set_code(addr, "0xbeef").await.unwrap();
        let _code = provider
            .get_code_at(addr, BlockId::Number(alloy_rpc_types::BlockNumberOrTag::Latest))
            .await
            .unwrap();
    }

    #[tokio::test]
    async fn gets_storage_at() {
        init_tracing();
        let (provider, _anvil) = spawn_anvil();

        let addr = Address::with_last_byte(16);
        let storage = provider.get_storage_at(addr, U256::ZERO, None).await.unwrap();
        assert_eq!(storage, U256::ZERO);
    }

    #[tokio::test]
    #[ignore]
    async fn gets_transaction_by_hash() {
        init_tracing();
        let (provider, _anvil) = spawn_anvil();

        let tx = provider
            .get_transaction_by_hash(b256!(
                "5c03fab9114ceb98994b43892ade87ddfd9ae7e8f293935c3bd29d435dc9fd95"
            ))
            .await
            .unwrap();
        assert_eq!(
            tx.block_hash.unwrap(),
            b256!("b20e6f35d4b46b3c4cd72152faec7143da851a0dc281d390bdd50f58bfbdb5d3")
        );
        assert_eq!(tx.block_number.unwrap(), U256::from(4571819));
    }

    #[tokio::test]
    #[ignore]
    async fn gets_logs() {
        init_tracing();
        let (provider, _anvil) = spawn_anvil();

        let filter = Filter::new()
            .at_block_hash(b256!(
                "b20e6f35d4b46b3c4cd72152faec7143da851a0dc281d390bdd50f58bfbdb5d3"
            ))
            .event_signature(b256!(
                "e1fffcc4923d04b559f4d29a8bfc6cda04eb5b0d3c460751c2402c5c5cc9109c"
            ));
        let logs = provider.get_logs(&filter).await.unwrap();
        assert_eq!(logs.len(), 1);
    }

    #[tokio::test]
    #[ignore]
    async fn gets_tx_receipt() {
        init_tracing();
        let (provider, _anvil) = spawn_anvil();

        let receipt = provider
            .get_transaction_receipt(b256!(
                "5c03fab9114ceb98994b43892ade87ddfd9ae7e8f293935c3bd29d435dc9fd95"
            ))
            .await
            .unwrap();
        assert!(receipt.is_some());
        let receipt = receipt.unwrap();
        assert_eq!(
            receipt.transaction_hash.unwrap(),
            b256!("5c03fab9114ceb98994b43892ade87ddfd9ae7e8f293935c3bd29d435dc9fd95")
        );
    }

    #[tokio::test]
    async fn gets_fee_history() {
        init_tracing();
        let (provider, _anvil) = spawn_anvil();

        let block_number = provider.get_block_number().await.unwrap();
        let fee_history = provider
            .get_fee_history(
                U256::from(utils::EIP1559_FEE_ESTIMATION_PAST_BLOCKS),
                BlockNumberOrTag::Number(block_number),
                &[utils::EIP1559_FEE_ESTIMATION_REWARD_PERCENTILE],
            )
            .await
            .unwrap();
        assert_eq!(fee_history.oldest_block, U256::ZERO);
    }

    #[tokio::test]
    #[ignore] // Anvil has yet to implement the `eth_getBlockReceipts` method.
    async fn gets_block_receipts() {
        init_tracing();
        let (provider, _anvil) = spawn_anvil();

        let receipts = provider.get_block_receipts(BlockNumberOrTag::Latest).await.unwrap();
        assert!(receipts.is_some());
    }

    #[tokio::test]
    async fn gets_block_traces() {
        init_tracing();
        let (provider, _anvil) = spawn_anvil();

        let traces = provider.trace_block(BlockNumberOrTag::Latest).await.unwrap();
        assert_eq!(traces.len(), 0);
    }

    #[tokio::test]
    async fn sends_raw_transaction() {
        init_tracing();
        let (provider, _anvil) = spawn_anvil();

        let pending = provider
            .send_raw_transaction(
                // Transfer 1 ETH from default EOA address to the Genesis address.
                bytes!("f865808477359400825208940000000000000000000000000000000000000000018082f4f5a00505e227c1c636c76fac55795db1a40a4d24840d81b40d2fe0cc85767f6bd202a01e91b437099a8a90234ac5af3cb7ca4fb1432e133f75f9a91678eaf5f487c74b").as_ref()
            )
            .await.unwrap();
        assert_eq!(
            pending.tx_hash().to_string(),
            "0x9dae5cf33694a02e8a7d5de3fe31e9d05ca0ba6e9180efac4ab20a06c9e598a3"
        );
    }
}<|MERGE_RESOLUTION|>--- conflicted
+++ resolved
@@ -56,11 +56,7 @@
 }
 
 impl<N: Network, T: Transport> RootProvider<N, T> {
-<<<<<<< HEAD
     /// Creates a new root provider from the given RPC client.
-=======
-    /// Create a new root provider.
->>>>>>> df63a594
     pub fn new(client: RpcClient<T>) -> Self {
         Self { inner: Arc::new(RootProviderInner::new(client)) }
     }
