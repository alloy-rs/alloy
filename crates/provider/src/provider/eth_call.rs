use alloy_eips::BlockId;
use alloy_json_rpc::RpcReturn;
use alloy_network::Network;
use alloy_rpc_types_eth::state::StateOverride;
use alloy_transport::TransportResult;
use futures::FutureExt;
use serde::ser::SerializeSeq;
use std::{borrow::Cow, future::Future, marker::PhantomData, sync::Arc, task::Poll};

use crate::{Caller, ProviderCall};

/// The parameters for an `"eth_call"` RPC request.
#[derive(Clone, Debug)]
pub struct EthCallParams<'req, N: Network> {
    data: Cow<'req, N::TransactionRequest>,
    block: Option<BlockId>,
    overrides: Option<Cow<'req, StateOverride>>,
}

impl<'req, N> EthCallParams<'req, N>
where
    N: Network,
{
    /// Instantiates a new `EthCallParams` with the given data (transaction).
    pub const fn new(data: &'req N::TransactionRequest) -> Self {
        Self { data: Cow::Borrowed(data), block: None, overrides: None }
    }

    /// Sets the block to use for this call.
    pub const fn with_block(mut self, block: BlockId) -> Self {
        self.block = Some(block);
        self
    }

    /// Sets the state overrides for this call.
    pub fn with_overrides(mut self, overrides: &'req StateOverride) -> Self {
        self.overrides = Some(Cow::Borrowed(overrides));
        self
    }

    /// Returns a reference to the state overrides if set.
    pub fn overrides(&self) -> Option<&StateOverride> {
        self.overrides.as_deref()
    }

    /// Returns a reference to the transaction data.
    pub fn data(&self) -> &N::TransactionRequest {
        &self.data
    }

    /// Returns the block.
    pub const fn block(&self) -> Option<BlockId> {
        self.block
    }

    /// Clones the tx data and overrides into owned data.
    pub fn into_owned(self) -> EthCallParams<'static, N> {
        EthCallParams {
            data: Cow::Owned(self.data.into_owned()),
            block: self.block,
            overrides: self.overrides.map(|o| Cow::Owned(o.into_owned())),
        }
    }
}

impl<N: Network> serde::Serialize for EthCallParams<'_, N> {
    fn serialize<S: serde::Serializer>(&self, serializer: S) -> Result<S::Ok, S::Error> {
        let len = if self.overrides().is_some() { 3 } else { 2 };

        let mut seq = serializer.serialize_seq(Some(len))?;
        seq.serialize_element(&self.data())?;

        if let Some(overrides) = self.overrides() {
            seq.serialize_element(&self.block().unwrap_or_default())?;
            seq.serialize_element(overrides)?;
        } else if let Some(block) = self.block() {
            seq.serialize_element(&block)?;
        }

        seq.end()
    }
}

/// The [`EthCallFut`] future is the future type for an `eth_call` RPC request.
#[derive(Debug)]
#[doc(hidden)] // Not public API.
#[allow(unnameable_types)]
#[pin_project::pin_project]
pub struct EthCallFut<'req, N, Resp, Output, Map>
where
    N: Network,
    Resp: RpcReturn,
    Output: 'static,
    Map: Fn(Resp) -> Output,
{
    inner: EthCallFutInner<'req, N, Resp, Output, Map>,
}

enum EthCallFutInner<'req, N, Resp, Output, Map>
where
    N: Network,
    Resp: RpcReturn,
    Map: Fn(Resp) -> Output,
{
    Preparing {
<<<<<<< HEAD
        caller: Arc<dyn Caller<T, N, Resp>>,
        params: EthCallParams<'req, N>,
=======
        caller: Arc<dyn Caller<N, Resp>>,
        data: &'req N::TransactionRequest,
        overrides: Option<&'req StateOverride>,
        block: Option<BlockId>,
>>>>>>> 46ec4b13
        method: &'static str,
        map: Map,
    },
    Running {
        map: Map,
        fut: ProviderCall<EthCallParams<'static, N>, Resp>,
    },
    Polling,
}

impl<N, Resp, Output, Map> core::fmt::Debug for EthCallFutInner<'_, N, Resp, Output, Map>
where
    N: Network,
    Resp: RpcReturn,
    Output: 'static,
    Map: Fn(Resp) -> Output,
{
    fn fmt(&self, f: &mut core::fmt::Formatter<'_>) -> core::fmt::Result {
        match self {
            Self::Preparing { caller: _, params, method, map: _ } => {
                f.debug_struct("Preparing").field("params", params).field("method", method).finish()
            }
            Self::Running { .. } => f.debug_tuple("Running").finish(),
            Self::Polling => f.debug_tuple("Polling").finish(),
        }
    }
}

impl<N, Resp, Output, Map> EthCallFut<'_, N, Resp, Output, Map>
where
    N: Network,
    Resp: RpcReturn,
    Output: 'static,
    Map: Fn(Resp) -> Output,
{
    /// Returns `true` if the future is in the preparing state.
    const fn is_preparing(&self) -> bool {
        matches!(self.inner, EthCallFutInner::Preparing { .. })
    }

    /// Returns `true` if the future is in the running state.
    const fn is_running(&self) -> bool {
        matches!(self.inner, EthCallFutInner::Running { .. })
    }

    fn poll_preparing(&mut self, cx: &mut std::task::Context<'_>) -> Poll<TransportResult<Output>> {
        let EthCallFutInner::Preparing { caller, params, method, map } =
            std::mem::replace(&mut self.inner, EthCallFutInner::Polling)
        else {
            unreachable!("bad state")
        };

        let fut =
            if method.eq("eth_call") { caller.call(params) } else { caller.estimate_gas(params) }?;

        self.inner = EthCallFutInner::Running { map, fut };

        self.poll_running(cx)
    }

    fn poll_running(&mut self, cx: &mut std::task::Context<'_>) -> Poll<TransportResult<Output>> {
        let EthCallFutInner::Running { ref map, ref mut fut } = self.inner else {
            unreachable!("bad state")
        };

        fut.poll_unpin(cx).map(|res| res.map(map))
    }
}

impl<N, Resp, Output, Map> Future for EthCallFut<'_, N, Resp, Output, Map>
where
    N: Network,
    Resp: RpcReturn,
    Output: 'static,
    Map: Fn(Resp) -> Output,
{
    type Output = TransportResult<Output>;

    fn poll(
        self: std::pin::Pin<&mut Self>,
        cx: &mut std::task::Context<'_>,
    ) -> std::task::Poll<Self::Output> {
        let this = self.get_mut();
        if this.is_preparing() {
            this.poll_preparing(cx)
        } else if this.is_running() {
            this.poll_running(cx)
        } else {
            panic!("unexpected state")
        }
    }
}

/// A builder for an `"eth_call"` request. This type is returned by the
/// [`Provider::call`] method.
///
/// [`Provider::call`]: crate::Provider::call
#[must_use = "EthCall must be awaited to execute the call"]
#[derive(Clone)]
pub struct EthCall<'req, N, Resp, Output = Resp, Map = fn(Resp) -> Output>
where
    N: Network,
    Resp: RpcReturn,
    Map: Fn(Resp) -> Output,
{
<<<<<<< HEAD
    caller: Arc<dyn Caller<T, N, Resp>>,
    params: EthCallParams<'req, N>,
=======
    caller: Arc<dyn Caller<N, Resp>>,
    data: &'req N::TransactionRequest,
    overrides: Option<&'req StateOverride>,
    block: Option<BlockId>,
>>>>>>> 46ec4b13
    method: &'static str,
    map: Map,
    _pd: PhantomData<fn() -> (Resp, Output)>,
}

impl<N, Resp> core::fmt::Debug for EthCall<'_, N, Resp>
where
    N: Network,
    Resp: RpcReturn,
{
    fn fmt(&self, f: &mut core::fmt::Formatter<'_>) -> core::fmt::Result {
        f.debug_struct("EthCall")
            .field("params", &self.params)
            .field("method", &self.method)
            .finish()
    }
}

impl<'req, N, Resp> EthCall<'req, N, Resp>
where
    N: Network,
    Resp: RpcReturn,
{
<<<<<<< HEAD
    /// Create a new [`EthCall`].
    pub fn new(
        caller: impl Caller<T, N, Resp> + 'static,
        method: &'static str,
        data: &'req N::TransactionRequest,
    ) -> Self {
=======
    /// Create a new CallBuilder.
    pub fn new(caller: impl Caller<N, Resp> + 'static, data: &'req N::TransactionRequest) -> Self {
>>>>>>> 46ec4b13
        Self {
            caller: Arc::new(caller),
            params: EthCallParams::new(data),
            method,
            map: std::convert::identity,
            _pd: PhantomData,
        }
    }

    /// Create a new [`EthCall`] with method set to `"eth_call"`.
    pub fn call(
        caller: impl Caller<T, N, Resp> + 'static,
        data: &'req N::TransactionRequest,
    ) -> Self {
        Self::new(caller, "eth_call", data)
    }

    /// Create a new [`EthCall`] with method set to `"eth_estimateGas"`.
    pub fn gas_estimate(
        caller: impl Caller<N, Resp> + 'static,
        data: &'req N::TransactionRequest,
    ) -> Self {
        Self::new(caller, "eth_estimateGas", data)
    }
}

impl<'req, N, Resp, Output, Map> EthCall<'req, N, Resp, Output, Map>
where
    N: Network,
    Resp: RpcReturn,
    Map: Fn(Resp) -> Output,
{
    /// Map the response to a different type. This is usable for converting
    /// the response to a more usable type, e.g. changing `U64` to `u64`.
    ///
    /// ## Note
    ///
    /// Carefully review the rust documentation on [fn pointers] before passing
    /// them to this function. Unless the pointer is specifically coerced to a
    /// `fn(_) -> _`, the `NewMap` will be inferred as that function's unique
    /// type. This can lead to confusing error messages.
    ///
    /// [fn pointers]: https://doc.rust-lang.org/std/primitive.fn.html#creating-function-pointers
    pub fn map_resp<NewOutput, NewMap>(
        self,
        map: NewMap,
    ) -> EthCall<'req, N, Resp, NewOutput, NewMap>
    where
        NewMap: Fn(Resp) -> NewOutput,
    {
        EthCall {
            caller: self.caller,
            params: self.params,
            method: self.method,
            map,
            _pd: PhantomData,
        }
    }

    /// Set the state overrides for this call.
    pub fn overrides(mut self, overrides: &'req StateOverride) -> Self {
        self.params.overrides = Some(Cow::Borrowed(overrides));
        self
    }

    /// Set the block to use for this call.
    pub const fn block(mut self, block: BlockId) -> Self {
        self.params.block = Some(block);
        self
    }
}

impl<'req, N, Resp, Output, Map> std::future::IntoFuture for EthCall<'req, N, Resp, Output, Map>
where
    N: Network,
    Resp: RpcReturn,
    Output: 'static,
    Map: Fn(Resp) -> Output,
{
    type Output = TransportResult<Output>;

    type IntoFuture = EthCallFut<'req, N, Resp, Output, Map>;

    fn into_future(self) -> Self::IntoFuture {
        EthCallFut {
            inner: EthCallFutInner::Preparing {
                caller: self.caller,
                params: self.params,
                method: self.method,
                map: self.map,
            },
        }
    }
}

#[cfg(test)]
mod test {
    use super::*;
    use alloy_eips::BlockNumberOrTag;
    use alloy_network::{Ethereum, TransactionBuilder};
    use alloy_primitives::{address, U256};
    use alloy_rpc_types_eth::{state::StateOverride, TransactionRequest};

    #[test]
    fn test_serialize_eth_call_params() {
        let alice = address!("0000000000000000000000000000000000000001");
        let bob = address!("0000000000000000000000000000000000000002");
        let data = TransactionRequest::default()
            .with_from(alice)
            .with_to(bob)
            .with_nonce(0)
            .with_chain_id(1)
            .value(U256::from(100))
            .with_gas_limit(21_000)
            .with_max_priority_fee_per_gas(1_000_000_000)
            .with_max_fee_per_gas(20_000_000_000);

        let block = BlockId::Number(BlockNumberOrTag::Number(1));
        let overrides = StateOverride::default();

        // Expected: [data]
        let params: EthCallParams<'_, Ethereum> = EthCallParams::new(&data);

        assert_eq!(params.data(), &data);
        assert_eq!(params.block(), None);
        assert_eq!(params.overrides(), None);
        assert_eq!(
            serde_json::to_string(&params).unwrap(),
            r#"[{"from":"0x0000000000000000000000000000000000000001","to":"0x0000000000000000000000000000000000000002","maxFeePerGas":"0x4a817c800","maxPriorityFeePerGas":"0x3b9aca00","gas":"0x5208","value":"0x64","nonce":"0x0","chainId":"0x1"}]"#
        );

        // Expected: [data, block, overrides]
        let params: EthCallParams<'_, Ethereum> =
            EthCallParams::new(&data).with_block(block).with_overrides(&overrides);

        assert_eq!(params.data(), &data);
        assert_eq!(params.block(), Some(block));
        assert_eq!(params.overrides(), Some(&overrides));
        assert_eq!(
            serde_json::to_string(&params).unwrap(),
            r#"[{"from":"0x0000000000000000000000000000000000000001","to":"0x0000000000000000000000000000000000000002","maxFeePerGas":"0x4a817c800","maxPriorityFeePerGas":"0x3b9aca00","gas":"0x5208","value":"0x64","nonce":"0x0","chainId":"0x1"},"0x1",{}]"#
        );

        // Expected: [data, (default), overrides]
        let params: EthCallParams<'_, Ethereum> =
            EthCallParams::new(&data).with_overrides(&overrides);

        assert_eq!(params.data(), &data);
        assert_eq!(params.block(), None);
        assert_eq!(params.overrides(), Some(&overrides));
        assert_eq!(
            serde_json::to_string(&params).unwrap(),
            r#"[{"from":"0x0000000000000000000000000000000000000001","to":"0x0000000000000000000000000000000000000002","maxFeePerGas":"0x4a817c800","maxPriorityFeePerGas":"0x3b9aca00","gas":"0x5208","value":"0x64","nonce":"0x0","chainId":"0x1"},"latest",{}]"#
        );

        // Expected: [data, block]
        let params: EthCallParams<'_, Ethereum> = EthCallParams::new(&data).with_block(block);

        assert_eq!(params.data(), &data);
        assert_eq!(params.block(), Some(block));
        assert_eq!(params.overrides(), None);
        assert_eq!(
            serde_json::to_string(&params).unwrap(),
            r#"[{"from":"0x0000000000000000000000000000000000000001","to":"0x0000000000000000000000000000000000000002","maxFeePerGas":"0x4a817c800","maxPriorityFeePerGas":"0x3b9aca00","gas":"0x5208","value":"0x64","nonce":"0x0","chainId":"0x1"},"0x1"]"#
        );
    }
}<|MERGE_RESOLUTION|>--- conflicted
+++ resolved
@@ -103,15 +103,8 @@
     Map: Fn(Resp) -> Output,
 {
     Preparing {
-<<<<<<< HEAD
-        caller: Arc<dyn Caller<T, N, Resp>>,
+        caller: Arc<dyn Caller<N, Resp>>,
         params: EthCallParams<'req, N>,
-=======
-        caller: Arc<dyn Caller<N, Resp>>,
-        data: &'req N::TransactionRequest,
-        overrides: Option<&'req StateOverride>,
-        block: Option<BlockId>,
->>>>>>> 46ec4b13
         method: &'static str,
         map: Map,
     },
@@ -217,15 +210,8 @@
     Resp: RpcReturn,
     Map: Fn(Resp) -> Output,
 {
-<<<<<<< HEAD
-    caller: Arc<dyn Caller<T, N, Resp>>,
+    caller: Arc<dyn Caller<N, Resp>>,
     params: EthCallParams<'req, N>,
-=======
-    caller: Arc<dyn Caller<N, Resp>>,
-    data: &'req N::TransactionRequest,
-    overrides: Option<&'req StateOverride>,
-    block: Option<BlockId>,
->>>>>>> 46ec4b13
     method: &'static str,
     map: Map,
     _pd: PhantomData<fn() -> (Resp, Output)>,
@@ -249,17 +235,12 @@
     N: Network,
     Resp: RpcReturn,
 {
-<<<<<<< HEAD
     /// Create a new [`EthCall`].
     pub fn new(
-        caller: impl Caller<T, N, Resp> + 'static,
+        caller: impl Caller<N, Resp> + 'static,
         method: &'static str,
         data: &'req N::TransactionRequest,
     ) -> Self {
-=======
-    /// Create a new CallBuilder.
-    pub fn new(caller: impl Caller<N, Resp> + 'static, data: &'req N::TransactionRequest) -> Self {
->>>>>>> 46ec4b13
         Self {
             caller: Arc::new(caller),
             params: EthCallParams::new(data),
@@ -270,10 +251,7 @@
     }
 
     /// Create a new [`EthCall`] with method set to `"eth_call"`.
-    pub fn call(
-        caller: impl Caller<T, N, Resp> + 'static,
-        data: &'req N::TransactionRequest,
-    ) -> Self {
+    pub fn call(caller: impl Caller<N, Resp> + 'static, data: &'req N::TransactionRequest) -> Self {
         Self::new(caller, "eth_call", data)
     }
 
