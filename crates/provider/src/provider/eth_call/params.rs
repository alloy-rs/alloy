--- conflicted
+++ resolved
@@ -6,13 +6,8 @@
 
 /// The parameters for an `"eth_call"` RPC request.
 #[derive(Clone, Debug)]
-<<<<<<< HEAD
-pub struct EthCallParams<'req, N: Network> {
-    pub(crate) data: Cow<'req, N::TransactionRequest>,
-=======
 pub struct EthCallParams<N: Network> {
     data: N::TransactionRequest,
->>>>>>> 7ef4d7dc
     pub(crate) block: Option<BlockId>,
     pub(crate) overrides: Option<StateOverride>,
 }
