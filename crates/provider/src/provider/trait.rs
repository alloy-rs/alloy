--- conflicted
+++ resolved
@@ -149,13 +149,8 @@
     /// ```
     #[doc(alias = "eth_call")]
     #[doc(alias = "call_with_overrides")]
-<<<<<<< HEAD
-    fn call<'req>(&self, tx: &'req N::TransactionRequest) -> EthCall<'req, T, N, Bytes> {
+    fn call<'req>(&self, tx: &'req N::TransactionRequest) -> EthCall<'req, N, Bytes> {
         EthCall::call(self.weak_client(), tx).block(BlockNumberOrTag::Pending.into())
-=======
-    fn call<'req>(&self, tx: &'req N::TransactionRequest) -> EthCall<'req, N, Bytes> {
-        EthCall::new(self.weak_client(), tx).block(BlockNumberOrTag::Pending.into())
->>>>>>> 46ec4b13
     }
 
     /// Executes an arbitrary number of transactions on top of the requested state.
