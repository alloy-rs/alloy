//! Ethereum JSON-RPC provider.

#![allow(unknown_lints, elided_named_lifetimes)]

use super::{DynProvider, Empty, EthCallMany, MulticallBuilder};
#[cfg(feature = "pubsub")]
use crate::GetSubscription;
use crate::{
    heart::PendingTransactionError,
    utils::{self, Eip1559Estimation, Eip1559Estimator},
    EthCall, EthGetBlock, Identity, PendingTransaction, PendingTransactionBuilder,
    PendingTransactionConfig, ProviderBuilder, ProviderCall, RootProvider, RpcWithBlock,
    SendableTx,
};
use alloy_consensus::BlockHeader;
use alloy_eips::eip2718::Encodable2718;
use alloy_json_rpc::{RpcError, RpcRecv, RpcSend};
use alloy_network::{Ethereum, Network};
use alloy_network_primitives::{BlockResponse, ReceiptResponse};
use alloy_primitives::{
    hex, Address, BlockHash, BlockNumber, Bytes, StorageKey, StorageValue, TxHash, B256, U128,
    U256, U64,
};
use alloy_rpc_client::{ClientRef, NoParams, PollerBuilder, WeakClient};
#[cfg(feature = "pubsub")]
use alloy_rpc_types_eth::pubsub::{Params, SubscriptionKind};
use alloy_rpc_types_eth::{
    erc4337::TransactionConditional,
    simulate::{SimulatePayload, SimulatedBlock},
    AccessListResult, BlockId, BlockNumberOrTag, Bundle, EIP1186AccountProofResponse,
    EthCallResponse, FeeHistory, Filter, FilterChanges, Index, Log, SyncStatus,
};
use alloy_transport::TransportResult;
use serde_json::value::RawValue;
use std::borrow::Cow;

/// A task that polls the provider with `eth_getFilterChanges`, returning a list of `R`.
///
/// See [`PollerBuilder`] for more details.
pub type FilterPollerBuilder<R> = PollerBuilder<(U256,), Vec<R>>;

/// Ethereum JSON-RPC interface.
///
/// # Subscriptions
///
/// The provider supports `pubsub` subscriptions to new block headers and
/// pending transactions. This is only available on `pubsub` clients, such as
/// Websockets or IPC.
///
/// For a polling alternatives available over HTTP, use the `watch_*` methods.
/// However, be aware that polling increases RPC usage drastically.
///
/// ## Special treatment of EIP-1559
///
/// While many RPC features are encapsulated by traits like [`DebugApi`],
/// EIP-1559 fee estimation is generally assumed to be on by default. We
/// generally assume that EIP-1559 is supported by the client and will
/// proactively use it by default.
///
/// As a result, the provider supports EIP-1559 fee estimation the ethereum
/// [`TransactionBuilder`] will use it by default. We acknowledge that this
/// means EIP-1559 has a privileged status in comparison to other transaction
/// types. Networks that DO NOT support EIP-1559 should create their own
/// [`TransactionBuilder`] and Fillers to change this behavior.
///
/// [`TransactionBuilder`]: alloy_network::TransactionBuilder
/// [`DebugApi`]: crate::ext::DebugApi
#[cfg_attr(target_arch = "wasm32", async_trait::async_trait(?Send))]
#[cfg_attr(not(target_arch = "wasm32"), async_trait::async_trait)]
#[auto_impl::auto_impl(&, &mut, Rc, Arc, Box)]
pub trait Provider<N: Network = Ethereum>: Send + Sync {
    /// Returns the root provider.
    fn root(&self) -> &RootProvider<N>;

    /// Returns the [`ProviderBuilder`](crate::ProviderBuilder) to build on.
    fn builder() -> ProviderBuilder<Identity, Identity, N>
    where
        Self: Sized,
    {
        ProviderBuilder::default()
    }

    /// Returns the RPC client used to send requests.
    ///
    /// NOTE: this method should not be overridden.
    #[inline]
    fn client(&self) -> ClientRef<'_> {
        self.root().client()
    }

    /// Returns a [`Weak`](std::sync::Weak) RPC client used to send requests.
    ///
    /// NOTE: this method should not be overridden.
    #[inline]
    fn weak_client(&self) -> WeakClient {
        self.root().weak_client()
    }

    /// Returns a type erased provider wrapped in Arc. See [`DynProvider`].
    ///
    /// ```no_run
    /// use alloy_provider::{DynProvider, Provider, ProviderBuilder};
    ///
    /// # async fn f() -> Result<(), Box<dyn std::error::Error>> {
    /// let provider: DynProvider =
    ///     ProviderBuilder::new().on_builtin("http://localhost:8080").await?.erased();
    /// let block = provider.get_block_number().await?;
    /// # Ok(())
    /// # }
    /// ```
    #[auto_impl(keep_default_for(&, &mut, Rc, Arc, Box))]
    #[doc(alias = "boxed")]
    fn erased(self) -> DynProvider<N>
    where
        Self: Sized + 'static,
    {
        DynProvider::new(self)
    }

    /// Gets the accounts in the remote node. This is usually empty unless you're using a local
    /// node.
    fn get_accounts(&self) -> ProviderCall<NoParams, Vec<Address>> {
        self.client().request_noparams("eth_accounts").into()
    }

    /// Returns the base fee per blob gas (blob gas price) in wei.
    fn get_blob_base_fee(&self) -> ProviderCall<NoParams, U128, u128> {
        self.client()
            .request_noparams("eth_blobBaseFee")
            .map_resp(utils::convert_u128 as fn(U128) -> u128)
            .into()
    }

    /// Get the last block number available.
    fn get_block_number(&self) -> ProviderCall<NoParams, U64, BlockNumber> {
        self.client()
            .request_noparams("eth_blockNumber")
            .map_resp(utils::convert_u64 as fn(U64) -> u64)
            .into()
    }

    /// Execute a smart contract call with a transaction request and state
    /// overrides, without publishing a transaction.
    ///
    /// This function returns [`EthCall`] which can be used to execute the
    /// call, or to add [`StateOverride`] or a [`BlockId`]. If no overrides
    /// or block ID is provided, the call will be executed on the pending block
    /// with the current state.
    ///
    /// [`StateOverride`]: alloy_rpc_types_eth::state::StateOverride
    ///
    /// ## Example
    ///
    /// ```
    /// # use alloy_provider::Provider;
    /// # use alloy_eips::BlockId;
    /// # use alloy_rpc_types_eth::state::StateOverride;
    /// # use alloy_transport::BoxTransport;
    /// # async fn example<P: Provider>(
    /// #    provider: P,
    /// #    my_overrides: StateOverride
    /// # ) -> Result<(), Box<dyn std::error::Error>> {
    /// # let tx = alloy_rpc_types_eth::transaction::TransactionRequest::default();
    /// // Execute a call on the latest block, with no state overrides
    /// let output = provider.call(tx).await?;
    /// # Ok(())
    /// # }
    /// ```
    #[doc(alias = "eth_call")]
    #[doc(alias = "call_with_overrides")]
    fn call(&self, tx: N::TransactionRequest) -> EthCall<N, Bytes> {
        EthCall::call(self.weak_client(), tx).block(BlockNumberOrTag::Pending.into())
    }

    /// Execute a list of [`Bundle`] against the provided [`StateContext`] and [`StateOverride`],
    /// without publishing a transaction.
    ///
    /// This function returns [`EthCallMany`] builder which is used to execute the call, and also
    /// set the [`StateContext`] and [`StateOverride`].
    ///
    /// [`StateContext`]: alloy_rpc_types_eth::StateContext
    /// [`StateOverride`]: alloy_rpc_types_eth::state::StateOverride
    #[doc(alias = "eth_callMany")]
    fn call_many<'req>(
        &self,
        bundles: &'req [Bundle],
    ) -> EthCallMany<'req, N, Vec<Vec<EthCallResponse>>> {
        EthCallMany::new(self.weak_client(), bundles)
    }

    /// Execute a multicall by leveraging the [`MulticallBuilder`].
    ///
    /// This function returns a [`MulticallBuilder`] which is used to add multiple calls and execute
    /// them.
    ///
    /// ## Example
    ///
    /// ```ignore
    /// use alloy_primitives::address;
    /// use alloy_provider::{MulticallBuilder, Provider, ProviderBuilder};
    /// use alloy_sol_types::sol;
    ///
    /// sol! {
    ///    #[sol(rpc)]
    ///    #[derive(Debug, PartialEq)]
    ///    interface ERC20 {
    ///        function totalSupply() external view returns (uint256 totalSupply);
    ///        function balanceOf(address owner) external view returns (uint256 balance);
    ///    }
    /// }
    ///
    /// #[tokio::main]
    /// async fn main() {
    ///     let weth = address!("C02aaA39b223FE8D0A0e5C4F27eAD9083C756Cc2");
    ///     let provider = ProviderBuilder::new().on_http("https://eth.merkle.io".parse().unwrap());
    ///     let erc20 = ERC20::new(weth, &provider);
    ///
    ///     let ts_call = erc20.totalSupply();
    ///     let balance_call = erc20.balanceOf(address!("d8dA6BF26964aF9D7eEd9e03E53415D37aA96045"));
    ///
    ///     let multicall = provider.multicall().add(ts_call).add(balance_call);
    ///
    ///     let (_block_num, (total_supply, balance)) = multicall.aggregate().await.unwrap();
    ///
    ///     println!("Total Supply: {:?}, Balance: {:?}", total_supply, balance);
    /// }
    /// ```
    #[auto_impl(keep_default_for(&, &mut, Rc, Arc, Box))]
    fn multicall(&self) -> MulticallBuilder<Empty, &Self, N>
    where
        Self: Sized,
    {
        MulticallBuilder::new(self)
    }

    /// Executes an arbitrary number of transactions on top of the requested state.
    ///
    /// The transactions are packed into individual blocks. Overrides can be provided.
    #[doc(alias = "eth_simulateV1")]
    fn simulate<'req>(
        &self,
        payload: &'req SimulatePayload,
    ) -> RpcWithBlock<&'req SimulatePayload, Vec<SimulatedBlock<N::BlockResponse>>> {
        self.client().request("eth_simulateV1", payload).into()
    }

    /// Gets the chain ID.
    fn get_chain_id(&self) -> ProviderCall<NoParams, U64, u64> {
        self.client()
            .request_noparams("eth_chainId")
            .map_resp(utils::convert_u64 as fn(U64) -> u64)
            .into()
    }

    /// Create an [EIP-2930] access list.
    ///
    /// [EIP-2930]: https://eips.ethereum.org/EIPS/eip-2930
    fn create_access_list<'a>(
        &self,
        request: &'a N::TransactionRequest,
    ) -> RpcWithBlock<&'a N::TransactionRequest, AccessListResult> {
        self.client().request("eth_createAccessList", request).into()
    }

    /// Create an [`EthCall`] future to estimate the gas required for a
    /// transaction.
    ///
    /// The future can be used to specify a [`StateOverride`] or [`BlockId`]
    /// before dispatching the call. If no overrides or block ID is provided,
    /// the gas estimate will be computed for the pending block with the
    /// current state.
    ///
    /// [`StateOverride`]: alloy_rpc_types_eth::state::StateOverride
    ///
    /// # Note
    ///
    /// Not all client implementations support state overrides for eth_estimateGas.
    fn estimate_gas(&self, tx: N::TransactionRequest) -> EthCall<N, U64, u64> {
        EthCall::gas_estimate(self.weak_client(), tx)
            .block(BlockNumberOrTag::Pending.into())
            .map_resp(utils::convert_u64)
    }

    /// Estimates the EIP1559 `maxFeePerGas` and `maxPriorityFeePerGas` fields.
    ///
    /// Receives an [Eip1559Estimator] that can be used to modify
    /// how to estimate these fees.
    async fn estimate_eip1559_fees_with(
        &self,
        estimator: Eip1559Estimator,
    ) -> TransportResult<Eip1559Estimation> {
        let fee_history = self
            .get_fee_history(
                utils::EIP1559_FEE_ESTIMATION_PAST_BLOCKS,
                BlockNumberOrTag::Latest,
                &[utils::EIP1559_FEE_ESTIMATION_REWARD_PERCENTILE],
            )
            .await?;

        // if the base fee of the Latest block is 0 then we need check if the latest block even has
        // a base fee/supports EIP1559
        let base_fee_per_gas = match fee_history.latest_block_base_fee() {
            Some(base_fee) if base_fee != 0 => base_fee,
            _ => {
                // empty response, fetch basefee from latest block directly
                self.get_block_by_number(BlockNumberOrTag::Latest)
                    .await?
                    .ok_or(RpcError::NullResp)?
                    .header()
                    .as_ref()
                    .base_fee_per_gas()
                    .ok_or(RpcError::UnsupportedFeature("eip1559"))?
                    .into()
            }
        };

        Ok(estimator.estimate(base_fee_per_gas, &fee_history.reward.unwrap_or_default()))
    }

    /// Estimates the EIP1559 `maxFeePerGas` and `maxPriorityFeePerGas` fields.
    ///
    /// Uses the builtin estimator [`utils::eip1559_default_estimator`] function.
    async fn estimate_eip1559_fees(&self) -> TransportResult<Eip1559Estimation> {
        self.estimate_eip1559_fees_with(Eip1559Estimator::default()).await
    }

    /// Returns a collection of historical gas information [FeeHistory] which
    /// can be used to calculate the EIP1559 fields `maxFeePerGas` and `maxPriorityFeePerGas`.
    /// `block_count` can range from 1 to 1024 blocks in a single request.
    async fn get_fee_history(
        &self,
        block_count: u64,
        last_block: BlockNumberOrTag,
        reward_percentiles: &[f64],
    ) -> TransportResult<FeeHistory> {
        self.client()
            .request("eth_feeHistory", (U64::from(block_count), last_block, reward_percentiles))
            .await
    }

    /// Gets the current gas price in wei.
    fn get_gas_price(&self) -> ProviderCall<NoParams, U128, u128> {
        self.client()
            .request_noparams("eth_gasPrice")
            .map_resp(utils::convert_u128 as fn(U128) -> u128)
            .into()
    }

    /// Retrieves account information ([Account](alloy_consensus::Account)) for the given [Address]
    /// at the particular [BlockId].
    fn get_account(&self, address: Address) -> RpcWithBlock<Address, alloy_consensus::Account> {
        self.client().request("eth_getAccount", address).into()
    }

    /// Gets the balance of the account.
    ///
    /// Defaults to the latest block. See also [`RpcWithBlock::block_id`].
    fn get_balance(&self, address: Address) -> RpcWithBlock<Address, U256, U256> {
        self.client().request("eth_getBalance", address).into()
    }

    /// Gets a block by either its hash, tag, or number
    ///
    /// By default this fetches the block with only the transaction hashes, and not full
    /// transactions.
    ///
    /// To get full transactions one can do:
    ///
    /// ```ignore
    /// let block = provider.get_block(BlockId::latest()).full().await.unwrap();
    /// ```
    fn get_block(&self, block: BlockId) -> EthGetBlock<N::BlockResponse> {
        match block {
            BlockId::Hash(hash) => EthGetBlock::by_hash(hash.block_hash, self.client()),
            BlockId::Number(number) => EthGetBlock::by_number(number, self.client()),
        }
    }

    /// Gets a block by its [BlockHash]
    ///
    /// By default this fetches the block with only the transaction hashes populated in the block,
    /// and not the full transactions.
    ///
    ///
    ///
    /// # Example
    ///
    /// ```no_run
    /// # use alloy_provider::{Provider, ProviderBuilder};
    /// # use alloy_primitives::b256;
    ///
    /// #[tokio::main]
    /// async fn main() {
    ///     let provider = ProviderBuilder::new().on_http("https://eth.merkle.io".parse().unwrap());
    ///     let block_hash = b256!("6032d03ee8e43e8999c2943152a4daebfc4b75b7f7a9647d2677299d215127da");
    ///
    ///     // Gets a block by its hash with only transactions hashes.
    ///     let block = provider.get_block_by_hash(block_hash).await.unwrap();
    ///
    ///     // Gets a block by its hash with full transactions.
    ///     let block = provider.get_block_by_hash(block_hash).full().await.unwrap();
    /// }
    /// ```
    fn get_block_by_hash(&self, hash: BlockHash) -> EthGetBlock<N::BlockResponse> {
        EthGetBlock::by_hash(hash, self.client())
    }

    /// Gets a block by its [BlockNumberOrTag]
    ///
    /// By default this fetches the block with only the transaction hashes populated in the block,
    /// and not the full transactions.
    ///
    /// # Example
    ///
    /// ```no_run
    /// # use alloy_provider::{Provider, ProviderBuilder};
    /// # use alloy_eips::BlockNumberOrTag;
    ///
    /// #[tokio::main]
    /// async fn main() {
    ///     let provider = ProviderBuilder::new().on_http("https://eth.merkle.io".parse().unwrap());
    ///     let num = BlockNumberOrTag::Number(0);
    ///
    ///     // Gets a block by its number with only transactions hashes.
    ///     let block = provider.get_block_by_number(num).await.unwrap();
    ///
    ///     // Gets a block by its number with full transactions.
    ///     let block = provider.get_block_by_number(num).full().await.unwrap();
    /// }
    /// ```
    fn get_block_by_number(&self, number: BlockNumberOrTag) -> EthGetBlock<N::BlockResponse> {
        EthGetBlock::by_number(number, self.client())
    }

    /// Returns the number of transactions in a block from a block matching the given block hash.
    async fn get_block_transaction_count_by_hash(
        &self,
        hash: BlockHash,
    ) -> TransportResult<Option<u64>> {
        self.client()
            .request("eth_getBlockTransactionCountByHash", (hash,))
            .await
            .map(|opt_count: Option<U64>| opt_count.map(|count| count.to::<u64>()))
    }

    /// Returns the number of transactions in a block matching the given block number.
    async fn get_block_transaction_count_by_number(
        &self,
        block_number: BlockNumberOrTag,
    ) -> TransportResult<Option<u64>> {
        self.client()
            .request("eth_getBlockTransactionCountByNumber", (block_number,))
            .await
            .map(|opt_count: Option<U64>| opt_count.map(|count| count.to::<u64>()))
    }

    /// Gets the selected block [BlockId] receipts.
    fn get_block_receipts(
        &self,
        block: BlockId,
    ) -> ProviderCall<(BlockId,), Option<Vec<N::ReceiptResponse>>> {
        self.client().request("eth_getBlockReceipts", (block,)).into()
    }

    /// Gets the bytecode located at the corresponding [Address].
    fn get_code_at(&self, address: Address) -> RpcWithBlock<Address, Bytes> {
        self.client().request("eth_getCode", address).into()
    }

    /// Watch for new blocks by polling the provider with
    /// [`eth_getFilterChanges`](Self::get_filter_changes).
    ///
    /// Returns a builder that is used to configure the poller. See [`PollerBuilder`] for more
    /// details.
    ///
    /// # Examples
    ///
    /// Get the next 5 blocks:
    ///
    /// ```no_run
    /// # async fn example(provider: impl alloy_provider::Provider) -> Result<(), Box<dyn std::error::Error>> {
    /// use futures::StreamExt;
    ///
    /// let poller = provider.watch_blocks().await?;
    /// let mut stream = poller.into_stream().flat_map(futures::stream::iter).take(5);
    /// while let Some(block_hash) = stream.next().await {
    ///    println!("new block: {block_hash}");
    /// }
    /// # Ok(())
    /// # }
    /// ```
    async fn watch_blocks(&self) -> TransportResult<FilterPollerBuilder<B256>> {
        let id = self.new_block_filter().await?;
        Ok(PollerBuilder::new(self.weak_client(), "eth_getFilterChanges", (id,)))
    }

    /// Watch for new pending transaction by polling the provider with
    /// [`eth_getFilterChanges`](Self::get_filter_changes).
    ///
    /// Returns a builder that is used to configure the poller. See [`PollerBuilder`] for more
    /// details.
    ///
    /// # Examples
    ///
    /// Get the next 5 pending transaction hashes:
    ///
    /// ```no_run
    /// # async fn example(provider: impl alloy_provider::Provider) -> Result<(), Box<dyn std::error::Error>> {
    /// use futures::StreamExt;
    ///
    /// let poller = provider.watch_pending_transactions().await?;
    /// let mut stream = poller.into_stream().flat_map(futures::stream::iter).take(5);
    /// while let Some(tx_hash) = stream.next().await {
    ///    println!("new pending transaction hash: {tx_hash}");
    /// }
    /// # Ok(())
    /// # }
    /// ```
    async fn watch_pending_transactions(&self) -> TransportResult<FilterPollerBuilder<B256>> {
        let id = self.new_pending_transactions_filter(false).await?;
        Ok(PollerBuilder::new(self.weak_client(), "eth_getFilterChanges", (id,)))
    }

    /// Watch for new logs using the given filter by polling the provider with
    /// [`eth_getFilterChanges`](Self::get_filter_changes).
    ///
    /// Returns a builder that is used to configure the poller. See [`PollerBuilder`] for more
    /// details.
    ///
    /// # Examples
    ///
    /// Get the next 5 USDC transfer logs:
    ///
    /// ```no_run
    /// # async fn example(provider: impl alloy_provider::Provider) -> Result<(), Box<dyn std::error::Error>> {
    /// use alloy_primitives::{address, b256};
    /// use alloy_rpc_types_eth::Filter;
    /// use futures::StreamExt;
    ///
    /// let address = address!("a0b86991c6218b36c1d19d4a2e9eb0ce3606eb48");
    /// let transfer_signature = b256!("ddf252ad1be2c89b69c2b068fc378daa952ba7f163c4a11628f55a4df523b3ef");
    /// let filter = Filter::new().address(address).event_signature(transfer_signature);
    ///
    /// let poller = provider.watch_logs(&filter).await?;
    /// let mut stream = poller.into_stream().flat_map(futures::stream::iter).take(5);
    /// while let Some(log) = stream.next().await {
    ///    println!("new log: {log:#?}");
    /// }
    /// # Ok(())
    /// # }
    /// ```
    async fn watch_logs(&self, filter: &Filter) -> TransportResult<FilterPollerBuilder<Log>> {
        let id = self.new_filter(filter).await?;
        Ok(PollerBuilder::new(self.weak_client(), "eth_getFilterChanges", (id,)))
    }

    /// Watch for new pending transaction bodies by polling the provider with
    /// [`eth_getFilterChanges`](Self::get_filter_changes).
    ///
    /// Returns a builder that is used to configure the poller. See [`PollerBuilder`] for more
    /// details.
    ///
    /// # Support
    ///
    /// This endpoint might not be supported by all clients.
    ///
    /// # Examples
    ///
    /// Get the next 5 pending transaction bodies:
    ///
    /// ```no_run
    /// # async fn example(provider: impl alloy_provider::Provider) -> Result<(), Box<dyn std::error::Error>> {
    /// use futures::StreamExt;
    ///
    /// let poller = provider.watch_full_pending_transactions().await?;
    /// let mut stream = poller.into_stream().flat_map(futures::stream::iter).take(5);
    /// while let Some(tx) = stream.next().await {
    ///    println!("new pending transaction: {tx:#?}");
    /// }
    /// # Ok(())
    /// # }
    /// ```
    async fn watch_full_pending_transactions(
        &self,
    ) -> TransportResult<FilterPollerBuilder<N::TransactionResponse>> {
        let id = self.new_pending_transactions_filter(true).await?;
        Ok(PollerBuilder::new(self.weak_client(), "eth_getFilterChanges", (id,)))
    }

    /// Get a list of values that have been added since the last poll.
    ///
    /// The return value depends on what stream `id` corresponds to.
    /// See [`FilterChanges`] for all possible return values.
    #[auto_impl(keep_default_for(&, &mut, Rc, Arc, Box))]
    async fn get_filter_changes<R: RpcRecv>(&self, id: U256) -> TransportResult<Vec<R>>
    where
        Self: Sized,
    {
        self.client().request("eth_getFilterChanges", (id,)).await
    }

    /// Get a list of values that have been added since the last poll.
    ///
    /// This returns an enum over all possible return values. You probably want to use
    /// [`get_filter_changes`](Self::get_filter_changes) instead.
    async fn get_filter_changes_dyn(&self, id: U256) -> TransportResult<FilterChanges> {
        self.client().request("eth_getFilterChanges", (id,)).await
    }

    /// Retrieves a [`Vec<Log>`] for the given filter ID.
    async fn get_filter_logs(&self, id: U256) -> TransportResult<Vec<Log>> {
        self.client().request("eth_getFilterLogs", (id,)).await
    }

    /// Request provider to uninstall the filter with the given ID.
    async fn uninstall_filter(&self, id: U256) -> TransportResult<bool> {
        self.client().request("eth_uninstallFilter", (id,)).await
    }

    /// Watch for the confirmation of a single pending transaction with the given configuration.
    ///
    /// Note that this is handled internally rather than calling any specific RPC method, and as
    /// such should not be overridden.
    #[inline]
    async fn watch_pending_transaction(
        &self,
        config: PendingTransactionConfig,
    ) -> Result<PendingTransaction, PendingTransactionError> {
        self.root().watch_pending_transaction(config).await
    }

    /// Retrieves a [`Vec<Log>`] with the given [Filter].
    async fn get_logs(&self, filter: &Filter) -> TransportResult<Vec<Log>> {
        self.client().request("eth_getLogs", (filter,)).await
    }

    /// Get the account and storage values of the specified account including the merkle proofs.
    ///
    /// This call can be used to verify that the data has not been tampered with.
    fn get_proof(
        &self,
        address: Address,
        keys: Vec<StorageKey>,
    ) -> RpcWithBlock<(Address, Vec<StorageKey>), EIP1186AccountProofResponse> {
        self.client().request("eth_getProof", (address, keys)).into()
    }

    /// Gets the specified storage value from [Address].
    fn get_storage_at(
        &self,
        address: Address,
        key: U256,
    ) -> RpcWithBlock<(Address, U256), StorageValue> {
        self.client().request("eth_getStorageAt", (address, key)).into()
    }

    /// Gets a transaction by its [TxHash].
    fn get_transaction_by_hash(
        &self,
        hash: TxHash,
    ) -> ProviderCall<(TxHash,), Option<N::TransactionResponse>> {
        self.client().request("eth_getTransactionByHash", (hash,)).into()
    }

    /// Gets a transaction by block hash and transaction index position.
    fn get_transaction_by_block_hash_and_index(
        &self,
        block_hash: B256,
        index: usize,
    ) -> ProviderCall<(B256, Index), Option<N::TransactionResponse>> {
        self.client()
            .request("eth_getTransactionByBlockHashAndIndex", (block_hash, Index(index)))
            .into()
    }

    /// Gets a raw transaction by block hash and transaction index position.
    fn get_raw_transaction_by_block_hash_and_index(
        &self,
        block_hash: B256,
        index: usize,
    ) -> ProviderCall<(B256, Index), Option<Bytes>> {
        self.client()
            .request("eth_getRawTransactionByBlockHashAndIndex", (block_hash, Index(index)))
            .into()
    }

    /// Gets a transaction by block number and transaction index position.
    fn get_transaction_by_block_number_and_index(
        &self,
        block_number: BlockNumberOrTag,
        index: usize,
    ) -> ProviderCall<(BlockNumberOrTag, Index), Option<N::TransactionResponse>> {
        self.client()
            .request("eth_getTransactionByBlockNumberAndIndex", (block_number, Index(index)))
            .into()
    }

    /// Gets a raw transaction by block number and transaction index position.
    fn get_raw_transaction_by_block_number_and_index(
        &self,
        block_number: BlockNumberOrTag,
        index: usize,
    ) -> ProviderCall<(BlockNumberOrTag, Index), Option<Bytes>> {
        self.client()
            .request("eth_getRawTransactionByBlockNumberAndIndex", (block_number, Index(index)))
            .into()
    }

    /// Returns the EIP-2718 encoded transaction if it exists, see also
    /// [Decodable2718](alloy_eips::eip2718::Decodable2718).
    ///
    /// If the transaction is an EIP-4844 transaction that is still in the pool (pending) it will
    /// include the sidecar, otherwise it will the consensus variant without the sidecar:
    /// [TxEip4844](alloy_consensus::transaction::eip4844::TxEip4844).
    ///
    /// This can be decoded into [TxEnvelope](alloy_consensus::transaction::TxEnvelope).
    fn get_raw_transaction_by_hash(&self, hash: TxHash) -> ProviderCall<(TxHash,), Option<Bytes>> {
        self.client().request("eth_getRawTransactionByHash", (hash,)).into()
    }

    /// Gets the transaction count (AKA "nonce") of the corresponding address.
    #[doc(alias = "get_nonce")]
    #[doc(alias = "get_account_nonce")]
    fn get_transaction_count(
        &self,
        address: Address,
    ) -> RpcWithBlock<Address, U64, u64, fn(U64) -> u64> {
        self.client()
            .request("eth_getTransactionCount", address)
            .map_resp(utils::convert_u64 as fn(U64) -> u64)
            .into()
    }

    /// Gets a transaction receipt if it exists, by its [TxHash].
    fn get_transaction_receipt(
        &self,
        hash: TxHash,
    ) -> ProviderCall<(TxHash,), Option<N::ReceiptResponse>> {
        self.client().request("eth_getTransactionReceipt", (hash,)).into()
    }

    /// Gets an uncle block through the tag [BlockId] and index [u64].
    async fn get_uncle(&self, tag: BlockId, idx: u64) -> TransportResult<Option<N::BlockResponse>> {
        let idx = U64::from(idx);
        match tag {
            BlockId::Hash(hash) => {
                self.client()
                    .request("eth_getUncleByBlockHashAndIndex", (hash.block_hash, idx))
                    .await
            }
            BlockId::Number(number) => {
                self.client().request("eth_getUncleByBlockNumberAndIndex", (number, idx)).await
            }
        }
    }

    /// Gets the number of uncles for the block specified by the tag [BlockId].
    async fn get_uncle_count(&self, tag: BlockId) -> TransportResult<u64> {
        match tag {
            BlockId::Hash(hash) => self
                .client()
                .request("eth_getUncleCountByBlockHash", (hash.block_hash,))
                .await
                .map(|count: U64| count.to::<u64>()),
            BlockId::Number(number) => self
                .client()
                .request("eth_getUncleCountByBlockNumber", (number,))
                .await
                .map(|count: U64| count.to::<u64>()),
        }
    }

    /// Returns a suggestion for the current `maxPriorityFeePerGas` in wei.
    fn get_max_priority_fee_per_gas(&self) -> ProviderCall<NoParams, U128, u128> {
        self.client()
            .request_noparams("eth_maxPriorityFeePerGas")
            .map_resp(utils::convert_u128 as fn(U128) -> u128)
            .into()
    }

    /// Notify the provider that we are interested in new blocks.
    ///
    /// Returns the ID to use with [`eth_getFilterChanges`](Self::get_filter_changes).
    ///
    /// See also [`watch_blocks`](Self::watch_blocks) to configure a poller.
    async fn new_block_filter(&self) -> TransportResult<U256> {
        self.client().request_noparams("eth_newBlockFilter").await
    }

    /// Notify the provider that we are interested in logs that match the given filter.
    ///
    /// Returns the ID to use with [`eth_getFilterChanges`](Self::get_filter_changes).
    ///
    /// See also [`watch_logs`](Self::watch_logs) to configure a poller.
    async fn new_filter(&self, filter: &Filter) -> TransportResult<U256> {
        self.client().request("eth_newFilter", (filter,)).await
    }

    /// Notify the provider that we are interested in new pending transactions.
    ///
    /// If `full` is `true`, the stream will consist of full transaction bodies instead of just the
    /// hashes. This not supported by all clients.
    ///
    /// Returns the ID to use with [`eth_getFilterChanges`](Self::get_filter_changes).
    ///
    /// See also [`watch_pending_transactions`](Self::watch_pending_transactions) to configure a
    /// poller.
    async fn new_pending_transactions_filter(&self, full: bool) -> TransportResult<U256> {
        // NOTE: We don't want to send `false` as the client might not support it.
        let param = if full { &[true][..] } else { &[] };
        self.client().request("eth_newPendingTransactionFilter", param).await
    }

    /// Broadcasts a raw transaction RLP bytes to the network.
    ///
    /// See [`send_transaction`](Self::send_transaction) for more details.
    async fn send_raw_transaction(
        &self,
        encoded_tx: &[u8],
    ) -> TransportResult<PendingTransactionBuilder<N>> {
        let rlp_hex = hex::encode_prefixed(encoded_tx);
        let tx_hash = self.client().request("eth_sendRawTransaction", (rlp_hex,)).await?;
        Ok(PendingTransactionBuilder::new(self.root().clone(), tx_hash))
    }

    /// Broadcasts a raw transaction RLP bytes with a conditional [`TransactionConditional`] to the
    /// network.
    ///
    /// TransactionConditional represents the preconditions that determine the inclusion of the
    /// transaction, enforced out-of-protocol by the sequencer.
    ///
    /// Note: This endpoint is only available on certain networks, e.g. opstack chains, polygon,
    /// bsc.
    ///
    /// See [`TransactionConditional`] for more details.
    async fn send_raw_transaction_conditional(
        &self,
        encoded_tx: &[u8],
        conditional: TransactionConditional,
    ) -> TransportResult<PendingTransactionBuilder<N>> {
        let rlp_hex = hex::encode_prefixed(encoded_tx);
        let tx_hash = self
            .client()
            .request("eth_sendRawTransactionConditional", (rlp_hex, conditional))
            .await?;
        Ok(PendingTransactionBuilder::new(self.root().clone(), tx_hash))
    }

    /// Broadcasts a transaction to the network.
    ///
    /// Returns a [`PendingTransactionBuilder`] which can be used to configure
    /// how and when to await the transaction's confirmation.
    ///
    /// # Examples
    ///
    /// See [`PendingTransactionBuilder`](crate::PendingTransactionBuilder) for more examples.
    ///
    /// ```no_run
    /// # async fn example<N: alloy_network::Network>(provider: impl alloy_provider::Provider, tx: alloy_rpc_types_eth::transaction::TransactionRequest) -> Result<(), Box<dyn std::error::Error>> {
    /// let tx_hash = provider.send_transaction(tx)
    ///     .await?
    ///     .with_required_confirmations(2)
    ///     .with_timeout(Some(std::time::Duration::from_secs(60)))
    ///     .watch()
    ///     .await?;
    /// # Ok(())
    /// # }
    /// ```
    async fn send_transaction(
        &self,
        tx: N::TransactionRequest,
    ) -> TransportResult<PendingTransactionBuilder<N>> {
        self.send_transaction_internal(SendableTx::Builder(tx)).await
    }

    /// Broadcasts a transaction envelope to the network.
    ///
    /// Returns a [`PendingTransactionBuilder`] which can be used to configure
    /// how and when to await the transaction's confirmation.
    async fn send_tx_envelope(
        &self,
        tx: N::TxEnvelope,
    ) -> TransportResult<PendingTransactionBuilder<N>> {
        self.send_transaction_internal(SendableTx::Envelope(tx)).await
    }

    /// This method allows [`ProviderLayer`] and [`TxFiller`] to build the
    /// transaction and send it to the network without changing user-facing
    /// APIs. Generally implementors should NOT override this method.
    ///
    /// [`send_transaction`]: Self::send_transaction
    /// [`ProviderLayer`]: crate::ProviderLayer
    /// [`TxFiller`]: crate::TxFiller
    #[doc(hidden)]
    async fn send_transaction_internal(
        &self,
        tx: SendableTx<N>,
    ) -> TransportResult<PendingTransactionBuilder<N>> {
        // Make sure to initialize heartbeat before we submit transaction, so that
        // we don't miss it if user will subscriber to it immediately after sending.
        let _handle = self.root().get_heart();

        match tx {
            SendableTx::Builder(mut tx) => {
                alloy_network::TransactionBuilder::prep_for_submission(&mut tx);
                let tx_hash = self.client().request("eth_sendTransaction", (tx,)).await?;
                Ok(PendingTransactionBuilder::new(self.root().clone(), tx_hash))
            }
            SendableTx::Envelope(tx) => {
                let encoded_tx = tx.encoded_2718();
                self.send_raw_transaction(&encoded_tx).await
            }
        }
    }

    /// Signs a transaction that can be submitted to the network later using
    /// [`Provider::send_raw_transaction`].
<<<<<<< HEAD
=======
    ///
    /// The `"eth_signTransaction"` method is not supported by regular nodes.
>>>>>>> 9dd89008
    async fn sign_transaction(&self, tx: N::TransactionRequest) -> TransportResult<Bytes> {
        self.client().request("eth_signTransaction", (tx,)).await
    }

    /// Subscribe to a stream of new block headers.
    ///
    /// # Errors
    ///
    /// This method is only available on `pubsub` clients, such as WebSockets or IPC, and will
    /// return a [`PubsubUnavailable`](alloy_transport::TransportErrorKind::PubsubUnavailable)
    /// transport error if the client does not support it.
    ///
    /// For a polling alternative available over HTTP, use [`Provider::watch_blocks`].
    /// However, be aware that polling increases RPC usage drastically.
    ///
    /// # Examples
    ///
    /// ```no_run
    /// # async fn example(provider: impl alloy_provider::Provider) -> Result<(), Box<dyn std::error::Error>> {
    /// use futures::StreamExt;
    ///
    /// let sub = provider.subscribe_blocks().await?;
    /// let mut stream = sub.into_stream().take(5);
    /// while let Some(block) = stream.next().await {
    ///    println!("new block: {block:#?}");
    /// }
    /// # Ok(())
    /// # }
    /// ```
    #[cfg(feature = "pubsub")]
    fn subscribe_blocks(&self) -> GetSubscription<(SubscriptionKind,), N::HeaderResponse> {
        let rpc_call = self.client().request("eth_subscribe", (SubscriptionKind::NewHeads,));
        GetSubscription::new(self.weak_client(), rpc_call)
    }

    /// Subscribe to a stream of pending transaction hashes.
    ///
    /// # Errors
    ///
    /// This method is only available on `pubsub` clients, such as WebSockets or IPC, and will
    /// return a [`PubsubUnavailable`](alloy_transport::TransportErrorKind::PubsubUnavailable)
    /// transport error if the client does not support it.
    ///
    /// For a polling alternative available over HTTP, use [`Provider::watch_pending_transactions`].
    /// However, be aware that polling increases RPC usage drastically.
    ///
    /// # Examples
    ///
    /// ```no_run
    /// # async fn example(provider: impl alloy_provider::Provider) -> Result<(), Box<dyn std::error::Error>> {
    /// use futures::StreamExt;
    ///
    /// let sub = provider.subscribe_pending_transactions().await?;
    /// let mut stream = sub.into_stream().take(5);
    /// while let Some(tx_hash) = stream.next().await {
    ///    println!("new pending transaction hash: {tx_hash}");
    /// }
    /// # Ok(())
    /// # }
    /// ```
    #[cfg(feature = "pubsub")]
    fn subscribe_pending_transactions(&self) -> GetSubscription<(SubscriptionKind,), B256> {
        let rpc_call =
            self.client().request("eth_subscribe", (SubscriptionKind::NewPendingTransactions,));
        GetSubscription::new(self.weak_client(), rpc_call)
    }

    /// Subscribe to a stream of pending transaction bodies.
    ///
    /// # Support
    ///
    /// This endpoint is compatible only with Geth client version 1.11.0 or later.
    ///
    /// # Errors
    ///
    /// This method is only available on `pubsub` clients, such as WebSockets or IPC, and will
    /// return a [`PubsubUnavailable`](alloy_transport::TransportErrorKind::PubsubUnavailable)
    /// transport error if the client does not support it.
    ///
    /// For a polling alternative available over HTTP, use
    /// [`Provider::watch_full_pending_transactions`]. However, be aware that polling increases
    /// RPC usage drastically.
    ///
    /// # Examples
    ///
    /// ```no_run
    /// # async fn example(provider: impl alloy_provider::Provider) -> Result<(), Box<dyn std::error::Error>> {
    /// use futures::StreamExt;
    ///
    /// let sub = provider.subscribe_full_pending_transactions().await?;
    /// let mut stream = sub.into_stream().take(5);
    /// while let Some(tx) = stream.next().await {
    ///    println!("{tx:#?}");
    /// }
    /// # Ok(())
    /// # }
    /// ```
    #[cfg(feature = "pubsub")]
    fn subscribe_full_pending_transactions(
        &self,
    ) -> GetSubscription<(SubscriptionKind, Params), N::TransactionResponse> {
        let rpc_call = self.client().request(
            "eth_subscribe",
            (SubscriptionKind::NewPendingTransactions, Params::Bool(true)),
        );
        GetSubscription::new(self.weak_client(), rpc_call)
    }

    /// Subscribe to a stream of logs matching given filter.
    ///
    /// # Errors
    ///
    /// This method is only available on `pubsub` clients, such as WebSockets or IPC, and will
    /// return a [`PubsubUnavailable`](alloy_transport::TransportErrorKind::PubsubUnavailable)
    /// transport error if the client does not support it.
    ///
    /// For a polling alternative available over HTTP, use
    /// [`Provider::watch_logs`]. However, be aware that polling increases
    /// RPC usage drastically.
    ///
    /// # Examples
    ///
    /// ```no_run
    /// # async fn example(provider: impl alloy_provider::Provider) -> Result<(), Box<dyn std::error::Error>> {
    /// use futures::StreamExt;
    /// use alloy_primitives::keccak256;
    /// use alloy_rpc_types_eth::Filter;
    ///
    /// let signature = keccak256("Transfer(address,address,uint256)".as_bytes());
    ///
    /// let sub = provider.subscribe_logs(&Filter::new().event_signature(signature)).await?;
    /// let mut stream = sub.into_stream().take(5);
    /// while let Some(tx) = stream.next().await {
    ///    println!("{tx:#?}");
    /// }
    /// # Ok(())
    /// # }
    /// ```
    #[cfg(feature = "pubsub")]
    fn subscribe_logs(&self, filter: &Filter) -> GetSubscription<(SubscriptionKind, Params), Log> {
        let rpc_call = self.client().request(
            "eth_subscribe",
            (SubscriptionKind::Logs, Params::Logs(Box::new(filter.clone()))),
        );
        GetSubscription::new(self.weak_client(), rpc_call)
    }

    /// Subscribe to an RPC event.
    #[cfg(feature = "pubsub")]
    #[auto_impl(keep_default_for(&, &mut, Rc, Arc, Box))]
    fn subscribe<P, R>(&self, params: P) -> GetSubscription<P, R>
    where
        P: RpcSend,
        R: RpcRecv,
        Self: Sized,
    {
        let rpc_call = self.client().request("eth_subscribe", params);
        GetSubscription::new(self.weak_client(), rpc_call)
    }

    /// Cancels a subscription given the subscription ID.
    #[cfg(feature = "pubsub")]
    async fn unsubscribe(&self, id: B256) -> TransportResult<()> {
        self.root().unsubscribe(id)
    }

    /// Gets syncing info.
    fn syncing(&self) -> ProviderCall<NoParams, SyncStatus> {
        self.client().request_noparams("eth_syncing").into()
    }

    /// Gets the client version.
    #[doc(alias = "web3_client_version")]
    fn get_client_version(&self) -> ProviderCall<NoParams, String> {
        self.client().request_noparams("web3_clientVersion").into()
    }

    /// Gets the `Keccak-256` hash of the given data.
    #[doc(alias = "web3_sha3")]
    fn get_sha3(&self, data: &[u8]) -> ProviderCall<(String,), B256> {
        self.client().request("web3_sha3", (hex::encode_prefixed(data),)).into()
    }

    /// Gets the network ID. Same as `eth_chainId`.
    fn get_net_version(&self) -> ProviderCall<NoParams, U64, u64> {
        self.client()
            .request_noparams("net_version")
            .map_resp(utils::convert_u64 as fn(U64) -> u64)
            .into()
    }

    /* ---------------------------------------- raw calls --------------------------------------- */

    /// Sends a raw JSON-RPC request.
    ///
    /// # Examples
    ///
    /// ```no_run
    /// # async fn example(provider: impl alloy_provider::Provider) -> Result<(), Box<dyn std::error::Error>> {
    /// use alloy_rpc_types_eth::BlockNumberOrTag;
    /// use alloy_rpc_client::NoParams;
    ///
    /// // No parameters: `()`
    /// let block_number = provider.raw_request("eth_blockNumber".into(), NoParams::default()).await?;
    ///
    /// // One parameter: `(param,)` or `[param]`
    /// let block = provider.raw_request("eth_getBlockByNumber".into(), (BlockNumberOrTag::Latest,)).await?;
    ///
    /// // Two or more parameters: `(param1, param2, ...)` or `[param1, param2, ...]`
    /// let full_block = provider.raw_request("eth_getBlockByNumber".into(), (BlockNumberOrTag::Latest, true)).await?;
    /// # Ok(())
    /// # }
    /// ```
    ///
    /// [`PubsubUnavailable`]: alloy_transport::TransportErrorKind::PubsubUnavailable
    async fn raw_request<P, R>(&self, method: Cow<'static, str>, params: P) -> TransportResult<R>
    where
        P: RpcSend,
        R: RpcRecv,
        Self: Sized,
    {
        self.client().request(method, &params).await
    }

    /// Sends a raw JSON-RPC request with type-erased parameters and return.
    ///
    /// # Examples
    ///
    /// ```no_run
    /// # async fn example(provider: impl alloy_provider::Provider) -> Result<(), Box<dyn std::error::Error>> {
    /// use alloy_rpc_types_eth::BlockNumberOrTag;
    ///
    /// // No parameters: `()`
    /// let params = serde_json::value::to_raw_value(&())?;
    /// let block_number = provider.raw_request_dyn("eth_blockNumber".into(), &params).await?;
    ///
    /// // One parameter: `(param,)` or `[param]`
    /// let params = serde_json::value::to_raw_value(&(BlockNumberOrTag::Latest,))?;
    /// let block = provider.raw_request_dyn("eth_getBlockByNumber".into(), &params).await?;
    ///
    /// // Two or more parameters: `(param1, param2, ...)` or `[param1, param2, ...]`
    /// let params = serde_json::value::to_raw_value(&(BlockNumberOrTag::Latest, true))?;
    /// let full_block = provider.raw_request_dyn("eth_getBlockByNumber".into(), &params).await?;
    /// # Ok(())
    /// # }
    /// ```
    async fn raw_request_dyn(
        &self,
        method: Cow<'static, str>,
        params: &RawValue,
    ) -> TransportResult<Box<RawValue>> {
        self.client().request(method, params).await
    }

    /// Creates a new [`TransactionRequest`](alloy_network::Network).
    #[inline]
    fn transaction_request(&self) -> N::TransactionRequest {
        Default::default()
    }
}

#[cfg_attr(target_arch = "wasm32", async_trait::async_trait(?Send))]
#[cfg_attr(not(target_arch = "wasm32"), async_trait::async_trait)]
impl<N: Network> Provider<N> for RootProvider<N> {
    #[inline]
    fn root(&self) -> &Self {
        self
    }

    #[inline]
    fn client(&self) -> ClientRef<'_> {
        self.inner.client_ref()
    }

    #[inline]
    fn weak_client(&self) -> WeakClient {
        self.inner.weak_client()
    }

    #[inline]
    async fn watch_pending_transaction(
        &self,
        config: PendingTransactionConfig,
    ) -> Result<PendingTransaction, PendingTransactionError> {
        let block_number =
            if let Some(receipt) = self.get_transaction_receipt(*config.tx_hash()).await? {
                // The transaction is already confirmed.
                if config.required_confirmations() <= 1 {
                    return Ok(PendingTransaction::ready(*config.tx_hash()));
                }
                // Transaction has custom confirmations, so let the heart know about its block
                // number and let it handle the situation.
                receipt.block_number()
            } else {
                None
            };

        self.get_heart()
            .watch_tx(config, block_number)
            .await
            .map_err(|_| PendingTransactionError::FailedToRegister)
    }
}

#[cfg(test)]
mod tests {
    use super::*;
<<<<<<< HEAD
    use crate::{builder, ProviderBuilder, WalletProvider};
=======
    use crate::{builder, ext::test::async_ci_only, ProviderBuilder, WalletProvider};
>>>>>>> 9dd89008
    use alloy_consensus::{Transaction, TxEnvelope};
    use alloy_network::{AnyNetwork, EthereumWallet, TransactionBuilder};
    use alloy_node_bindings::{utils::run_with_tempdir, Anvil, Reth};
    use alloy_primitives::{address, b256, bytes, keccak256};
    use alloy_rlp::Decodable;
    use alloy_rpc_client::{BuiltInConnectionString, RpcClient};
    use alloy_rpc_types_eth::{request::TransactionRequest, Block};
    use alloy_signer_local::PrivateKeySigner;
    use alloy_transport::layers::{RetryBackoffLayer, RetryPolicy};
    use std::{io::Read, str::FromStr, time::Duration};

    // For layer transport tests
    #[cfg(feature = "hyper")]
    use alloy_transport_http::{
        hyper,
        hyper::body::Bytes as HyperBytes,
        hyper_util::{
            client::legacy::{Client, Error},
            rt::TokioExecutor,
        },
        HyperResponse, HyperResponseFut,
    };
    #[cfg(feature = "hyper")]
    use http_body_util::Full;
    #[cfg(feature = "hyper")]
    use tower::{Layer, Service};

    #[tokio::test]
    async fn test_provider_builder() {
        let provider = RootProvider::builder().with_recommended_fillers().on_anvil();
        let num = provider.get_block_number().await.unwrap();
        assert_eq!(0, num);
    }

    #[tokio::test]
    async fn test_builder_helper_fn() {
        let provider = builder().with_recommended_fillers().on_anvil();
        let num = provider.get_block_number().await.unwrap();
        assert_eq!(0, num);
    }

    #[cfg(feature = "hyper")]
    #[tokio::test]
    async fn test_default_hyper_transport() {
        let anvil = Anvil::new().spawn();
        let hyper_t = alloy_transport_http::HyperTransport::new_hyper(anvil.endpoint_url());

        let rpc_client = alloy_rpc_client::RpcClient::new(hyper_t, true);

        let provider = RootProvider::<Ethereum>::new(rpc_client);
        let num = provider.get_block_number().await.unwrap();
        assert_eq!(0, num);
    }

    #[cfg(feature = "hyper")]
    #[tokio::test]
    async fn test_hyper_layer_transport() {
        struct LoggingLayer;

        impl<S> Layer<S> for LoggingLayer {
            type Service = LoggingService<S>;

            fn layer(&self, inner: S) -> Self::Service {
                LoggingService { inner }
            }
        }

        #[derive(Clone)] // required
        struct LoggingService<S> {
            inner: S,
        }

        impl<S, B> Service<hyper::Request<B>> for LoggingService<S>
        where
            S: Service<hyper::Request<B>, Response = HyperResponse, Error = Error>
                + Clone
                + Send
                + Sync
                + 'static,
            S::Future: Send,
            S::Error: std::error::Error + Send + Sync + 'static,
            B: From<Vec<u8>> + Send + 'static + Clone + Sync + std::fmt::Debug,
        {
            type Response = HyperResponse;
            type Error = Error;
            type Future = HyperResponseFut;

            fn poll_ready(
                &mut self,
                cx: &mut std::task::Context<'_>,
            ) -> std::task::Poll<Result<(), Self::Error>> {
                self.inner.poll_ready(cx)
            }

            fn call(&mut self, req: hyper::Request<B>) -> Self::Future {
                println!("Logging Layer - HyperRequest {req:?}");

                let fut = self.inner.call(req);

                Box::pin(fut)
            }
        }
        use http::header::{self, HeaderValue};
        use tower_http::{
            sensitive_headers::SetSensitiveRequestHeadersLayer, set_header::SetRequestHeaderLayer,
        };
        let anvil = Anvil::new().spawn();
        let hyper_client = Client::builder(TokioExecutor::new()).build_http::<Full<HyperBytes>>();

        // Setup tower serive with multiple layers modifying request headers
        let service = tower::ServiceBuilder::new()
            .layer(SetRequestHeaderLayer::if_not_present(
                header::USER_AGENT,
                HeaderValue::from_static("alloy app"),
            ))
            .layer(SetRequestHeaderLayer::overriding(
                header::AUTHORIZATION,
                HeaderValue::from_static("some-jwt-token"),
            ))
            .layer(SetRequestHeaderLayer::appending(
                header::SET_COOKIE,
                HeaderValue::from_static("cookie-value"),
            ))
            .layer(SetSensitiveRequestHeadersLayer::new([header::AUTHORIZATION])) // Hides the jwt token as sensitive.
            .layer(LoggingLayer)
            .service(hyper_client);

        let layer_transport = alloy_transport_http::HyperClient::with_service(service);

        let http_hyper =
            alloy_transport_http::Http::with_client(layer_transport, anvil.endpoint_url());

        let rpc_client = alloy_rpc_client::RpcClient::new(http_hyper, true);

        let provider = RootProvider::<Ethereum>::new(rpc_client);
        let num = provider.get_block_number().await.unwrap();
        assert_eq!(0, num);

        // Test Cloning with service
        let cloned_t = provider.client().transport().clone();

        let rpc_client = alloy_rpc_client::RpcClient::new(cloned_t, true);

        let provider = RootProvider::<Ethereum>::new(rpc_client);
        let num = provider.get_block_number().await.unwrap();
        assert_eq!(0, num);
    }

    #[cfg(feature = "hyper")]
    #[tokio::test]
    #[cfg_attr(windows, ignore = "no reth on windows")]
    async fn test_auth_layer_transport() {
        crate::ext::test::async_ci_only(|| async move {
            use alloy_node_bindings::Reth;
            use alloy_rpc_types_engine::JwtSecret;
            use alloy_transport_http::{AuthLayer, AuthService, Http, HyperClient};

            let secret = JwtSecret::random();

            let reth =
                Reth::new().arg("--rpc.jwtsecret").arg(hex::encode(secret.as_bytes())).spawn();

            let hyper_client =
                Client::builder(TokioExecutor::new()).build_http::<Full<HyperBytes>>();

            let service =
                tower::ServiceBuilder::new().layer(AuthLayer::new(secret)).service(hyper_client);

            let layer_transport: HyperClient<
                Full<HyperBytes>,
                AuthService<
                    Client<
                        alloy_transport_http::hyper_util::client::legacy::connect::HttpConnector,
                        Full<HyperBytes>,
                    >,
                >,
            > = HyperClient::with_service(service);

            let http_hyper = Http::with_client(layer_transport, reth.endpoint_url());

            let rpc_client = alloy_rpc_client::RpcClient::new(http_hyper, true);

            let provider = RootProvider::<Ethereum>::new(rpc_client);

            let num = provider.get_block_number().await.unwrap();
            assert_eq!(0, num);
        })
        .await;
    }

    #[tokio::test]
    async fn test_builder_helper_fn_any_network() {
        let anvil = Anvil::new().spawn();
        let provider =
            builder::<AnyNetwork>().with_recommended_fillers().on_http(anvil.endpoint_url());
        let num = provider.get_block_number().await.unwrap();
        assert_eq!(0, num);
    }

    #[cfg(feature = "reqwest")]
    #[tokio::test]
    async fn object_safety() {
        let provider = ProviderBuilder::new().on_anvil();

        let refdyn = &provider as &dyn Provider<_>;
        let num = refdyn.get_block_number().await.unwrap();
        assert_eq!(0, num);
    }

    #[cfg(feature = "ws")]
    #[tokio::test]
    async fn subscribe_blocks_http() {
        let provider = ProviderBuilder::new().on_anvil_with_config(|a| a.block_time(1));

        let err = provider.subscribe_blocks().await.unwrap_err();
        let alloy_json_rpc::RpcError::Transport(
            alloy_transport::TransportErrorKind::PubsubUnavailable,
        ) = err
        else {
            panic!("{err:?}");
        };
    }

    // Ensures we can connect to a websocket using `wss`.
    #[cfg(feature = "ws")]
    #[tokio::test]
    async fn websocket_tls_setup() {
        for url in ["wss://mainnet.infura.io/ws/v3/b0f825787ba840af81e46c6a64d20754"] {
            let _ = ProviderBuilder::<_, _, Ethereum>::default().connect(url).await.unwrap();
        }
    }

    #[cfg(feature = "ws")]
    #[tokio::test]
    async fn subscribe_blocks_ws() {
        use futures::stream::StreamExt;

        let anvil = Anvil::new().block_time_f64(0.2).spawn();
        let ws = alloy_rpc_client::WsConnect::new(anvil.ws_endpoint());
        let client = alloy_rpc_client::RpcClient::connect_pubsub(ws).await.unwrap();
        let provider = RootProvider::<Ethereum>::new(client);

        let sub = provider.subscribe_blocks().await.unwrap();
        let mut stream = sub.into_stream().take(5);
        let mut next = None;
        while let Some(header) = stream.next().await {
            if let Some(next) = &mut next {
                assert_eq!(header.number, *next);
                *next += 1;
            } else {
                next = Some(header.number + 1);
            }
        }
    }

    #[tokio::test]
    #[cfg(feature = "ws")]
    async fn subscribe_blocks_ws_remote() {
        use futures::stream::StreamExt;

        let url = "wss://eth-mainnet.g.alchemy.com/v2/viFmeVzhg6bWKVMIWWS8MhmzREB-D4f7";
        let ws = alloy_rpc_client::WsConnect::new(url);
        let Ok(client) = alloy_rpc_client::RpcClient::connect_pubsub(ws).await else { return };
        let provider = RootProvider::<Ethereum>::new(client);
        let sub = provider.subscribe_blocks().await.unwrap();
        let mut stream = sub.into_stream().take(1);
        while let Some(header) = stream.next().await {
            println!("New block {:?}", header);
            assert!(header.number > 0);
        }
    }

    #[tokio::test]
    async fn test_custom_retry_policy() {
        #[derive(Debug, Clone)]
        struct CustomPolicy;
        impl RetryPolicy for CustomPolicy {
            fn should_retry(&self, _err: &alloy_transport::TransportError) -> bool {
                true
            }

            fn backoff_hint(
                &self,
                _error: &alloy_transport::TransportError,
            ) -> Option<std::time::Duration> {
                None
            }
        }

        let retry_layer = RetryBackoffLayer::new_with_policy(10, 100, 10000, CustomPolicy);
        let anvil = Anvil::new().spawn();
        let client = RpcClient::builder().layer(retry_layer).http(anvil.endpoint_url());

        let provider = RootProvider::<Ethereum>::new(client);
        let num = provider.get_block_number().await.unwrap();
        assert_eq!(0, num);
    }

    #[tokio::test]
    async fn test_send_tx() {
        let provider = ProviderBuilder::new().on_anvil_with_wallet();
        let tx = TransactionRequest {
            value: Some(U256::from(100)),
            to: Some(address!("d8dA6BF26964aF9D7eEd9e03E53415D37aA96045").into()),
            gas_price: Some(20e9 as u128),
            gas: Some(21000),
            ..Default::default()
        };

        let builder = provider.send_transaction(tx.clone()).await.expect("failed to send tx");
        let hash1 = *builder.tx_hash();
        let hash2 = builder.watch().await.expect("failed to await pending tx");
        assert_eq!(hash1, hash2);

        let builder = provider.send_transaction(tx).await.expect("failed to send tx");
        let hash1 = *builder.tx_hash();
        let hash2 =
            builder.get_receipt().await.expect("failed to await pending tx").transaction_hash;
        assert_eq!(hash1, hash2);
    }

    #[tokio::test]
    async fn test_watch_confirmed_tx() {
        let provider = ProviderBuilder::new().on_anvil_with_wallet();
        let tx = TransactionRequest {
            value: Some(U256::from(100)),
            to: Some(address!("d8dA6BF26964aF9D7eEd9e03E53415D37aA96045").into()),
            gas_price: Some(20e9 as u128),
            gas: Some(21000),
            ..Default::default()
        };

        let builder = provider.send_transaction(tx.clone()).await.expect("failed to send tx");
        let hash1 = *builder.tx_hash();

        // Wait until tx is confirmed.
        loop {
            if provider
                .get_transaction_receipt(hash1)
                .await
                .expect("failed to await pending tx")
                .is_some()
            {
                break;
            }
        }

        // Submit another tx.
        let tx2 = TransactionRequest {
            value: Some(U256::from(100)),
            to: Some(address!("d8dA6BF26964aF9D7eEd9e03E53415D37aA96045").into()),
            gas_price: Some(20e9 as u128),
            gas: Some(21000),
            ..Default::default()
        };
        provider.send_transaction(tx2).await.expect("failed to send tx").watch().await.unwrap();

        // Only subscribe for watching _after_ tx was confirmed and we submitted a new one.
        let watch = builder.watch();
        // Wrap watch future in timeout to prevent it from hanging.
        let watch_with_timeout = tokio::time::timeout(Duration::from_secs(1), watch);
        let hash2 = watch_with_timeout
            .await
            .expect("Watching tx timed out")
            .expect("failed to await pending tx");
        assert_eq!(hash1, hash2);
    }

    #[tokio::test]
    async fn gets_block_number() {
        let provider = ProviderBuilder::new().on_anvil();
        let num = provider.get_block_number().await.unwrap();
        assert_eq!(0, num)
    }

    #[tokio::test]
    async fn gets_block_number_with_raw_req() {
        let provider = ProviderBuilder::new().on_anvil();
        let num: U64 =
            provider.raw_request("eth_blockNumber".into(), NoParams::default()).await.unwrap();
        assert_eq!(0, num.to::<u64>())
    }

    #[cfg(feature = "anvil-api")]
    #[tokio::test]
    async fn gets_transaction_count() {
        let provider = ProviderBuilder::new().on_anvil();
        let accounts = provider.get_accounts().await.unwrap();
        let sender = accounts[0];

        // Initial tx count should be 0
        let count = provider.get_transaction_count(sender).await.unwrap();
        assert_eq!(count, 0);

        // Send Tx
        let tx = TransactionRequest {
            value: Some(U256::from(100)),
            from: Some(sender),
            to: Some(address!("d8dA6BF26964aF9D7eEd9e03E53415D37aA96045").into()),
            gas_price: Some(20e9 as u128),
            gas: Some(21000),
            ..Default::default()
        };
        let _ = provider.send_transaction(tx).await.unwrap().get_receipt().await;

        // Tx count should be 1
        let count = provider.get_transaction_count(sender).await.unwrap();
        assert_eq!(count, 1);

        // Tx count should be 0 at block 0
        let count = provider.get_transaction_count(sender).block_id(0.into()).await.unwrap();
        assert_eq!(count, 0);
    }

    #[tokio::test]
    async fn gets_block_by_hash() {
        let provider = ProviderBuilder::new().on_anvil();
        let num = 0;
        let tag: BlockNumberOrTag = num.into();
        let block = provider.get_block_by_number(tag).full().await.unwrap().unwrap();
        let hash = block.header.hash;
        let block = provider.get_block_by_hash(hash).full().await.unwrap().unwrap();
        assert_eq!(block.header.hash, hash);
    }

    #[tokio::test]
    async fn gets_block_by_hash_with_raw_req() {
        let provider = ProviderBuilder::new().on_anvil();
        let num = 0;
        let tag: BlockNumberOrTag = num.into();
        let block = provider.get_block_by_number(tag).full().await.unwrap().unwrap();
        let hash = block.header.hash;
        let block: Block = provider
            .raw_request::<(B256, bool), Block>("eth_getBlockByHash".into(), (hash, true))
            .await
            .unwrap();
        assert_eq!(block.header.hash, hash);
    }

    #[tokio::test]
    async fn gets_block_by_number_full() {
        let provider = ProviderBuilder::new().on_anvil();
        let num = 0;
        let tag: BlockNumberOrTag = num.into();
        let block = provider.get_block_by_number(tag).full().await.unwrap().unwrap();
        assert_eq!(block.header.number, num);
    }

    #[tokio::test]
    async fn gets_block_by_number() {
        let provider = ProviderBuilder::new().on_anvil();
        let num = 0;
        let tag: BlockNumberOrTag = num.into();
        let block = provider.get_block_by_number(tag).full().await.unwrap().unwrap();
        assert_eq!(block.header.number, num);
    }

    #[tokio::test]
    async fn gets_client_version() {
        let provider = ProviderBuilder::new().on_anvil();
        let version = provider.get_client_version().await.unwrap();
        assert!(version.contains("anvil"), "{version}");
    }

    #[tokio::test]
    async fn gets_sha3() {
        let provider = ProviderBuilder::new().on_anvil();
        let data = b"alloy";
        let hash = provider.get_sha3(data).await.unwrap();
        assert_eq!(hash, keccak256(data));
    }

    #[tokio::test]
    async fn gets_chain_id() {
        let dev_chain_id: u64 = 13371337;

        let provider = ProviderBuilder::new().on_anvil_with_config(|a| a.chain_id(dev_chain_id));

        let chain_id = provider.get_chain_id().await.unwrap();
        assert_eq!(chain_id, dev_chain_id);
    }

    #[tokio::test]
    async fn gets_network_id() {
        let dev_chain_id: u64 = 13371337;
        let provider = ProviderBuilder::new().on_anvil_with_config(|a| a.chain_id(dev_chain_id));

        let chain_id = provider.get_net_version().await.unwrap();
        assert_eq!(chain_id, dev_chain_id);
    }

    #[tokio::test]
    async fn gets_storage_at() {
        let provider = ProviderBuilder::new().on_anvil();
        let addr = Address::with_last_byte(16);
        let storage = provider.get_storage_at(addr, U256::ZERO).await.unwrap();
        assert_eq!(storage, U256::ZERO);
    }

    #[tokio::test]
    async fn gets_transaction_by_hash_not_found() {
        let provider = ProviderBuilder::new().on_anvil();
        let tx_hash = b256!("5c03fab9114ceb98994b43892ade87ddfd9ae7e8f293935c3bd29d435dc9fd95");
        let tx = provider.get_transaction_by_hash(tx_hash).await.expect("failed to fetch tx");

        assert!(tx.is_none());
    }

    #[tokio::test]
    async fn gets_transaction_by_hash() {
        let provider = ProviderBuilder::new().on_anvil_with_wallet();

        let req = TransactionRequest::default()
            .from(provider.default_signer_address())
            .to(Address::repeat_byte(5))
            .value(U256::ZERO)
            .input(bytes!("deadbeef").into());

        let tx_hash = *provider.send_transaction(req).await.expect("failed to send tx").tx_hash();

        let tx = provider
            .get_transaction_by_hash(tx_hash)
            .await
            .expect("failed to fetch tx")
            .expect("tx not included");
        assert_eq!(tx.input(), &bytes!("deadbeef"));
    }

    #[tokio::test]
    #[ignore]
    async fn gets_logs() {
        let provider = ProviderBuilder::new().on_anvil();
        let filter = Filter::new()
            .at_block_hash(b256!(
                "b20e6f35d4b46b3c4cd72152faec7143da851a0dc281d390bdd50f58bfbdb5d3"
            ))
            .event_signature(b256!(
                "e1fffcc4923d04b559f4d29a8bfc6cda04eb5b0d3c460751c2402c5c5cc9109c"
            ));
        let logs = provider.get_logs(&filter).await.unwrap();
        assert_eq!(logs.len(), 1);
    }

    #[tokio::test]
    #[ignore]
    async fn gets_tx_receipt() {
        let provider = ProviderBuilder::new().on_anvil();
        let receipt = provider
            .get_transaction_receipt(b256!(
                "5c03fab9114ceb98994b43892ade87ddfd9ae7e8f293935c3bd29d435dc9fd95"
            ))
            .await
            .unwrap();
        assert!(receipt.is_some());
        let receipt = receipt.unwrap();
        assert_eq!(
            receipt.transaction_hash,
            b256!("5c03fab9114ceb98994b43892ade87ddfd9ae7e8f293935c3bd29d435dc9fd95")
        );
    }

    #[tokio::test]
    async fn gets_max_priority_fee_per_gas() {
        let provider = ProviderBuilder::new().on_anvil();
        let _fee = provider.get_max_priority_fee_per_gas().await.unwrap();
    }

    #[tokio::test]
    async fn gets_fee_history() {
        let provider = ProviderBuilder::new().on_anvil();
        let block_number = provider.get_block_number().await.unwrap();
        let fee_history = provider
            .get_fee_history(
                utils::EIP1559_FEE_ESTIMATION_PAST_BLOCKS,
                BlockNumberOrTag::Number(block_number),
                &[utils::EIP1559_FEE_ESTIMATION_REWARD_PERCENTILE],
            )
            .await
            .unwrap();
        assert_eq!(fee_history.oldest_block, 0_u64);
    }

    #[tokio::test]
    async fn gets_block_transaction_count_by_hash() {
        let provider = ProviderBuilder::new().on_anvil();
        let block = provider.get_block(BlockId::latest()).await.unwrap().unwrap();
        let hash = block.header.hash;
        let tx_count = provider.get_block_transaction_count_by_hash(hash).await.unwrap();
        assert!(tx_count.is_some());
    }

    #[tokio::test]
    async fn gets_block_transaction_count_by_number() {
        let provider = ProviderBuilder::new().on_anvil();
        let tx_count =
            provider.get_block_transaction_count_by_number(BlockNumberOrTag::Latest).await.unwrap();
        assert!(tx_count.is_some());
    }

    #[tokio::test]
    async fn gets_block_receipts() {
        let provider = ProviderBuilder::new().on_anvil();
        let receipts =
            provider.get_block_receipts(BlockId::Number(BlockNumberOrTag::Latest)).await.unwrap();
        assert!(receipts.is_some());
    }

    #[tokio::test]
    async fn sends_raw_transaction() {
        let provider = ProviderBuilder::new().on_anvil();
        let pending = provider
            .send_raw_transaction(
                // Transfer 1 ETH from default EOA address to the Genesis address.
                bytes!("f865808477359400825208940000000000000000000000000000000000000000018082f4f5a00505e227c1c636c76fac55795db1a40a4d24840d81b40d2fe0cc85767f6bd202a01e91b437099a8a90234ac5af3cb7ca4fb1432e133f75f9a91678eaf5f487c74b").as_ref()
            )
            .await.unwrap();
        assert_eq!(
            pending.tx_hash().to_string(),
            "0x9dae5cf33694a02e8a7d5de3fe31e9d05ca0ba6e9180efac4ab20a06c9e598a3"
        );
    }

    #[tokio::test]
    async fn connect_boxed() {
        let anvil = Anvil::new().spawn();

        let provider = RootProvider::<Ethereum>::connect(anvil.endpoint().as_str()).await;

        match provider {
            Ok(provider) => {
                let num = provider.get_block_number().await.unwrap();
                assert_eq!(0, num);
            }
            Err(e) => {
                assert_eq!(
                    format!("{}",e),
                    "hyper not supported by BuiltinConnectionString. Please instantiate a hyper client manually"
                );
            }
        }
    }

    #[tokio::test]
    async fn any_network_wallet_filler() {
        use alloy_serde::WithOtherFields;
        let anvil = Anvil::new().spawn();
        let signer: PrivateKeySigner =
            "0xac0974bec39a17e36ba4a6b4d238ff944bacb478cbed5efcae784d7bf4f2ff80".parse().unwrap();
        let wallet = EthereumWallet::from(signer);

        let provider = ProviderBuilder::new()
            .network::<AnyNetwork>()
            .wallet(wallet)
            .on_http(anvil.endpoint_url());

        let tx = TransactionRequest::default()
            .with_to(address!("c02aaa39b223fe8d0a0e5c4f27ead9083c756cc2"))
            .value(U256::from(325235));

        let tx = WithOtherFields::new(tx);

        let builder = provider.send_transaction(tx).await.unwrap().get_receipt().await.unwrap();

        assert!(builder.status());
    }

    #[tokio::test]
    async fn builtin_connect_boxed() {
        let anvil = Anvil::new().spawn();

        let conn: BuiltInConnectionString = anvil.endpoint().parse().unwrap();

        let transport = conn.connect_boxed().await.unwrap();

        let client = alloy_rpc_client::RpcClient::new(transport, true);

        let provider = RootProvider::<Ethereum>::new(client);

        let num = provider.get_block_number().await.unwrap();
        assert_eq!(0, num);
    }

    #[tokio::test]
    async fn test_uncle_count() {
        let provider = ProviderBuilder::new().on_anvil();

        let count = provider.get_uncle_count(0.into()).await.unwrap();
        assert_eq!(count, 0);
    }

    #[tokio::test]
    #[cfg(any(
        feature = "reqwest-default-tls",
        feature = "reqwest-rustls-tls",
        feature = "reqwest-native-tls",
    ))]
    #[ignore = "ignore until <https://github.com/paradigmxyz/reth/pull/14727> is in"]
    async fn call_mainnet() {
        use alloy_network::TransactionBuilder;
        use alloy_sol_types::SolValue;

        let url = "https://docs-demo.quiknode.pro/";
        let provider = ProviderBuilder::new().on_http(url.parse().unwrap());
        let req = TransactionRequest::default()
            .with_to(address!("c02aaa39b223fe8d0a0e5c4f27ead9083c756cc2")) // WETH
            .with_input(bytes!("06fdde03")); // `name()`
        let result = provider.call(req.clone()).await.unwrap();
        assert_eq!(String::abi_decode(&result, true).unwrap(), "Wrapped Ether");

        let result = provider.call(req).block(0.into()).await.unwrap();
        assert_eq!(result.to_string(), "0x");
    }

    #[tokio::test]
    async fn call_many_mainnet() {
        use alloy_rpc_types_eth::{BlockOverrides, StateContext};

        let url = "https://docs-demo.quiknode.pro/";
        let provider = ProviderBuilder::new().on_http(url.parse().unwrap());
        let tx1 = TransactionRequest::default()
            .with_to(address!("6b175474e89094c44da98b954eedeac495271d0f"))
            .with_gas_limit(1000000)
            .with_gas_price(2023155498)
            .with_input(hex!("a9059cbb000000000000000000000000bc0E63965946815d105E7591407704e6e1964E590000000000000000000000000000000000000000000000000000000005f5e100"));
        let tx2 = TransactionRequest::default()
            .with_to(address!("833589fcd6edb6e08f4c7c32d4f71b54bda02913"))
            .with_gas_price(2023155498)
            .with_input(hex!(
                "70a08231000000000000000000000000bc0E63965946815d105E7591407704e6e1964E59"
            ));

        let transactions = vec![tx1.clone(), tx2.clone()];

        let block_override =
            BlockOverrides { number: Some(U256::from(12279785)), ..Default::default() };

        let bundles = vec![Bundle { transactions, block_override: Some(block_override.clone()) }];

        let context = StateContext {
            block_number: Some(BlockId::number(12279785)),
            transaction_index: Some(1.into()),
        };

        let results = provider.call_many(&bundles).context(&context).await.unwrap();

        let tx1_res = EthCallResponse {
            value: Some(
                hex!("0000000000000000000000000000000000000000000000000000000000000001").into(),
            ),
            error: None,
        };
        let tx2_res = EthCallResponse { value: Some(Bytes::new()), error: None };
        let expected = vec![vec![tx1_res.clone(), tx2_res.clone()]];

        assert_eq!(results, expected);

        // Two bundles
        let bundles = vec![
            Bundle {
                transactions: vec![tx1.clone()],
                block_override: Some(block_override.clone()),
            },
            Bundle {
                transactions: vec![tx2.clone()],
                block_override: Some(block_override.clone()),
            },
        ];

        let results = provider.call_many(&bundles).context(&context).await.unwrap();
        let expected = vec![vec![tx1_res.clone()], vec![tx2_res.clone()]];
        assert_eq!(results, expected);

        // Two bundles by extending existing.
        let b1 =
            vec![Bundle { transactions: vec![tx1], block_override: Some(block_override.clone()) }];
        let b2 = vec![Bundle { transactions: vec![tx2], block_override: Some(block_override) }];

        let results = provider.call_many(&b1).context(&context).extend_bundles(&b2).await.unwrap();
        assert_eq!(results, expected);
    }

    #[tokio::test]
    #[cfg(feature = "hyper-tls")]
    async fn hyper_https() {
        let url = "https://reth-ethereum.ithaca.xyz/rpc";

        // With the `hyper` feature enabled .connect builds the provider based on
        // `HyperTransport`.
        let provider = ProviderBuilder::new().connect(url).await.unwrap();

        let _num = provider.get_block_number().await.unwrap();
    }

    #[tokio::test]
    async fn test_empty_transactions() {
        let provider = ProviderBuilder::new().on_anvil();

        let block = provider.get_block_by_number(0.into()).await.unwrap().unwrap();
        assert!(block.transactions.is_hashes());
    }

    #[tokio::test]
    async fn disable_test() {
        let provider = ProviderBuilder::new()
            .disable_recommended_fillers()
            .with_cached_nonce_management()
            .on_anvil();

        let tx = TransactionRequest::default()
            .with_kind(alloy_primitives::TxKind::Create)
            .value(U256::from(1235))
            .with_input(Bytes::from_str("ffffffffffffff").unwrap());

        let err = provider.send_transaction(tx).await.unwrap_err().to_string();
        assert!(err.contains("missing properties: [(\"NonceManager\", [\"from\"])]"));
    }

    #[tokio::test]
    async fn capture_anvil_logs() {
        let mut anvil = Anvil::new().keep_stdout().spawn();

        let provider = ProviderBuilder::new().on_http(anvil.endpoint_url());

        let tx = TransactionRequest::default()
            .with_from(address!("f39Fd6e51aad88F6F4ce6aB8827279cffFb92266"))
            .with_to(address!("70997970C51812dc3A010C7d01b50e0d17dc79C8"))
            .value(U256::from(100));

        let _ = provider.send_transaction(tx).await.unwrap().get_receipt().await.unwrap();

        anvil.child_mut().kill().unwrap();

        let mut output = String::new();
        anvil.child_mut().stdout.take().unwrap().read_to_string(&mut output).unwrap();

        assert_eq!(anvil.chain_id(), 31337);
        assert_eq!(anvil.addresses().len(), 10);
        assert_eq!(anvil.keys().len(), 10);

        assert!(output.contains("eth_sendTransaction"));
        assert!(output.contains("Block Number: 1"))
    }

    #[tokio::test]
    async fn custom_estimator() {
        let provider = ProviderBuilder::new()
            .disable_recommended_fillers()
            .with_cached_nonce_management()
            .on_anvil();

        let _ = provider
            .estimate_eip1559_fees_with(Eip1559Estimator::new(|_fee, _rewards| Eip1559Estimation {
                max_fee_per_gas: 0,
                max_priority_fee_per_gas: 0,
            }))
            .await;
    }

    #[tokio::test]
    async fn eth_sign_transaction() {
<<<<<<< HEAD
        run_with_tempdir("reth-sign-tx", async |dir| {
            let reth = Reth::new().dev().disable_discovery().data_dir(dir).spawn();
            let provider = ProviderBuilder::new().on_http(reth.endpoint_url());

            let accounts = provider.get_accounts().await.unwrap();
            let from = accounts[0];

            let tx = TransactionRequest::default()
                .from(from)
                .to(Address::random())
                .value(U256::from(100))
                .gas_limit(21000);

            let signed_tx = provider.sign_transaction(tx).await.unwrap().to_vec();

            let tx = TxEnvelope::decode(&mut signed_tx.as_slice()).unwrap();

            let signer = tx.recover_signer().unwrap();

            assert_eq!(signer, from);
=======
        async_ci_only(|| async {
            run_with_tempdir("reth-sign-tx", |dir| async {
                let reth = Reth::new().dev().disable_discovery().data_dir(dir).spawn();
                let provider = ProviderBuilder::new().on_http(reth.endpoint_url());

                let accounts = provider.get_accounts().await.unwrap();
                let from = accounts[0];

                let tx = TransactionRequest::default()
                    .from(from)
                    .to(Address::random())
                    .value(U256::from(100))
                    .gas_limit(21000);

                let signed_tx = provider.sign_transaction(tx).await.unwrap().to_vec();

                let tx = TxEnvelope::decode(&mut signed_tx.as_slice()).unwrap();

                let signer = tx.recover_signer().unwrap();

                assert_eq!(signer, from);
            })
            .await
>>>>>>> 9dd89008
        })
        .await;
    }

    #[cfg(feature = "throttle")]
    use alloy_transport::layers::ThrottleLayer;

    #[cfg(feature = "throttle")]
    #[tokio::test]
    async fn test_throttled_provider() {
        let request_per_second = 10;
        let throttle_layer = ThrottleLayer::new(request_per_second);

        let anvil = Anvil::new().spawn();
        let client = RpcClient::builder().layer(throttle_layer).http(anvil.endpoint_url());
        let provider = RootProvider::<Ethereum>::new(client);

        let num_requests = 10;
        let start = std::time::Instant::now();
        for _ in 0..num_requests {
            provider.get_block_number().await.unwrap();
        }

        let elapsed = start.elapsed();
        assert_eq!(elapsed.as_secs_f64().round() as u32, 1);
    }
}<|MERGE_RESOLUTION|>--- conflicted
+++ resolved
@@ -915,11 +915,8 @@
 
     /// Signs a transaction that can be submitted to the network later using
     /// [`Provider::send_raw_transaction`].
-<<<<<<< HEAD
-=======
     ///
     /// The `"eth_signTransaction"` method is not supported by regular nodes.
->>>>>>> 9dd89008
     async fn sign_transaction(&self, tx: N::TransactionRequest) -> TransportResult<Bytes> {
         self.client().request("eth_signTransaction", (tx,)).await
     }
@@ -1227,11 +1224,7 @@
 #[cfg(test)]
 mod tests {
     use super::*;
-<<<<<<< HEAD
-    use crate::{builder, ProviderBuilder, WalletProvider};
-=======
     use crate::{builder, ext::test::async_ci_only, ProviderBuilder, WalletProvider};
->>>>>>> 9dd89008
     use alloy_consensus::{Transaction, TxEnvelope};
     use alloy_network::{AnyNetwork, EthereumWallet, TransactionBuilder};
     use alloy_node_bindings::{utils::run_with_tempdir, Anvil, Reth};
@@ -2092,28 +2085,6 @@
 
     #[tokio::test]
     async fn eth_sign_transaction() {
-<<<<<<< HEAD
-        run_with_tempdir("reth-sign-tx", async |dir| {
-            let reth = Reth::new().dev().disable_discovery().data_dir(dir).spawn();
-            let provider = ProviderBuilder::new().on_http(reth.endpoint_url());
-
-            let accounts = provider.get_accounts().await.unwrap();
-            let from = accounts[0];
-
-            let tx = TransactionRequest::default()
-                .from(from)
-                .to(Address::random())
-                .value(U256::from(100))
-                .gas_limit(21000);
-
-            let signed_tx = provider.sign_transaction(tx).await.unwrap().to_vec();
-
-            let tx = TxEnvelope::decode(&mut signed_tx.as_slice()).unwrap();
-
-            let signer = tx.recover_signer().unwrap();
-
-            assert_eq!(signer, from);
-=======
         async_ci_only(|| async {
             run_with_tempdir("reth-sign-tx", |dir| async {
                 let reth = Reth::new().dev().disable_discovery().data_dir(dir).spawn();
@@ -2137,7 +2108,6 @@
                 assert_eq!(signer, from);
             })
             .await
->>>>>>> 9dd89008
         })
         .await;
     }
