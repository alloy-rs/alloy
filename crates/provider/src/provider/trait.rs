--- conflicted
+++ resolved
@@ -2,11 +2,7 @@
 
 #![allow(unknown_lints, elided_named_lifetimes)]
 
-<<<<<<< HEAD
-use super::EthCallMany;
-=======
 use super::{DynProvider, Empty, EthCallMany, MulticallBuilder};
->>>>>>> fb9336c6
 use crate::{
     heart::PendingTransactionError,
     utils::{self, Eip1559Estimation, Eip1559Estimator},
@@ -1223,10 +1219,7 @@
     use alloy_signer_local::PrivateKeySigner;
     use alloy_transport::layers::{RetryBackoffLayer, RetryPolicy};
     use std::{io::Read, str::FromStr, time::Duration};
-<<<<<<< HEAD
-=======
-
->>>>>>> fb9336c6
+
     // For layer transport tests
     #[cfg(feature = "hyper")]
     use alloy_transport_http::{
