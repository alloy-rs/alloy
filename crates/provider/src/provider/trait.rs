--- conflicted
+++ resolved
@@ -2084,10 +2084,7 @@
     }
 
     #[tokio::test]
-<<<<<<< HEAD
-=======
     #[cfg(not(windows))]
->>>>>>> b6cc2249
     async fn eth_sign_transaction() {
         async_ci_only(|| async {
             run_with_tempdir("reth-sign-tx", |dir| async {
