--- conflicted
+++ resolved
@@ -1329,22 +1329,15 @@
 
     #[tokio::test]
     async fn test_provider_builder() {
-<<<<<<< HEAD
-        let provider = RootProvider::builder().with_recommended_fillers().connect_anvil();
-=======
-        let provider = RootProvider::<Ethereum>::builder().with_recommended_fillers().on_anvil();
->>>>>>> 8abd1172
+        let provider =
+            RootProvider::<Ethereum>::builder().with_recommended_fillers().connect_anvil();
         let num = provider.get_block_number().await.unwrap();
         assert_eq!(0, num);
     }
 
     #[tokio::test]
     async fn test_builder_helper_fn() {
-<<<<<<< HEAD
-        let provider = builder().with_recommended_fillers().connect_anvil();
-=======
-        let provider = builder::<Ethereum>().with_recommended_fillers().on_anvil();
->>>>>>> 8abd1172
+        let provider = builder::<Ethereum>().with_recommended_fillers().connect_anvil();
         let num = provider.get_block_number().await.unwrap();
         assert_eq!(0, num);
     }
@@ -2200,7 +2193,7 @@
         async_ci_only(|| async {
             run_with_tempdir("reth-sign-tx", |dir| async {
                 let reth = Reth::new().dev().disable_discovery().data_dir(dir).spawn();
-                let provider = ProviderBuilder::new().on_http(reth.endpoint_url());
+                let provider = ProviderBuilder::new().connect_http(reth.endpoint_url());
 
                 let accounts = provider.get_accounts().await.unwrap();
                 let from = accounts[0];
