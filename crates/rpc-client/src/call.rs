use alloy_json_rpc::{
    transform_response, try_deserialize_ok, Request, RequestPacket, ResponsePacket, RpcParam,
    RpcResult, RpcReturn,
};
use alloy_transport::{RpcFut, Transport, TransportError, TransportResult};
use core::panic;
use serde_json::value::RawValue;
use std::{
    fmt,
    future::Future,
    marker::PhantomData,
    pin::Pin,
    task::{self, Poll::Ready},
};
use tower::Service;

/// The states of the [`RpcCall`] future.
#[must_use = "futures do nothing unless you `.await` or poll them"]
#[pin_project::pin_project(project = CallStateProj)]
enum CallState<Params, Conn>
where
    Params: RpcParam,
    Conn: Transport + Clone,
{
    Prepared {
        request: Option<Request<Params>>,
        connection: Conn,
    },
    AwaitingResponse {
        #[pin]
        fut: <Conn as Service<RequestPacket>>::Future,
    },
    Complete,
}

impl<Params, Conn> Clone for CallState<Params, Conn>
where
    Params: RpcParam,
    Conn: Transport + Clone,
{
    fn clone(&self) -> Self {
        match self {
            Self::Prepared { request, connection } => {
                Self::Prepared { request: request.clone(), connection: connection.clone() }
            }
            _ => panic!("cloned after dispatch"),
        }
    }
}

impl<Params, Conn> fmt::Debug for CallState<Params, Conn>
where
    Params: RpcParam,
    Conn: Transport + Clone,
{
    fn fmt(&self, f: &mut fmt::Formatter<'_>) -> fmt::Result {
        f.write_str(match self {
            Self::Prepared { .. } => "Prepared",
            Self::AwaitingResponse { .. } => "AwaitingResponse",
            Self::Complete => "Complete",
        })
    }
}

impl<Params, Conn> Future for CallState<Params, Conn>
where
    Conn: Transport + Clone,
    Params: RpcParam,
{
    type Output = TransportResult<Box<RawValue>>;

<<<<<<< HEAD
            if let Err(e) = task::ready!(Service::<RequestPacket>::poll_ready(connection, cx)) {
                self.set(Self::Complete);
                return Ready(RpcResult::Err(e));
            }
=======
    fn poll(mut self: Pin<&mut Self>, cx: &mut task::Context<'_>) -> task::Poll<Self::Output> {
        loop {
            match self.as_mut().project() {
                CallStateProj::Prepared { connection, request } => {
                    if let Err(e) =
                        task::ready!(Service::<RequestPacket>::poll_ready(connection, cx))
                    {
                        self.set(CallState::Complete);
                        return Ready(RpcResult::Err(e));
                    }
>>>>>>> 83af23f5

                    let request = request.take().expect("no request");
                    debug!(method=%request.meta.method, id=%request.meta.id, "sending request");
                    trace!(params_ty=%std::any::type_name::<Params>(), ?request, "full request");
                    let request = request.serialize();
                    let fut = match request {
                        Ok(request) => {
                            trace!(request=%request.serialized(), "serialized request");
                            connection.call(request.into())
                        }
                        Err(err) => {
                            trace!(?err, "failed to serialize request");
                            self.set(CallState::Complete);
                            return Ready(RpcResult::Err(TransportError::ser_err(err)));
                        }
                    };
                    self.set(CallState::AwaitingResponse { fut });
                }
<<<<<<< HEAD
                Err(err) => {
                    trace!(?err, "failed to serialize request");
                    self.set(Self::Complete);
                    return Ready(RpcResult::Err(TransportError::ser_err(err)));
                }
            }
        };

        self.set(Self::AwaitingResponse { fut });
        cx.waker().wake_by_ref();

        task::Poll::Pending
    }

    fn poll_awaiting(
        mut self: Pin<&mut Self>,
        cx: &mut task::Context<'_>,
    ) -> task::Poll<<Self as Future>::Output> {
        let CallStateProj::AwaitingResponse { fut } = self.as_mut().project() else {
            unreachable!("Called poll_awaiting in incorrect state")
        };

        match task::ready!(fut.poll(cx)) {
            Ok(ResponsePacket::Single(res)) => Ready(transform_response(res)),
            Err(e) => Ready(RpcResult::Err(e)),
            _ => panic!("received batch response from single request"),
        }
    }
}

impl<Params, Conn> Future for CallState<Params, Conn>
where
    Conn: Transport + Clone,
    Params: RpcParam,
{
    type Output = TransportResult<Box<RawValue>>;

    fn poll(mut self: Pin<&mut Self>, cx: &mut task::Context<'_>) -> task::Poll<Self::Output> {
        if matches!(*self.as_mut(), Self::Prepared { .. }) {
            return self.poll_prepared(cx);
        }

        if matches!(*self.as_mut(), Self::AwaitingResponse { .. }) {
            return self.poll_awaiting(cx);
        }

        panic!("Polled in bad state");
    }
}

=======
                CallStateProj::AwaitingResponse { fut } => {
                    let res = match task::ready!(fut.poll(cx)) {
                        Ok(ResponsePacket::Single(res)) => Ready(transform_response(res)),
                        Err(e) => Ready(RpcResult::Err(e)),
                        _ => panic!("received batch response from single request"),
                    };
                    self.set(CallState::Complete);
                    return res;
                }
                CallStateProj::Complete => {
                    panic!("Polled after completion");
                }
            }
        }
    }
}

>>>>>>> 83af23f5
/// A prepared, but unsent, RPC call.
///
/// This is a future that will send the request when polled. It contains a
/// [`Request`], a [`Transport`], and knowledge of its expected response
/// type. Upon awaiting, it will send the request and wait for the response. It
/// will then deserialize the response into the expected type.
///
/// Errors are captured in the [`RpcResult`] type. Rpc Calls will result in
/// either a successful response of the `Resp` type, an error response, or a
/// transport error.
///
/// ### Note
///
/// Serializing the request is done lazily. The request is not serialized until
/// the future is polled. This differs from the behavior of
/// [`crate::BatchRequest`], which serializes greedily. This is because the
/// batch request must immediately erase the `Param` type to allow batching of
/// requests with different `Param` types, while the `RpcCall` may do so lazily.
#[must_use = "futures do nothing unless you `.await` or poll them"]
#[pin_project::pin_project]
#[derive(Clone)]
pub struct RpcCall<Conn, Params, Resp, Output = Resp, Map = fn(Resp) -> Output>
where
    Conn: Transport + Clone,
    Params: RpcParam,
    Map: Fn(Resp) -> Output,
{
    #[pin]
    state: CallState<Params, Conn>,
    map: Map,
    _pd: core::marker::PhantomData<fn() -> (Resp, Output)>,
}

impl<Conn, Params, Resp, Output, Map> core::fmt::Debug for RpcCall<Conn, Params, Resp, Output, Map>
where
    Conn: Transport + Clone,
    Params: RpcParam,
    Map: Fn(Resp) -> Output,
{
    fn fmt(&self, f: &mut core::fmt::Formatter<'_>) -> core::fmt::Result {
        f.debug_struct("RpcCall").field("state", &self.state).finish()
    }
}

impl<Conn, Params, Resp> RpcCall<Conn, Params, Resp>
where
    Conn: Transport + Clone,
    Params: RpcParam,
{
    #[doc(hidden)]
    pub fn new(req: Request<Params>, connection: Conn) -> Self {
        Self {
            state: CallState::Prepared { request: Some(req), connection },
            map: std::convert::identity,
            _pd: PhantomData,
        }
    }
}

impl<Conn, Params, Resp, Output, Map> RpcCall<Conn, Params, Resp, Output, Map>
where
    Conn: Transport + Clone,
    Params: RpcParam,
    Map: Fn(Resp) -> Output,
{
    /// Set a function to map the response into a different type.
    pub fn map_resp<NewOutput, NewMap>(
        self,
        map: NewMap,
    ) -> RpcCall<Conn, Params, Resp, NewOutput, NewMap>
    where
        NewMap: Fn(Resp) -> NewOutput,
    {
        RpcCall { state: self.state, map, _pd: PhantomData }
    }

    /// Returns `true` if the request is a subscription.
    ///
    /// # Panics
    ///
    /// Panics if called after the request has been sent.
    pub fn is_subscription(&self) -> bool {
        self.request().meta.is_subscription()
    }

    /// Set the request to be a non-standard subscription (i.e. not
    /// "eth_subscribe").
    ///
    /// # Panics
    ///
    /// Panics if called after the request has been sent.
    pub fn set_is_subscription(&mut self) {
        self.request_mut().meta.set_is_subscription();
    }

    /// Set the subscription status of the request.
    pub fn set_subscription_status(&mut self, status: bool) {
        self.request_mut().meta.set_subscription_status(status);
    }

    /// Get a mutable reference to the params of the request.
    ///
    /// This is useful for modifying the params after the request has been
    /// prepared.
    ///
    /// # Panics
    ///
    /// Panics if called after the request has been sent.
    pub fn params(&mut self) -> &mut Params {
        &mut self.request_mut().params
    }

    /// Returns a reference to the request.
    ///
    /// # Panics
    ///
    /// Panics if called after the request has been sent.
    pub fn request(&self) -> &Request<Params> {
        let CallState::Prepared { request, .. } = &self.state else {
            panic!("Cannot get request after request has been sent");
        };
        request.as_ref().expect("no request in prepared")
    }

    /// Returns a mutable reference to the request.
    ///
    /// # Panics
    ///
    /// Panics if called after the request has been sent.
    pub fn request_mut(&mut self) -> &mut Request<Params> {
        let CallState::Prepared { request, .. } = &mut self.state else {
            panic!("Cannot get request after request has been sent");
        };
        request.as_mut().expect("no request in prepared")
    }
}

impl<Conn, Params, Resp, Output, Map> RpcCall<Conn, &Params, Resp, Output, Map>
where
    Conn: Transport + Clone,
    Params: RpcParam + Clone,
    Map: Fn(Resp) -> Output,
{
    /// Convert this call into one with owned params, by cloning the params.
    ///
    /// # Panics
    ///
    /// Panics if called after the request has been sent.
    pub fn into_owned_params(self) -> RpcCall<Conn, Params, Resp, Output, Map> {
        let CallState::Prepared { request, connection } = self.state else {
            panic!("Cannot get params after request has been sent");
        };
        let request = request.expect("no request in prepared").into_owned_params();

        RpcCall {
            state: CallState::Prepared { request: Some(request), connection },
            map: self.map,
            _pd: PhantomData,
        }
    }
}

impl<'a, Conn, Params, Resp, Output, Map> RpcCall<Conn, Params, Resp, Output, Map>
where
    Conn: Transport + Clone,
    Params: RpcParam + 'a,
    Resp: RpcReturn,
    Output: 'static,
    Map: Fn(Resp) -> Output + Send + 'a,
{
    /// Convert this future into a boxed, pinned future, erasing its type.
    pub fn boxed(self) -> RpcFut<'a, Output> {
        Box::pin(self)
    }
}

impl<Conn, Params, Resp, Output, Map> Future for RpcCall<Conn, Params, Resp, Output, Map>
where
    Conn: Transport + Clone,
    Params: RpcParam,
    Resp: RpcReturn,
    Output: 'static,
    Map: Fn(Resp) -> Output,
{
    type Output = TransportResult<Output>;

    fn poll(self: Pin<&mut Self>, cx: &mut task::Context<'_>) -> task::Poll<Self::Output> {
        trace!(?self.state, "polling RpcCall");
        let this = self.project();
        this.state.poll(cx).map(try_deserialize_ok).map(|r| r.map(this.map))
    }
}<|MERGE_RESOLUTION|>--- conflicted
+++ resolved
@@ -69,12 +69,6 @@
 {
     type Output = TransportResult<Box<RawValue>>;
 
-<<<<<<< HEAD
-            if let Err(e) = task::ready!(Service::<RequestPacket>::poll_ready(connection, cx)) {
-                self.set(Self::Complete);
-                return Ready(RpcResult::Err(e));
-            }
-=======
     fn poll(mut self: Pin<&mut Self>, cx: &mut task::Context<'_>) -> task::Poll<Self::Output> {
         loop {
             match self.as_mut().project() {
@@ -85,7 +79,6 @@
                         self.set(CallState::Complete);
                         return Ready(RpcResult::Err(e));
                     }
->>>>>>> 83af23f5
 
                     let request = request.take().expect("no request");
                     debug!(method=%request.meta.method, id=%request.meta.id, "sending request");
@@ -104,58 +97,6 @@
                     };
                     self.set(CallState::AwaitingResponse { fut });
                 }
-<<<<<<< HEAD
-                Err(err) => {
-                    trace!(?err, "failed to serialize request");
-                    self.set(Self::Complete);
-                    return Ready(RpcResult::Err(TransportError::ser_err(err)));
-                }
-            }
-        };
-
-        self.set(Self::AwaitingResponse { fut });
-        cx.waker().wake_by_ref();
-
-        task::Poll::Pending
-    }
-
-    fn poll_awaiting(
-        mut self: Pin<&mut Self>,
-        cx: &mut task::Context<'_>,
-    ) -> task::Poll<<Self as Future>::Output> {
-        let CallStateProj::AwaitingResponse { fut } = self.as_mut().project() else {
-            unreachable!("Called poll_awaiting in incorrect state")
-        };
-
-        match task::ready!(fut.poll(cx)) {
-            Ok(ResponsePacket::Single(res)) => Ready(transform_response(res)),
-            Err(e) => Ready(RpcResult::Err(e)),
-            _ => panic!("received batch response from single request"),
-        }
-    }
-}
-
-impl<Params, Conn> Future for CallState<Params, Conn>
-where
-    Conn: Transport + Clone,
-    Params: RpcParam,
-{
-    type Output = TransportResult<Box<RawValue>>;
-
-    fn poll(mut self: Pin<&mut Self>, cx: &mut task::Context<'_>) -> task::Poll<Self::Output> {
-        if matches!(*self.as_mut(), Self::Prepared { .. }) {
-            return self.poll_prepared(cx);
-        }
-
-        if matches!(*self.as_mut(), Self::AwaitingResponse { .. }) {
-            return self.poll_awaiting(cx);
-        }
-
-        panic!("Polled in bad state");
-    }
-}
-
-=======
                 CallStateProj::AwaitingResponse { fut } => {
                     let res = match task::ready!(fut.poll(cx)) {
                         Ok(ResponsePacket::Single(res)) => Ready(transform_response(res)),
@@ -173,7 +114,6 @@
     }
 }
 
->>>>>>> 83af23f5
 /// A prepared, but unsent, RPC call.
 ///
 /// This is a future that will send the request when polled. It contains a
