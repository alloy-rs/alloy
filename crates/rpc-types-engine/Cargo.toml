[package]
name = "alloy-rpc-types-engine"
description = "Types for the `engine` Ethereum JSON-RPC namespace"

version.workspace = true
edition.workspace = true
rust-version.workspace = true
license.workspace = true
homepage.workspace = true
authors.workspace = true
repository.workspace = true
exclude.workspace = true

[package.metadata.docs.rs]
all-features = true
rustdoc-args = ["--cfg", "docsrs"]

[lints]
workspace = true

[dependencies]
# ethereum
alloy-serde.workspace = true
alloy-rpc-types-eth.workspace = true
alloy-rlp = { workspace = true, features = ["arrayvec", "derive"] }
alloy-primitives = { workspace = true, features = ["rlp", "serde"] }
<<<<<<< HEAD
alloy-consensus = { workspace = true, features = ["std"] }
alloy-rpc-types-eth = { workspace = true, features = ["std", "serde"] }
alloy-serde.workspace = true
=======
alloy-consensus = { workspace = true, features = ["serde"] }
>>>>>>> f50313a5
alloy-eips = { workspace = true, features = ["serde"] }

# misc
serde = { workspace = true, features = ["derive"] }
derive_more = { workspace = true, features = ["display"] }

# ssz
ethereum_ssz_derive = { workspace = true, optional = true }
ethereum_ssz = { workspace = true, optional = true }

# jsonrpsee
jsonrpsee-types = { version = "0.24", optional = true }

# jwt
rand = { workspace = true, optional = true }
jsonwebtoken = { version = "9.3.0", optional = true }

[features]
default = ["jwt", "std"]
std = ["alloy-rpc-types-eth/std", "alloy-consensus/std", "derive_more/std"]
jwt = ["dep:jsonwebtoken", "dep:rand"]
jsonrpsee-types = ["dep:jsonrpsee-types", "alloy-rpc-types-eth/jsonrpsee-types"]
ssz = ["std", "dep:ethereum_ssz", "dep:ethereum_ssz_derive", "alloy-eips/ssz"]
kzg = ["alloy-consensus/kzg"]

[dev-dependencies]
alloy-primitives = { workspace = true, features = [
    "rand",
    "rlp",
    "serde",
    "arbitrary",
] }

arbitrary = { workspace = true, features = ["derive"] }
rand.workspace = true
serde_json.workspace = true
similar-asserts.workspace = true
tempfile.workspace = true
assert_matches.workspace = true<|MERGE_RESOLUTION|>--- conflicted
+++ resolved
@@ -24,13 +24,7 @@
 alloy-rpc-types-eth.workspace = true
 alloy-rlp = { workspace = true, features = ["arrayvec", "derive"] }
 alloy-primitives = { workspace = true, features = ["rlp", "serde"] }
-<<<<<<< HEAD
-alloy-consensus = { workspace = true, features = ["std"] }
-alloy-rpc-types-eth = { workspace = true, features = ["std", "serde"] }
-alloy-serde.workspace = true
-=======
 alloy-consensus = { workspace = true, features = ["serde"] }
->>>>>>> f50313a5
 alloy-eips = { workspace = true, features = ["serde"] }
 
 # misc
