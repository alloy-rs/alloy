--- conflicted
+++ resolved
@@ -17,11 +17,7 @@
     cancun: MaybeCancunPayloadFields,
     /// The EIP-7685 requests provided as additional request params to `engine_newPayloadV4` that
     /// are not present in the `ExecutionPayload`.
-<<<<<<< HEAD
-    prague: Option<RequestsOrHash>,
-=======
     prague: MaybePraguePayloadFields,
->>>>>>> 0ca76e8f
 }
 
 impl ExecutionPayloadSidecar {
@@ -36,13 +32,8 @@
     }
 
     /// Creates a new instance post prague for `engine_newPayloadV4`
-<<<<<<< HEAD
-    pub fn v4(cancun: CancunPayloadFields, requests: RequestsOrHash) -> Self {
-        Self { cancun: cancun.into(), prague: Some(requests) }
-=======
     pub fn v4(cancun: CancunPayloadFields, prague: PraguePayloadFields) -> Self {
         Self { cancun: cancun.into(), prague: prague.into() }
->>>>>>> 0ca76e8f
     }
 
     /// Returns a reference to the [`CancunPayloadFields`].
@@ -66,7 +57,6 @@
     }
 
     /// Returns the EIP-7685 requests
-<<<<<<< HEAD
     pub const fn requests(&self) -> Option<&Requests> {
         if let Some(RequestsOrHash::Requests(ref requests)) = self.prague {
             Some(requests)
@@ -82,14 +72,10 @@
     /// - If it contains a precomputed hash (used for testing), it returns that hash directly.
     pub fn requests_hash(&self) -> Option<B256> {
         self.prague.as_ref().map(|hash| hash.requests_hash())
-=======
-    pub fn requests(&self) -> Option<&Requests> {
-        self.prague.requests()
     }
 
     /// Returns the target blobs per block
     pub fn target_blobs_per_block(&self) -> Option<u64> {
         self.prague.target_blobs_per_block()
->>>>>>> 0ca76e8f
     }
 }