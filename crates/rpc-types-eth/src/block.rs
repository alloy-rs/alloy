//! Block RPC types.

use crate::{ConversionError, Transaction, Withdrawal};
use alloc::collections::BTreeMap;
use alloy_network_primitives::{
    BlockResponse, BlockTransactions, HeaderResponse, TransactionResponse,
};
use alloy_primitives::{Address, BlockHash, Bloom, Bytes, B256, B64, U256};
<<<<<<< HEAD
=======
use alloy_serde::WithOtherFields;
>>>>>>> cbfe3d91

use alloc::vec::Vec;

pub use alloy_eips::{
    calc_blob_gasprice, calc_excess_blob_gas, BlockHashOrNumber, BlockId, BlockNumHash,
    BlockNumberOrTag, ForkBlock, RpcBlockHash,
};

/// Block representation
#[derive(Clone, Debug, Default, PartialEq, Eq)]
#[cfg_attr(feature = "serde", derive(serde::Serialize, serde::Deserialize))]
#[cfg_attr(feature = "serde", serde(rename_all = "camelCase"))]
pub struct Block<T = Transaction, H = Header> {
    /// Header of the block.
    #[cfg_attr(feature = "serde", serde(flatten))]
    pub header: H,
    /// Uncles' hashes.
    #[cfg_attr(feature = "serde", serde(default))]
    pub uncles: Vec<B256>,
    /// Block Transactions. In the case of an uncle block, this field is not included in RPC
    /// responses, and when deserialized, it will be set to [BlockTransactions::Uncle].
    #[cfg_attr(
        feature = "serde",
        serde(
            default = "BlockTransactions::uncle",
            skip_serializing_if = "BlockTransactions::is_uncle"
        )
    )]
    pub transactions: BlockTransactions<T>,
    /// Integer the size of this block in bytes.
    #[cfg_attr(feature = "serde", serde(default, skip_serializing_if = "Option::is_none"))]
    pub size: Option<U256>,
    /// Withdrawals in the block.
    #[cfg_attr(feature = "serde", serde(default, skip_serializing_if = "Option::is_none"))]
    pub withdrawals: Option<Vec<Withdrawal>>,
}

impl<T: TransactionResponse, H> Block<T, H> {
    /// Converts a block with Tx hashes into a full block.
    pub fn into_full_block(self, txs: Vec<T>) -> Self {
        Self { transactions: txs.into(), ..self }
    }
}

/// Block header representation.
#[cfg_attr(any(test, feature = "arbitrary"), derive(arbitrary::Arbitrary))]
#[derive(Clone, Debug, Default, PartialEq, Eq, Hash)]
#[cfg_attr(feature = "serde", derive(serde::Serialize, serde::Deserialize))]
#[cfg_attr(feature = "serde", serde(rename_all = "camelCase"))]
pub struct Header {
    /// Hash of the block
    pub hash: BlockHash,
    /// Hash of the parent
    pub parent_hash: B256,
    /// Hash of the uncles
    #[cfg_attr(feature = "serde", serde(rename = "sha3Uncles"))]
    pub uncles_hash: B256,
    /// Alias of `author`
    pub miner: Address,
    /// State root hash
    pub state_root: B256,
    /// Transactions root hash
    pub transactions_root: B256,
    /// Transactions receipts root hash
    pub receipts_root: B256,
    /// Logs bloom
    pub logs_bloom: Bloom,
    /// Difficulty
    pub difficulty: U256,
    /// Block number
    #[cfg_attr(feature = "serde", serde(with = "alloy_serde::quantity"))]
    pub number: u64,
    /// Gas Limit
    #[cfg_attr(feature = "serde", serde(default, with = "alloy_serde::quantity"))]
    pub gas_limit: u128,
    /// Gas Used
    #[cfg_attr(feature = "serde", serde(default, with = "alloy_serde::quantity"))]
    pub gas_used: u128,
    /// Timestamp
    #[cfg_attr(feature = "serde", serde(default, with = "alloy_serde::quantity"))]
    pub timestamp: u64,
    /// Total difficulty
    #[cfg_attr(feature = "serde", serde(default, skip_serializing_if = "Option::is_none"))]
    pub total_difficulty: Option<U256>,
    /// Extra data
    pub extra_data: Bytes,
    /// Mix Hash
    ///
    /// Before the merge this proves, combined with the nonce, that a sufficient amount of
    /// computation has been carried out on this block: the Proof-of-Work (PoF).
    ///
    /// After the merge this is `prevRandao`: Randomness value for the generated payload.
    ///
    /// This is an Option because it is not always set by non-ethereum networks.
    ///
    /// See also <https://eips.ethereum.org/EIPS/eip-4399>
    /// And <https://github.com/ethereum/execution-apis/issues/328>
    #[cfg_attr(feature = "serde", serde(default, skip_serializing_if = "Option::is_none"))]
    pub mix_hash: Option<B256>,
    /// Nonce
    #[cfg_attr(feature = "serde", serde(default, skip_serializing_if = "Option::is_none"))]
    pub nonce: Option<B64>,
    /// Base fee per unit of gas (if past London)
    #[cfg_attr(
        feature = "serde",
        serde(
            default,
            skip_serializing_if = "Option::is_none",
            with = "alloy_serde::quantity::opt"
        )
    )]
    pub base_fee_per_gas: Option<u128>,
    /// Withdrawals root hash added by EIP-4895 and is ignored in legacy headers.
    #[cfg_attr(feature = "serde", serde(default, skip_serializing_if = "Option::is_none"))]
    pub withdrawals_root: Option<B256>,
    /// Blob gas used
    #[cfg_attr(
        feature = "serde",
        serde(
            default,
            skip_serializing_if = "Option::is_none",
            with = "alloy_serde::quantity::opt"
        )
    )]
    pub blob_gas_used: Option<u128>,
    /// Excess blob gas
    #[cfg_attr(
        feature = "serde",
        serde(
            default,
            skip_serializing_if = "Option::is_none",
            with = "alloy_serde::quantity::opt"
        )
    )]
    pub excess_blob_gas: Option<u128>,
    /// EIP-4788 parent beacon block root
    #[cfg_attr(feature = "serde", serde(default, skip_serializing_if = "Option::is_none"))]
    pub parent_beacon_block_root: Option<B256>,
    /// EIP-7685 requests root.
    #[cfg_attr(feature = "serde", serde(default, skip_serializing_if = "Option::is_none"))]
    pub requests_root: Option<B256>,
}

impl Header {
    /// Returns the blob fee for _this_ block according to the EIP-4844 spec.
    ///
    /// Returns `None` if `excess_blob_gas` is None
    pub fn blob_fee(&self) -> Option<u128> {
        self.excess_blob_gas.map(calc_blob_gasprice)
    }

    /// Returns the blob fee for the next block according to the EIP-4844 spec.
    ///
    /// Returns `None` if `excess_blob_gas` is None.
    ///
    /// See also [Self::next_block_excess_blob_gas]
    pub fn next_block_blob_fee(&self) -> Option<u128> {
        self.next_block_excess_blob_gas().map(calc_blob_gasprice)
    }

    /// Calculate excess blob gas for the next block according to the EIP-4844
    /// spec.
    ///
    /// Returns a `None` if no excess blob gas is set, no EIP-4844 support
    pub fn next_block_excess_blob_gas(&self) -> Option<u128> {
        Some(calc_excess_blob_gas(self.excess_blob_gas?, self.blob_gas_used?))
    }
}

impl TryFrom<Header> for alloy_consensus::Header {
    type Error = ConversionError;
    fn try_from(value: Header) -> Result<Self, Self::Error> {
        let Header {
            parent_hash,
            uncles_hash,
            miner,
            state_root,
            transactions_root,
            receipts_root,
            logs_bloom,
            difficulty,
            number,
            gas_limit,
            gas_used,
            timestamp,
            extra_data,
            mix_hash,
            nonce,
            base_fee_per_gas,
            withdrawals_root,
            blob_gas_used,
            excess_blob_gas,
            parent_beacon_block_root,
            requests_root,
            // not included in the consensus header
            hash: _hash,
            total_difficulty: _total_difficulty,
        } = value;
        Ok(Self {
            parent_hash,
            ommers_hash: uncles_hash,
            beneficiary: miner,
            state_root,
            transactions_root,
            receipts_root,
            withdrawals_root,
            logs_bloom,
            difficulty,
            number,
            gas_limit,
            gas_used,
            timestamp,
            mix_hash: mix_hash.ok_or(ConversionError::Custom("missing block mix_hash".into()))?,
            nonce: nonce.ok_or(ConversionError::Custom("missing block nonce".into()))?,
            base_fee_per_gas,
            blob_gas_used,
            excess_blob_gas,
            parent_beacon_block_root,
            requests_root,
            extra_data,
        })
    }
}

impl HeaderResponse for Header {
    fn hash(&self) -> BlockHash {
        self.hash
    }

    fn number(&self) -> u64 {
        self.number
    }

    fn timestamp(&self) -> u64 {
        self.timestamp
    }

    fn extra_data(&self) -> &Bytes {
        &self.extra_data
    }

    fn base_fee_per_gas(&self) -> Option<u128> {
        self.base_fee_per_gas
    }

    fn next_block_blob_fee(&self) -> Option<u128> {
        self.next_block_blob_fee()
    }

    fn coinbase(&self) -> Address {
        self.miner
    }

    fn gas_limit(&self) -> u128 {
        self.gas_limit
    }

    fn mix_hash(&self) -> Option<B256> {
        self.mix_hash
    }

    fn difficulty(&self) -> U256 {
        self.difficulty
    }
}

/// Error that can occur when converting other types to blocks
#[derive(Clone, Copy, Debug, derive_more::Display)]
pub enum BlockError {
    /// A transaction failed sender recovery
    #[display("transaction failed sender recovery")]
    InvalidSignature,
    /// A raw block failed to decode
    #[display("failed to decode raw block {_0}")]
    RlpDecodeRawBlock(alloy_rlp::Error),
}

#[cfg(feature = "std")]
impl std::error::Error for BlockError {
    fn source(&self) -> Option<&(dyn std::error::Error + 'static)> {
        match self {
            Self::RlpDecodeRawBlock(err) => Some(err),
            _ => None,
        }
    }
}

#[cfg(feature = "serde")]
impl From<Block> for alloy_serde::WithOtherFields<Block> {
    fn from(inner: Block) -> Self {
        Self { inner, other: Default::default() }
    }
}

#[cfg(feature = "serde")]
impl From<Header> for alloy_serde::WithOtherFields<Header> {
    fn from(inner: Header) -> Self {
        Self { inner, other: Default::default() }
    }
}

/// BlockOverrides is a set of header fields to override.
#[derive(Clone, Debug, Default, PartialEq, Eq)]
#[cfg_attr(feature = "serde", derive(serde::Serialize, serde::Deserialize))]
#[cfg_attr(feature = "serde", serde(default, rename_all = "camelCase", deny_unknown_fields))]
pub struct BlockOverrides {
    /// Overrides the block number.
    ///
    /// For `eth_callMany` this will be the block number of the first simulated block. Each
    /// following block increments its block number by 1
    // Note: geth uses `number`, erigon uses `blockNumber`
    #[cfg_attr(
        feature = "serde",
        serde(default, skip_serializing_if = "Option::is_none", alias = "blockNumber")
    )]
    pub number: Option<U256>,
    /// Overrides the difficulty of the block.
    #[cfg_attr(feature = "serde", serde(default, skip_serializing_if = "Option::is_none"))]
    pub difficulty: Option<U256>,
    /// Overrides the timestamp of the block.
    // Note: geth uses `time`, erigon uses `timestamp`
    #[cfg_attr(
        feature = "serde",
        serde(
            default,
            skip_serializing_if = "Option::is_none",
            alias = "timestamp",
            with = "alloy_serde::quantity::opt"
        )
    )]
    pub time: Option<u64>,
    /// Overrides the gas limit of the block.
    #[cfg_attr(
        feature = "serde",
        serde(
            default,
            skip_serializing_if = "Option::is_none",
            with = "alloy_serde::quantity::opt"
        )
    )]
    pub gas_limit: Option<u64>,
    /// Overrides the coinbase address of the block.
<<<<<<< HEAD
    #[cfg_attr(feature = "serde", serde(default, skip_serializing_if = "Option::is_none"))]
    pub coinbase: Option<Address>,
    /// Overrides the prevrandao of the block.
    #[cfg_attr(feature = "serde", serde(default, skip_serializing_if = "Option::is_none"))]
    pub random: Option<B256>,
    /// Overrides the basefee of the block.
    #[cfg_attr(feature = "serde", serde(default, skip_serializing_if = "Option::is_none"))]
=======
    #[cfg_attr(
        feature = "serde",
        serde(default, skip_serializing_if = "Option::is_none", alias = "feeRecipient")
    )]
    pub coinbase: Option<Address>,
    /// Overrides the prevrandao of the block.
    #[cfg_attr(
        feature = "serde",
        serde(default, skip_serializing_if = "Option::is_none", alias = "prevRandao")
    )]
    pub random: Option<B256>,
    /// Overrides the basefee of the block.
    #[cfg_attr(
        feature = "serde",
        serde(default, skip_serializing_if = "Option::is_none", alias = "baseFeePerGas")
    )]
>>>>>>> cbfe3d91
    pub base_fee: Option<U256>,
    /// A dictionary that maps blockNumber to a user-defined hash. It could be queried from the
    /// solidity opcode BLOCKHASH.
    #[cfg_attr(feature = "serde", serde(default, skip_serializing_if = "Option::is_none"))]
    pub block_hash: Option<BTreeMap<u64, B256>>,
}

impl<T, H> BlockResponse for Block<T, H> {
    type Transaction = T;
    type Header = H;

    fn header(&self) -> &Self::Header {
        &self.header
    }

    fn transactions(&self) -> &BlockTransactions<T> {
        &self.transactions
    }

    fn transactions_mut(&mut self) -> &mut BlockTransactions<Self::Transaction> {
        &mut self.transactions
    }
}

#[cfg(test)]
mod tests {
    use alloy_primitives::keccak256;
    use arbitrary::Arbitrary;
    use rand::Rng;

    use super::*;

    #[test]
    fn arbitrary_header() {
        let mut bytes = [0u8; 1024];
        rand::thread_rng().fill(bytes.as_mut_slice());
        let _: Header = Header::arbitrary(&mut arbitrary::Unstructured::new(&bytes)).unwrap();
    }

    #[test]
    #[cfg(all(feature = "jsonrpsee-types", feature = "serde"))]
    fn serde_json_header() {
        use jsonrpsee_types::SubscriptionResponse;
        let resp = r#"{"jsonrpc":"2.0","method":"eth_subscribe","params":{"subscription":"0x7eef37ff35d471f8825b1c8f67a5d3c0","result":{"hash":"0x7a7ada12e140961a32395059597764416499f4178daf1917193fad7bd2cc6386","parentHash":"0xdedbd831f496e705e7f2ec3c8dcb79051040a360bf1455dbd7eb8ea6ad03b751","sha3Uncles":"0x1dcc4de8dec75d7aab85b567b6ccd41ad312451b948a7413f0a142fd40d49347","miner":"0x0000000000000000000000000000000000000000","stateRoot":"0x0000000000000000000000000000000000000000000000000000000000000000","transactionsRoot":"0x56e81f171bcc55a6ff8345e692c0f86e5b48e01b996cadc001622fb5e363b421","receiptsRoot":"0x56e81f171bcc55a6ff8345e692c0f86e5b48e01b996cadc001622fb5e363b421","number":"0x8","gasUsed":"0x0","gasLimit":"0x1c9c380","extraData":"0x","logsBloom":"0x00000000000000000000000000000000000000000000000000000000000000000000000000000000000000000000000000000000000000000000000000000000000000000000000000000000000000000000000000000000000000000000000000000000000000000000000000000000000000000000000000000000000000000000000000000000000000000000000000000000000000000000000000000000000000000000000000000000000000000000000000000000000000000000000000000000000000000000000000000000000000000000000000000000000000000000000000000000000000000000000000000000000000000000000000000000","timestamp":"0x642aa48f","difficulty":"0x0","mixHash":"0x0000000000000000000000000000000000000000000000000000000000000000","nonce":"0x0000000000000000"}}}"#;
        let _header: SubscriptionResponse<'_, Header> = serde_json::from_str(resp).unwrap();

        let resp = r#"{"jsonrpc":"2.0","method":"eth_subscription","params":{"subscription":"0x1a14b6bdcf4542fabf71c4abee244e47","result":{"author":"0x000000568b9b5a365eaa767d42e74ed88915c204","difficulty":"0x1","extraData":"0x4e65746865726d696e6420312e392e32322d302d6463373666616366612d32308639ad8ff3d850a261f3b26bc2a55e0f3a718de0dd040a19a4ce37e7b473f2d7481448a1e1fd8fb69260825377c0478393e6055f471a5cf839467ce919a6ad2700","gasLimit":"0x7a1200","gasUsed":"0x0","hash":"0xa4856602944fdfd18c528ef93cc52a681b38d766a7e39c27a47488c8461adcb0","logsBloom":"0x00000000000000000000000000000000000000000000000000000000000000000000000000000000000000000000000000000000000000000000000000000000000000000000000000000000000000000000000000000000000000000000000000000000000000000000000000000000000000000000000000000000000000000000000000000000000000000000000000000000000000000000000000000000000000000000000000000000000000000000000000000000000000000000000000000000000000000000000000000000000000000000000000000000000000000000000000000000000000000000000000000000000000000000000000000000","miner":"0x0000000000000000000000000000000000000000","mixHash":"0x0000000000000000000000000000000000000000000000000000000000000000","nonce":"0x0000000000000000","number":"0x434822","parentHash":"0x1a9bdc31fc785f8a95efeeb7ae58f40f6366b8e805f47447a52335c95f4ceb49","receiptsRoot":"0x56e81f171bcc55a6ff8345e692c0f86e5b48e01b996cadc001622fb5e363b421","sha3Uncles":"0x1dcc4de8dec75d7aab85b567b6ccd41ad312451b948a7413f0a142fd40d49347","size":"0x261","stateRoot":"0xf38c4bf2958e541ec6df148e54ce073dc6b610f8613147ede568cb7b5c2d81ee","totalDifficulty":"0x633ebd","timestamp":"0x604726b0","transactions":[],"transactionsRoot":"0x56e81f171bcc55a6ff8345e692c0f86e5b48e01b996cadc001622fb5e363b421","uncles":[]}}}"#;
        let _header: SubscriptionResponse<'_, Header> = serde_json::from_str(resp).unwrap();
    }

    #[test]
    #[cfg(feature = "serde")]
    fn serde_block() {
        let block = Block {
            header: Header {
                hash: B256::with_last_byte(1),
                parent_hash: B256::with_last_byte(2),
                uncles_hash: B256::with_last_byte(3),
                miner: Address::with_last_byte(4),
                state_root: B256::with_last_byte(5),
                transactions_root: B256::with_last_byte(6),
                receipts_root: B256::with_last_byte(7),
                withdrawals_root: Some(B256::with_last_byte(8)),
                number: 9,
                gas_used: 10,
                gas_limit: 11,
                extra_data: vec![1, 2, 3].into(),
                logs_bloom: Default::default(),
                timestamp: 12,
                difficulty: U256::from(13),
                total_difficulty: Some(U256::from(100000)),
                mix_hash: Some(B256::with_last_byte(14)),
                nonce: Some(B64::with_last_byte(15)),
                base_fee_per_gas: Some(20),
                blob_gas_used: None,
                excess_blob_gas: None,
                parent_beacon_block_root: None,
                requests_root: None,
            },
            uncles: vec![B256::with_last_byte(17)],
            transactions: vec![B256::with_last_byte(18)].into(),
            size: Some(U256::from(19)),
            withdrawals: Some(vec![]),
        };
        let serialized = serde_json::to_string(&block).unwrap();
        assert_eq!(
            serialized,
            r#"{"hash":"0x0000000000000000000000000000000000000000000000000000000000000001","parentHash":"0x0000000000000000000000000000000000000000000000000000000000000002","sha3Uncles":"0x0000000000000000000000000000000000000000000000000000000000000003","miner":"0x0000000000000000000000000000000000000004","stateRoot":"0x0000000000000000000000000000000000000000000000000000000000000005","transactionsRoot":"0x0000000000000000000000000000000000000000000000000000000000000006","receiptsRoot":"0x0000000000000000000000000000000000000000000000000000000000000007","logsBloom":"0x00000000000000000000000000000000000000000000000000000000000000000000000000000000000000000000000000000000000000000000000000000000000000000000000000000000000000000000000000000000000000000000000000000000000000000000000000000000000000000000000000000000000000000000000000000000000000000000000000000000000000000000000000000000000000000000000000000000000000000000000000000000000000000000000000000000000000000000000000000000000000000000000000000000000000000000000000000000000000000000000000000000000000000000000000000000","difficulty":"0xd","number":"0x9","gasLimit":"0xb","gasUsed":"0xa","timestamp":"0xc","totalDifficulty":"0x186a0","extraData":"0x010203","mixHash":"0x000000000000000000000000000000000000000000000000000000000000000e","nonce":"0x000000000000000f","baseFeePerGas":"0x14","withdrawalsRoot":"0x0000000000000000000000000000000000000000000000000000000000000008","uncles":["0x0000000000000000000000000000000000000000000000000000000000000011"],"transactions":["0x0000000000000000000000000000000000000000000000000000000000000012"],"size":"0x13","withdrawals":[]}"#
        );
        let deserialized: Block = serde_json::from_str(&serialized).unwrap();
        assert_eq!(block, deserialized);
    }

    #[test]
    #[cfg(feature = "serde")]
    fn serde_uncle_block() {
        let block = Block {
            header: Header {
                hash: B256::with_last_byte(1),
                parent_hash: B256::with_last_byte(2),
                uncles_hash: B256::with_last_byte(3),
                miner: Address::with_last_byte(4),
                state_root: B256::with_last_byte(5),
                transactions_root: B256::with_last_byte(6),
                receipts_root: B256::with_last_byte(7),
                withdrawals_root: Some(B256::with_last_byte(8)),
                number: 9,
                gas_used: 10,
                gas_limit: 11,
                extra_data: vec![1, 2, 3].into(),
                logs_bloom: Default::default(),
                timestamp: 12,
                difficulty: U256::from(13),
                total_difficulty: Some(U256::from(100000)),
                mix_hash: Some(B256::with_last_byte(14)),
                nonce: Some(B64::with_last_byte(15)),
                base_fee_per_gas: Some(20),
                blob_gas_used: None,
                excess_blob_gas: None,
                parent_beacon_block_root: None,
                requests_root: None,
            },
            uncles: vec![],
            transactions: BlockTransactions::Uncle,
            size: Some(U256::from(19)),
            withdrawals: None,
        };
        let serialized = serde_json::to_string(&block).unwrap();
        assert_eq!(
            serialized,
            r#"{"hash":"0x0000000000000000000000000000000000000000000000000000000000000001","parentHash":"0x0000000000000000000000000000000000000000000000000000000000000002","sha3Uncles":"0x0000000000000000000000000000000000000000000000000000000000000003","miner":"0x0000000000000000000000000000000000000004","stateRoot":"0x0000000000000000000000000000000000000000000000000000000000000005","transactionsRoot":"0x0000000000000000000000000000000000000000000000000000000000000006","receiptsRoot":"0x0000000000000000000000000000000000000000000000000000000000000007","logsBloom":"0x00000000000000000000000000000000000000000000000000000000000000000000000000000000000000000000000000000000000000000000000000000000000000000000000000000000000000000000000000000000000000000000000000000000000000000000000000000000000000000000000000000000000000000000000000000000000000000000000000000000000000000000000000000000000000000000000000000000000000000000000000000000000000000000000000000000000000000000000000000000000000000000000000000000000000000000000000000000000000000000000000000000000000000000000000000000","difficulty":"0xd","number":"0x9","gasLimit":"0xb","gasUsed":"0xa","timestamp":"0xc","totalDifficulty":"0x186a0","extraData":"0x010203","mixHash":"0x000000000000000000000000000000000000000000000000000000000000000e","nonce":"0x000000000000000f","baseFeePerGas":"0x14","withdrawalsRoot":"0x0000000000000000000000000000000000000000000000000000000000000008","uncles":[],"size":"0x13"}"#
        );
        let deserialized: Block = serde_json::from_str(&serialized).unwrap();
        assert_eq!(block, deserialized);
    }

    #[test]
    #[cfg(feature = "serde")]
    fn serde_block_with_withdrawals_set_as_none() {
        let block = Block {
            header: Header {
                hash: B256::with_last_byte(1),
                parent_hash: B256::with_last_byte(2),
                uncles_hash: B256::with_last_byte(3),
                miner: Address::with_last_byte(4),
                state_root: B256::with_last_byte(5),
                transactions_root: B256::with_last_byte(6),
                receipts_root: B256::with_last_byte(7),
                withdrawals_root: None,
                number: 9,
                gas_used: 10,
                gas_limit: 11,
                extra_data: vec![1, 2, 3].into(),
                logs_bloom: Bloom::default(),
                timestamp: 12,
                difficulty: U256::from(13),
                total_difficulty: Some(U256::from(100000)),
                mix_hash: Some(B256::with_last_byte(14)),
                nonce: Some(B64::with_last_byte(15)),
                base_fee_per_gas: Some(20),
                blob_gas_used: None,
                excess_blob_gas: None,
                parent_beacon_block_root: None,
                requests_root: None,
            },
            uncles: vec![B256::with_last_byte(17)],
            transactions: vec![B256::with_last_byte(18)].into(),
            size: Some(U256::from(19)),
            withdrawals: None,
        };
        let serialized = serde_json::to_string(&block).unwrap();
        assert_eq!(
            serialized,
            r#"{"hash":"0x0000000000000000000000000000000000000000000000000000000000000001","parentHash":"0x0000000000000000000000000000000000000000000000000000000000000002","sha3Uncles":"0x0000000000000000000000000000000000000000000000000000000000000003","miner":"0x0000000000000000000000000000000000000004","stateRoot":"0x0000000000000000000000000000000000000000000000000000000000000005","transactionsRoot":"0x0000000000000000000000000000000000000000000000000000000000000006","receiptsRoot":"0x0000000000000000000000000000000000000000000000000000000000000007","logsBloom":"0x00000000000000000000000000000000000000000000000000000000000000000000000000000000000000000000000000000000000000000000000000000000000000000000000000000000000000000000000000000000000000000000000000000000000000000000000000000000000000000000000000000000000000000000000000000000000000000000000000000000000000000000000000000000000000000000000000000000000000000000000000000000000000000000000000000000000000000000000000000000000000000000000000000000000000000000000000000000000000000000000000000000000000000000000000000000","difficulty":"0xd","number":"0x9","gasLimit":"0xb","gasUsed":"0xa","timestamp":"0xc","totalDifficulty":"0x186a0","extraData":"0x010203","mixHash":"0x000000000000000000000000000000000000000000000000000000000000000e","nonce":"0x000000000000000f","baseFeePerGas":"0x14","uncles":["0x0000000000000000000000000000000000000000000000000000000000000011"],"transactions":["0x0000000000000000000000000000000000000000000000000000000000000012"],"size":"0x13"}"#
        );
        let deserialized: Block = serde_json::from_str(&serialized).unwrap();
        assert_eq!(block, deserialized);
    }

    #[test]
    #[cfg(feature = "serde")]
    fn block_overrides() {
        let s = r#"{"blockNumber": "0xe39dd0"}"#;
        let _overrides = serde_json::from_str::<BlockOverrides>(s).unwrap();
    }

    #[test]
    #[cfg(feature = "serde")]
    fn serde_rich_block() {
        let s = r#"{
    "hash": "0xb25d0e54ca0104e3ebfb5a1dcdf9528140854d609886a300946fd6750dcb19f4",
    "parentHash": "0x9400ec9ef59689c157ac89eeed906f15ddd768f94e1575e0e27d37c241439a5d",
    "sha3Uncles": "0x1dcc4de8dec75d7aab85b567b6ccd41ad312451b948a7413f0a142fd40d49347",
    "miner": "0x829bd824b016326a401d083b33d092293333a830",
    "stateRoot": "0x546e330050c66d02923e7f1f3e925efaf64e4384eeecf2288f40088714a77a84",
    "transactionsRoot": "0xd5eb3ad6d7c7a4798cc5fb14a6820073f44a941107c5d79dac60bd16325631fe",
    "receiptsRoot": "0xb21c41cbb3439c5af25304e1405524c885e733b16203221900cb7f4b387b62f0",
    "logsBloom": "0x1f304e641097eafae088627298685d20202004a4a59e4d8900914724e2402b028c9d596660581f361240816e82d00fa14250c9ca89840887a381efa600288283d170010ab0b2a0694c81842c2482457e0eb77c2c02554614007f42aaf3b4dc15d006a83522c86a240c06d241013258d90540c3008888d576a02c10120808520a2221110f4805200302624d22092b2c0e94e849b1e1aa80bc4cc3206f00b249d0a603ee4310216850e47c8997a20aa81fe95040a49ca5a420464600e008351d161dc00d620970b6a801535c218d0b4116099292000c08001943a225d6485528828110645b8244625a182c1a88a41087e6d039b000a180d04300d0680700a15794",
    "difficulty": "0xc40faff9c737d",
    "number": "0xa9a230",
    "gasLimit": "0xbe5a66",
    "gasUsed": "0xbe0fcc",
    "timestamp": "0x5f93b749",
    "totalDifficulty": "0x3dc957fd8167fb2684a",
    "extraData": "0x7070796520e4b883e5bda9e7a59ee4bb99e9b1bc0103",
    "mixHash": "0xd5e2b7b71fbe4ddfe552fb2377bf7cddb16bbb7e185806036cee86994c6e97fc",
    "nonce": "0x4722f2acd35abe0f",
    "uncles": [],
    "transactions": [
        "0xf435a26acc2a9ef73ac0b73632e32e29bd0e28d5c4f46a7e18ed545c93315916"
    ],
    "size": "0xaeb6"
}"#;

        let block = serde_json::from_str::<alloy_serde::WithOtherFields<Block>>(s).unwrap();
        let serialized = serde_json::to_string(&block).unwrap();
        let block2 =
            serde_json::from_str::<alloy_serde::WithOtherFields<Block>>(&serialized).unwrap();
        assert_eq!(block, block2);
    }

    #[test]
    #[cfg(feature = "serde")]
    fn serde_missing_uncles_block() {
        let s = r#"{
            "baseFeePerGas":"0x886b221ad",
            "blobGasUsed":"0x0",
            "difficulty":"0x0",
            "excessBlobGas":"0x0",
            "extraData":"0x6265617665726275696c642e6f7267",
            "gasLimit":"0x1c9c380",
            "gasUsed":"0xb0033c",
            "hash":"0x85cdcbe36217fd57bf2c33731d8460657a7ce512401f49c9f6392c82a7ccf7ac",
            "logsBloom":"0xc36919406572730518285284f2293101104140c0d42c4a786c892467868a8806f40159d29988002870403902413a1d04321320308da2e845438429e0012a00b419d8ccc8584a1c28f82a415d04eab8a5ae75c00d07761acf233414c08b6d9b571c06156086c70ea5186e9b989b0c2d55c0213c936805cd2ab331589c90194d070c00867549b1e1be14cb24500b0386cd901197c1ef5a00da453234fa48f3003dcaa894e3111c22b80e17f7d4388385a10720cda1140c0400f9e084ca34fc4870fb16b472340a2a6a63115a82522f506c06c2675080508834828c63defd06bc2331b4aa708906a06a560457b114248041e40179ebc05c6846c1e922125982f427",
            "miner":"0x95222290dd7278aa3ddd389cc1e1d165cc4bafe5",
            "mixHash":"0x4c068e902990f21f92a2456fc75c59bec8be03b7f13682b6ebd27da56269beb5",
            "nonce":"0x0000000000000000",
            "number":"0x128c6df",
            "parentBeaconBlockRoot":"0x2843cb9f7d001bd58816a915e685ed96a555c9aeec1217736bd83a96ebd409cc",
            "parentHash":"0x90926e0298d418181bd20c23b332451e35fd7d696b5dcdc5a3a0a6b715f4c717",
            "receiptsRoot":"0xd43aa19ecb03571d1b86d89d9bb980139d32f2f2ba59646cd5c1de9e80c68c90",
            "sha3Uncles":"0x1dcc4de8dec75d7aab85b567b6ccd41ad312451b948a7413f0a142fd40d49347",
            "size":"0xdcc3",
            "stateRoot":"0x707875120a7103621fb4131df59904cda39de948dfda9084a1e3da44594d5404",
            "timestamp":"0x65f5f4c3",
            "transactionsRoot":"0x889a1c26dc42ba829dab552b779620feac231cde8a6c79af022bdc605c23a780",
            "withdrawals":[
               {
                  "index":"0x24d80e6",
                  "validatorIndex":"0x8b2b6",
                  "address":"0x7cd1122e8e118b12ece8d25480dfeef230da17ff",
                  "amount":"0x1161f10"
               }
            ],
            "withdrawalsRoot":"0x360c33f20eeed5efbc7d08be46e58f8440af5db503e40908ef3d1eb314856ef7"
         }"#;

        let block = serde_json::from_str::<Block>(s).unwrap();
        let serialized = serde_json::to_string(&block).unwrap();
        let block2 = serde_json::from_str::<Block>(&serialized).unwrap();
        assert_eq!(block, block2);
    }

    #[test]
    #[cfg(feature = "serde")]
    fn serde_block_containing_uncles() {
        let s = r#"{
            "baseFeePerGas":"0x886b221ad",
            "blobGasUsed":"0x0",
            "difficulty":"0x0",
            "excessBlobGas":"0x0",
            "extraData":"0x6265617665726275696c642e6f7267",
            "gasLimit":"0x1c9c380",
            "gasUsed":"0xb0033c",
            "hash":"0x85cdcbe36217fd57bf2c33731d8460657a7ce512401f49c9f6392c82a7ccf7ac",
            "logsBloom":"0xc36919406572730518285284f2293101104140c0d42c4a786c892467868a8806f40159d29988002870403902413a1d04321320308da2e845438429e0012a00b419d8ccc8584a1c28f82a415d04eab8a5ae75c00d07761acf233414c08b6d9b571c06156086c70ea5186e9b989b0c2d55c0213c936805cd2ab331589c90194d070c00867549b1e1be14cb24500b0386cd901197c1ef5a00da453234fa48f3003dcaa894e3111c22b80e17f7d4388385a10720cda1140c0400f9e084ca34fc4870fb16b472340a2a6a63115a82522f506c06c2675080508834828c63defd06bc2331b4aa708906a06a560457b114248041e40179ebc05c6846c1e922125982f427",
            "miner":"0x95222290dd7278aa3ddd389cc1e1d165cc4bafe5",
            "mixHash":"0x4c068e902990f21f92a2456fc75c59bec8be03b7f13682b6ebd27da56269beb5",
            "nonce":"0x0000000000000000",
            "number":"0x128c6df",
            "parentBeaconBlockRoot":"0x2843cb9f7d001bd58816a915e685ed96a555c9aeec1217736bd83a96ebd409cc",
            "parentHash":"0x90926e0298d418181bd20c23b332451e35fd7d696b5dcdc5a3a0a6b715f4c717",
            "receiptsRoot":"0xd43aa19ecb03571d1b86d89d9bb980139d32f2f2ba59646cd5c1de9e80c68c90",
            "sha3Uncles":"0x1dcc4de8dec75d7aab85b567b6ccd41ad312451b948a7413f0a142fd40d49347",
            "size":"0xdcc3",
            "stateRoot":"0x707875120a7103621fb4131df59904cda39de948dfda9084a1e3da44594d5404",
            "timestamp":"0x65f5f4c3",
            "transactionsRoot":"0x889a1c26dc42ba829dab552b779620feac231cde8a6c79af022bdc605c23a780",
            "uncles": ["0x123a1c26dc42ba829dab552b779620feac231cde8a6c79af022bdc605c23a780", "0x489a1c26dc42ba829dab552b779620feac231cde8a6c79af022bdc605c23a780"],
            "withdrawals":[
               {
                  "index":"0x24d80e6",
                  "validatorIndex":"0x8b2b6",
                  "address":"0x7cd1122e8e118b12ece8d25480dfeef230da17ff",
                  "amount":"0x1161f10"
               }
            ],
            "withdrawalsRoot":"0x360c33f20eeed5efbc7d08be46e58f8440af5db503e40908ef3d1eb314856ef7"
         }"#;

        let block = serde_json::from_str::<Block>(s).unwrap();
        assert_eq!(block.uncles.len(), 2);
        let serialized = serde_json::to_string(&block).unwrap();
        let block2 = serde_json::from_str::<Block>(&serialized).unwrap();
        assert_eq!(block, block2);
    }

    #[test]
    #[cfg(feature = "serde")]
    fn serde_empty_block() {
        let s = r#"{
    "hash": "0xb25d0e54ca0104e3ebfb5a1dcdf9528140854d609886a300946fd6750dcb19f4",
    "parentHash": "0x9400ec9ef59689c157ac89eeed906f15ddd768f94e1575e0e27d37c241439a5d",
    "sha3Uncles": "0x1dcc4de8dec75d7aab85b567b6ccd41ad312451b948a7413f0a142fd40d49347",
    "miner": "0x829bd824b016326a401d083b33d092293333a830",
    "stateRoot": "0x546e330050c66d02923e7f1f3e925efaf64e4384eeecf2288f40088714a77a84",
    "transactionsRoot": "0xd5eb3ad6d7c7a4798cc5fb14a6820073f44a941107c5d79dac60bd16325631fe",
    "receiptsRoot": "0xb21c41cbb3439c5af25304e1405524c885e733b16203221900cb7f4b387b62f0",
    "logsBloom": "0x1f304e641097eafae088627298685d20202004a4a59e4d8900914724e2402b028c9d596660581f361240816e82d00fa14250c9ca89840887a381efa600288283d170010ab0b2a0694c81842c2482457e0eb77c2c02554614007f42aaf3b4dc15d006a83522c86a240c06d241013258d90540c3008888d576a02c10120808520a2221110f4805200302624d22092b2c0e94e849b1e1aa80bc4cc3206f00b249d0a603ee4310216850e47c8997a20aa81fe95040a49ca5a420464600e008351d161dc00d620970b6a801535c218d0b4116099292000c08001943a225d6485528828110645b8244625a182c1a88a41087e6d039b000a180d04300d0680700a15794",
    "difficulty": "0xc40faff9c737d",
    "number": "0xa9a230",
    "gasLimit": "0xbe5a66",
    "gasUsed": "0xbe0fcc",
    "timestamp": "0x5f93b749",
    "totalDifficulty": "0x3dc957fd8167fb2684a",
    "extraData": "0x7070796520e4b883e5bda9e7a59ee4bb99e9b1bc0103",
    "mixHash": "0xd5e2b7b71fbe4ddfe552fb2377bf7cddb16bbb7e185806036cee86994c6e97fc",
    "nonce": "0x4722f2acd35abe0f",
    "uncles": [],
    "transactions": [],
    "size": "0xaeb6"
}"#;

        let block = serde_json::from_str::<Block>(s).unwrap();
        assert!(block.transactions.is_empty());
        assert!(block.transactions.as_transactions().is_some());
    }

    #[test]
    #[cfg(feature = "serde")]
    fn recompute_block_hash() {
        let s = r#"{
    "hash": "0xb25d0e54ca0104e3ebfb5a1dcdf9528140854d609886a300946fd6750dcb19f4",
    "parentHash": "0x9400ec9ef59689c157ac89eeed906f15ddd768f94e1575e0e27d37c241439a5d",
    "sha3Uncles": "0x1dcc4de8dec75d7aab85b567b6ccd41ad312451b948a7413f0a142fd40d49347",
    "miner": "0x829bd824b016326a401d083b33d092293333a830",
    "stateRoot": "0x546e330050c66d02923e7f1f3e925efaf64e4384eeecf2288f40088714a77a84",
    "transactionsRoot": "0xd5eb3ad6d7c7a4798cc5fb14a6820073f44a941107c5d79dac60bd16325631fe",
    "receiptsRoot": "0xb21c41cbb3439c5af25304e1405524c885e733b16203221900cb7f4b387b62f0",
    "logsBloom": "0x1f304e641097eafae088627298685d20202004a4a59e4d8900914724e2402b028c9d596660581f361240816e82d00fa14250c9ca89840887a381efa600288283d170010ab0b2a0694c81842c2482457e0eb77c2c02554614007f42aaf3b4dc15d006a83522c86a240c06d241013258d90540c3008888d576a02c10120808520a2221110f4805200302624d22092b2c0e94e849b1e1aa80bc4cc3206f00b249d0a603ee4310216850e47c8997a20aa81fe95040a49ca5a420464600e008351d161dc00d620970b6a801535c218d0b4116099292000c08001943a225d6485528828110645b8244625a182c1a88a41087e6d039b000a180d04300d0680700a15794",
    "difficulty": "0xc40faff9c737d",
    "number": "0xa9a230",
    "gasLimit": "0xbe5a66",
    "gasUsed": "0xbe0fcc",
    "timestamp": "0x5f93b749",
    "totalDifficulty": "0x3dc957fd8167fb2684a",
    "extraData": "0x7070796520e4b883e5bda9e7a59ee4bb99e9b1bc0103",
    "mixHash": "0xd5e2b7b71fbe4ddfe552fb2377bf7cddb16bbb7e185806036cee86994c6e97fc",
    "nonce": "0x4722f2acd35abe0f",
    "uncles": [],
    "transactions": [],
    "size": "0xaeb6"
}"#;
        let block = serde_json::from_str::<Block>(s).unwrap();
        let header: alloy_consensus::Header = block.clone().header.try_into().unwrap();
        let recomputed_hash = keccak256(alloy_rlp::encode(&header));
        assert_eq!(recomputed_hash, block.header.hash);

        let s2 = r#"{
            "baseFeePerGas":"0x886b221ad",
            "blobGasUsed":"0x0",
            "difficulty":"0x0",
            "excessBlobGas":"0x0",
            "extraData":"0x6265617665726275696c642e6f7267",
            "gasLimit":"0x1c9c380",
            "gasUsed":"0xb0033c",
            "hash":"0x85cdcbe36217fd57bf2c33731d8460657a7ce512401f49c9f6392c82a7ccf7ac",
            "logsBloom":"0xc36919406572730518285284f2293101104140c0d42c4a786c892467868a8806f40159d29988002870403902413a1d04321320308da2e845438429e0012a00b419d8ccc8584a1c28f82a415d04eab8a5ae75c00d07761acf233414c08b6d9b571c06156086c70ea5186e9b989b0c2d55c0213c936805cd2ab331589c90194d070c00867549b1e1be14cb24500b0386cd901197c1ef5a00da453234fa48f3003dcaa894e3111c22b80e17f7d4388385a10720cda1140c0400f9e084ca34fc4870fb16b472340a2a6a63115a82522f506c06c2675080508834828c63defd06bc2331b4aa708906a06a560457b114248041e40179ebc05c6846c1e922125982f427",
            "miner":"0x95222290dd7278aa3ddd389cc1e1d165cc4bafe5",
            "mixHash":"0x4c068e902990f21f92a2456fc75c59bec8be03b7f13682b6ebd27da56269beb5",
            "nonce":"0x0000000000000000",
            "number":"0x128c6df",
            "parentBeaconBlockRoot":"0x2843cb9f7d001bd58816a915e685ed96a555c9aeec1217736bd83a96ebd409cc",
            "parentHash":"0x90926e0298d418181bd20c23b332451e35fd7d696b5dcdc5a3a0a6b715f4c717",
            "receiptsRoot":"0xd43aa19ecb03571d1b86d89d9bb980139d32f2f2ba59646cd5c1de9e80c68c90",
            "sha3Uncles":"0x1dcc4de8dec75d7aab85b567b6ccd41ad312451b948a7413f0a142fd40d49347",
            "size":"0xdcc3",
            "stateRoot":"0x707875120a7103621fb4131df59904cda39de948dfda9084a1e3da44594d5404",
            "timestamp":"0x65f5f4c3",
            "transactionsRoot":"0x889a1c26dc42ba829dab552b779620feac231cde8a6c79af022bdc605c23a780",
            "withdrawals":[
               {
                  "index":"0x24d80e6",
                  "validatorIndex":"0x8b2b6",
                  "address":"0x7cd1122e8e118b12ece8d25480dfeef230da17ff",
                  "amount":"0x1161f10"
               }
            ],
            "withdrawalsRoot":"0x360c33f20eeed5efbc7d08be46e58f8440af5db503e40908ef3d1eb314856ef7"
         }"#;
        let block2 = serde_json::from_str::<Block>(s2).unwrap();
        let header: alloy_consensus::Header = block2.clone().header.try_into().unwrap();
        let recomputed_hash = keccak256(alloy_rlp::encode(&header));
        assert_eq!(recomputed_hash, block2.header.hash);
    }
}<|MERGE_RESOLUTION|>--- conflicted
+++ resolved
@@ -6,10 +6,6 @@
     BlockResponse, BlockTransactions, HeaderResponse, TransactionResponse,
 };
 use alloy_primitives::{Address, BlockHash, Bloom, Bytes, B256, B64, U256};
-<<<<<<< HEAD
-=======
-use alloy_serde::WithOtherFields;
->>>>>>> cbfe3d91
 
 use alloc::vec::Vec;
 
@@ -352,32 +348,22 @@
     )]
     pub gas_limit: Option<u64>,
     /// Overrides the coinbase address of the block.
-<<<<<<< HEAD
-    #[cfg_attr(feature = "serde", serde(default, skip_serializing_if = "Option::is_none"))]
+    #[cfg_attr(
+        feature = "serde",
+        serde(default, skip_serializing_if = "Option::is_none", alias = "feeRecipient")
+    )]
     pub coinbase: Option<Address>,
     /// Overrides the prevrandao of the block.
-    #[cfg_attr(feature = "serde", serde(default, skip_serializing_if = "Option::is_none"))]
+    #[cfg_attr(
+        feature = "serde",
+        serde(default, skip_serializing_if = "Option::is_none", alias = "prevRandao")
+    )]
     pub random: Option<B256>,
     /// Overrides the basefee of the block.
-    #[cfg_attr(feature = "serde", serde(default, skip_serializing_if = "Option::is_none"))]
-=======
-    #[cfg_attr(
-        feature = "serde",
-        serde(default, skip_serializing_if = "Option::is_none", alias = "feeRecipient")
-    )]
-    pub coinbase: Option<Address>,
-    /// Overrides the prevrandao of the block.
-    #[cfg_attr(
-        feature = "serde",
-        serde(default, skip_serializing_if = "Option::is_none", alias = "prevRandao")
-    )]
-    pub random: Option<B256>,
-    /// Overrides the basefee of the block.
     #[cfg_attr(
         feature = "serde",
         serde(default, skip_serializing_if = "Option::is_none", alias = "baseFeePerGas")
     )]
->>>>>>> cbfe3d91
     pub base_fee: Option<U256>,
     /// A dictionary that maps blockNumber to a user-defined hash. It could be queried from the
     /// solidity opcode BLOCKHASH.
