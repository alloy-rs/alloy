#![doc = include_str!("../README.md")]
#![doc(
    html_logo_url = "https://raw.githubusercontent.com/alloy-rs/core/main/assets/alloy.jpg",
    html_favicon_url = "https://raw.githubusercontent.com/alloy-rs/core/main/assets/favicon.ico"
)]
#![cfg_attr(not(test), warn(unused_crate_dependencies))]
#![cfg_attr(docsrs, feature(doc_cfg, doc_auto_cfg))]

pub use alloy_eips::eip4895::Withdrawal;

mod account;
pub use account::*;

mod block;
pub use block::*;

pub use alloy_network_primitives::{
    BlockTransactionHashes, BlockTransactions, BlockTransactionsKind,
};

mod call;
pub use call::{Bundle, EthCallResponse, StateContext, TransactionIndex};

pub mod error;

mod fee;
pub use fee::{FeeHistory, TxGasAndReward};

mod filter;
pub use filter::*;

mod index;
pub use index::Index;

mod log;
pub use log::*;

pub mod pubsub;

mod raw_log;
pub use raw_log::{logs_bloom, Log as RawLog};

pub mod state;

mod syncing;
pub use syncing::*;

pub mod transaction;
pub use transaction::*;

mod work;
pub use work::Work;

<<<<<<< HEAD
mod sidecars;
pub use sidecars::*;
=======
/// This module provides implementations for EIP-4337.
pub mod erc4337;
pub use erc4337::{
    PackedUserOperation, SendUserOperation, SendUserOperationResponse, UserOperation,
    UserOperationGasEstimation, UserOperationReceipt,
};

pub mod simulate;
>>>>>>> 352e83bf
<|MERGE_RESOLUTION|>--- conflicted
+++ resolved
@@ -51,10 +51,9 @@
 mod work;
 pub use work::Work;
 
-<<<<<<< HEAD
 mod sidecars;
 pub use sidecars::*;
-=======
+
 /// This module provides implementations for EIP-4337.
 pub mod erc4337;
 pub use erc4337::{
@@ -62,5 +61,4 @@
     UserOperationGasEstimation, UserOperationReceipt,
 };
 
-pub mod simulate;
->>>>>>> 352e83bf
+pub mod simulate;