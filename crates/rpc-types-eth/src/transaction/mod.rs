//! RPC types for transactions

use alloy_consensus::{
    SignableTransaction, Signed, TxEip1559, TxEip2930, TxEip4844, TxEip4844Variant, TxEip7702,
    TxEnvelope, TxLegacy, TxType,
};
use alloy_eips::eip7702::SignedAuthorization;
<<<<<<< HEAD
=======
use alloy_network_primitives::TransactionResponse;
>>>>>>> 352e83bf
use alloy_primitives::{Address, BlockHash, Bytes, ChainId, TxHash, TxKind, B256, U256};
use serde::{Deserialize, Serialize};

pub use alloy_consensus::BlobTransactionSidecar;
pub use alloy_eips::{
<<<<<<< HEAD
    eip2930::{AccessList, AccessListItem, AccessListWithGasUsed},
=======
    eip2930::{AccessList, AccessListItem, AccessListResult},
>>>>>>> 352e83bf
    eip7702::Authorization,
};

mod common;
pub use common::TransactionInfo;

mod error;
pub use error::ConversionError;

mod receipt;
pub use receipt::{AnyTransactionReceipt, TransactionReceipt};

pub mod request;
pub use request::{TransactionInput, TransactionRequest};

mod signature;
pub use signature::{Parity, Signature};

pub use alloy_consensus::{AnyReceiptEnvelope, Receipt, ReceiptEnvelope, ReceiptWithBloom};

/// Transaction object used in RPC
#[derive(Clone, Debug, Default, PartialEq, Eq, Serialize, Deserialize)]
#[cfg_attr(any(test, feature = "arbitrary"), derive(arbitrary::Arbitrary))]
#[serde(rename_all = "camelCase")]
#[doc(alias = "Tx")]
pub struct Transaction {
    /// Hash
    pub hash: TxHash,
    /// Nonce
    #[serde(with = "alloy_serde::quantity")]
    pub nonce: u64,
    /// Block hash
    #[serde(default)]
    pub block_hash: Option<BlockHash>,
    /// Block number
    #[serde(default, with = "alloy_serde::quantity::opt")]
    pub block_number: Option<u64>,
    /// Transaction Index
    #[serde(default, with = "alloy_serde::quantity::opt")]
    pub transaction_index: Option<u64>,
    /// Sender
    pub from: Address,
    /// Recipient
    pub to: Option<Address>,
    /// Transferred value
    pub value: U256,
    /// Gas Price
    #[serde(default, skip_serializing_if = "Option::is_none", with = "alloy_serde::quantity::opt")]
    pub gas_price: Option<u128>,
    /// Gas amount
    #[serde(with = "alloy_serde::quantity")]
    pub gas: u128,
    /// Max BaseFeePerGas the user is willing to pay.
    #[serde(default, skip_serializing_if = "Option::is_none", with = "alloy_serde::quantity::opt")]
    pub max_fee_per_gas: Option<u128>,
    /// The miner's tip.
    #[serde(default, skip_serializing_if = "Option::is_none", with = "alloy_serde::quantity::opt")]
    pub max_priority_fee_per_gas: Option<u128>,
    /// Configured max fee per blob gas for eip-4844 transactions
    #[serde(default, skip_serializing_if = "Option::is_none", with = "alloy_serde::quantity::opt")]
    pub max_fee_per_blob_gas: Option<u128>,
    /// Data
    pub input: Bytes,
    /// All _flattened_ fields of the transaction signature.
    ///
    /// Note: this is an option so special transaction types without a signature (e.g. <https://github.com/ethereum-optimism/optimism/blob/0bf643c4147b43cd6f25a759d331ef3a2a61a2a3/specs/deposits.md#the-deposited-transaction-type>) can be supported.
    #[serde(flatten, skip_serializing_if = "Option::is_none")]
    pub signature: Option<Signature>,
    /// The chain id of the transaction, if any.
    #[serde(default, skip_serializing_if = "Option::is_none", with = "alloy_serde::quantity::opt")]
    pub chain_id: Option<ChainId>,
    /// Contains the blob hashes for eip-4844 transactions.
    #[serde(skip_serializing_if = "Option::is_none")]
    pub blob_versioned_hashes: Option<Vec<B256>>,
    /// EIP2930
    ///
    /// Pre-pay to warm storage access.
    #[serde(skip_serializing_if = "Option::is_none")]
    pub access_list: Option<AccessList>,
    /// EIP2718
    ///
    /// Transaction type,
    /// Some(4) for EIP-7702 transaction, Some(3) for EIP-4844 transaction, Some(2) for EIP-1559
    /// transaction, Some(1) for AccessList transaction, None or Some(0) for Legacy
    #[serde(
        default,
        rename = "type",
        skip_serializing_if = "Option::is_none",
        with = "alloy_serde::quantity::opt"
    )]
    #[doc(alias = "tx_type")]
    pub transaction_type: Option<u8>,
    /// The signed authorization list is a list of tuples that store the address to code which the
    /// signer desires to execute in the context of their EOA and their signature.
    #[serde(default, skip_serializing_if = "Option::is_none")]
    pub authorization_list: Option<Vec<SignedAuthorization>>,
<<<<<<< HEAD
    /// Arbitrary extra fields.
    ///
    /// This captures fields that are not native to ethereum but included in ethereum adjacent networks, for example fields the [optimism `eth_getTransactionByHash` request](https://docs.alchemy.com/alchemy/apis/optimism/eth-gettransactionbyhash) returns additional fields that this type will capture
    #[serde(flatten)]
    pub other: OtherFields,
=======
>>>>>>> 352e83bf
}

impl Transaction {
    /// Returns true if the transaction is a legacy or 2930 transaction.
    pub const fn is_legacy_gas(&self) -> bool {
        self.gas_price.is_none()
    }

    /// Converts [Transaction] into [TransactionRequest].
    ///
    /// During this conversion data for [TransactionRequest::sidecar] is not populated as it is not
    /// part of [Transaction].
    pub fn into_request(self) -> TransactionRequest {
        let gas_price = match (self.gas_price, self.max_fee_per_gas) {
            (Some(gas_price), None) => Some(gas_price),
            // EIP-1559 transactions include deprecated `gasPrice` field displaying gas used by
            // transaction.
            // Setting this field for resulted tx request will result in it being invalid
            (_, Some(_)) => None,
            // unreachable
            (None, None) => None,
        };

        let to = self.to.map(TxKind::Call);

        TransactionRequest {
            from: Some(self.from),
            to,
            gas: Some(self.gas),
            gas_price,
            value: Some(self.value),
            input: self.input.into(),
            nonce: Some(self.nonce),
            chain_id: self.chain_id,
            access_list: self.access_list,
            transaction_type: self.transaction_type,
            max_fee_per_gas: self.max_fee_per_gas,
            max_priority_fee_per_gas: self.max_priority_fee_per_gas,
            max_fee_per_blob_gas: self.max_fee_per_blob_gas,
            blob_versioned_hashes: self.blob_versioned_hashes,
            sidecar: None,
            authorization_list: self.authorization_list,
        }
    }
}

impl TryFrom<Transaction> for Signed<TxLegacy> {
    type Error = ConversionError;

    fn try_from(tx: Transaction) -> Result<Self, Self::Error> {
        let signature = tx.signature.ok_or(ConversionError::MissingSignature)?.try_into()?;

        let tx = TxLegacy {
            chain_id: tx.chain_id,
            nonce: tx.nonce,
            gas_price: tx.gas_price.ok_or(ConversionError::MissingGasPrice)?,
            gas_limit: tx.gas,
            to: tx.to.into(),
            value: tx.value,
            input: tx.input,
        };
        Ok(tx.into_signed(signature))
    }
}

impl TryFrom<Transaction> for Signed<TxEip1559> {
    type Error = ConversionError;

    fn try_from(tx: Transaction) -> Result<Self, Self::Error> {
        let signature = tx.signature.ok_or(ConversionError::MissingSignature)?.try_into()?;

        let tx = TxEip1559 {
            chain_id: tx.chain_id.ok_or(ConversionError::MissingChainId)?,
            nonce: tx.nonce,
            max_fee_per_gas: tx.max_fee_per_gas.ok_or(ConversionError::MissingMaxFeePerGas)?,
            max_priority_fee_per_gas: tx
                .max_priority_fee_per_gas
                .ok_or(ConversionError::MissingMaxPriorityFeePerGas)?,
            gas_limit: tx.gas,
            to: tx.to.into(),
            value: tx.value,
            input: tx.input,
            access_list: tx.access_list.unwrap_or_default(),
        };
        Ok(tx.into_signed(signature))
    }
}

impl TryFrom<Transaction> for Signed<TxEip2930> {
    type Error = ConversionError;

    fn try_from(tx: Transaction) -> Result<Self, Self::Error> {
        let signature = tx.signature.ok_or(ConversionError::MissingSignature)?.try_into()?;

        let tx = TxEip2930 {
            chain_id: tx.chain_id.ok_or(ConversionError::MissingChainId)?,
            nonce: tx.nonce,
            gas_price: tx.gas_price.ok_or(ConversionError::MissingGasPrice)?,
            gas_limit: tx.gas,
            to: tx.to.into(),
            value: tx.value,
            input: tx.input,
            access_list: tx.access_list.ok_or(ConversionError::MissingAccessList)?,
        };
        Ok(tx.into_signed(signature))
    }
}

impl TryFrom<Transaction> for Signed<TxEip4844> {
    type Error = ConversionError;

    fn try_from(tx: Transaction) -> Result<Self, Self::Error> {
        let signature = tx.signature.ok_or(ConversionError::MissingSignature)?.try_into()?;
        let tx = TxEip4844 {
            chain_id: tx.chain_id.ok_or(ConversionError::MissingChainId)?,
            nonce: tx.nonce,
            max_fee_per_gas: tx.max_fee_per_gas.ok_or(ConversionError::MissingMaxFeePerGas)?,
            max_priority_fee_per_gas: tx
                .max_priority_fee_per_gas
                .ok_or(ConversionError::MissingMaxPriorityFeePerGas)?,
            gas_limit: tx.gas,
            to: tx.to.ok_or(ConversionError::MissingTo)?,
            value: tx.value,
            input: tx.input,
            access_list: tx.access_list.unwrap_or_default(),
            blob_versioned_hashes: tx
                .blob_versioned_hashes
                .ok_or(ConversionError::MissingBlobVersionedHashes)?,
            max_fee_per_blob_gas: tx
                .max_fee_per_blob_gas
                .ok_or(ConversionError::MissingMaxFeePerBlobGas)?,
        };
        Ok(tx.into_signed(signature))
    }
}

impl TryFrom<Transaction> for Signed<TxEip4844Variant> {
    type Error = ConversionError;

    fn try_from(tx: Transaction) -> Result<Self, Self::Error> {
        let tx: Signed<TxEip4844> = tx.try_into()?;
        let (inner, signature, _) = tx.into_parts();
        let tx: TxEip4844Variant = inner.into();

        Ok(tx.into_signed(signature))
    }
}

impl TryFrom<Transaction> for Signed<TxEip7702> {
    type Error = ConversionError;

    fn try_from(tx: Transaction) -> Result<Self, Self::Error> {
        let signature = tx.signature.ok_or(ConversionError::MissingSignature)?.try_into()?;
        let tx = TxEip7702 {
            chain_id: tx.chain_id.ok_or(ConversionError::MissingChainId)?,
            nonce: tx.nonce,
            gas_limit: tx.gas,
            max_fee_per_gas: tx.max_fee_per_gas.ok_or(ConversionError::MissingMaxFeePerGas)?,
            max_priority_fee_per_gas: tx
                .max_priority_fee_per_gas
                .ok_or(ConversionError::MissingMaxPriorityFeePerGas)?,
            to: tx.to.into(),
            value: tx.value,
            access_list: tx.access_list.ok_or(ConversionError::MissingAccessList)?,
            authorization_list: tx
                .authorization_list
                .ok_or(ConversionError::MissingAuthorizationList)?,
            input: tx.input,
        };
        Ok(tx.into_signed(signature))
    }
}

impl TryFrom<Transaction> for TxEnvelope {
    type Error = ConversionError;

    fn try_from(tx: Transaction) -> Result<Self, Self::Error> {
        match tx.transaction_type.unwrap_or_default().try_into()? {
            TxType::Legacy => Ok(Self::Legacy(tx.try_into()?)),
            TxType::Eip1559 => Ok(Self::Eip1559(tx.try_into()?)),
            TxType::Eip2930 => Ok(Self::Eip2930(tx.try_into()?)),
            TxType::Eip4844 => Ok(Self::Eip4844(tx.try_into()?)),
            TxType::Eip7702 => Ok(Self::Eip7702(tx.try_into()?)),
        }
    }
}

impl TransactionResponse for Transaction {
    fn tx_hash(&self) -> B256 {
        self.hash
    }

    fn from(&self) -> Address {
        self.from
    }

    fn to(&self) -> Option<Address> {
        self.to
    }

    fn value(&self) -> U256 {
        self.value
    }

    fn gas(&self) -> u128 {
        self.gas
    }

    fn input(&self) -> &Bytes {
        &self.input
    }
}
#[cfg(test)]
mod tests {
    use super::*;
    use alloy_primitives::Signature as AlloySignature;
    use arbitrary::Arbitrary;
    use rand::Rng;
    use std::str::FromStr;

    #[test]
    fn arbitrary_transaction() {
        let mut bytes = [0u8; 1024];
        rand::thread_rng().fill(bytes.as_mut_slice());
        let _: Transaction =
            Transaction::arbitrary(&mut arbitrary::Unstructured::new(&bytes)).unwrap();
    }

    #[test]
    fn serde_transaction() {
        let transaction = Transaction {
            hash: B256::with_last_byte(1),
            nonce: 2,
            block_hash: Some(B256::with_last_byte(3)),
            block_number: Some(4),
            transaction_index: Some(5),
            from: Address::with_last_byte(6),
            to: Some(Address::with_last_byte(7)),
            value: U256::from(8),
            gas_price: Some(9),
            gas: 10,
            input: vec![11, 12, 13].into(),
            signature: Some(Signature {
                v: U256::from(14),
                r: U256::from(14),
                s: U256::from(14),
                y_parity: None,
            }),
            chain_id: Some(17),
            blob_versioned_hashes: None,
            access_list: None,
            transaction_type: Some(20),
            max_fee_per_gas: Some(21),
            max_priority_fee_per_gas: Some(22),
            max_fee_per_blob_gas: None,
            authorization_list: Some(vec![(Authorization {
<<<<<<< HEAD
                chain_id: 1u64,
                address: Address::left_padding_from(&[6]),
                nonce: Some(1u64).into(),
            })
            .into_signed(AlloySignature::from_str("48b55bfa915ac795c431978d8a6a992b628d557da5ff759b307d495a36649353efffd310ac743f371de3b9f7f9cb56c0b28ad43601b4ab949f53faa07bd2c8041b").unwrap())]),
            other: Default::default(),
=======
                chain_id: U256::from(1u64),
                address: Address::left_padding_from(&[6]),
                nonce: 1u64,
            })
            .into_signed(AlloySignature::from_str("48b55bfa915ac795c431978d8a6a992b628d557da5ff759b307d495a36649353efffd310ac743f371de3b9f7f9cb56c0b28ad43601b4ab949f53faa07bd2c8041b").unwrap())]),
>>>>>>> 352e83bf
        };
        let serialized = serde_json::to_string(&transaction).unwrap();
        assert_eq!(
            serialized,
<<<<<<< HEAD
            r#"{"hash":"0x0000000000000000000000000000000000000000000000000000000000000001","nonce":"0x2","blockHash":"0x0000000000000000000000000000000000000000000000000000000000000003","blockNumber":"0x4","transactionIndex":"0x5","from":"0x0000000000000000000000000000000000000006","to":"0x0000000000000000000000000000000000000007","value":"0x8","gasPrice":"0x9","gas":"0xa","maxFeePerGas":"0x15","maxPriorityFeePerGas":"0x16","input":"0x0b0c0d","r":"0xe","s":"0xe","v":"0xe","chainId":"0x11","type":"0x14","authorizationList":[{"chainId":1,"address":"0x0000000000000000000000000000000000000006","nonce":1,"r":"0x48b55bfa915ac795c431978d8a6a992b628d557da5ff759b307d495a36649353","s":"0xefffd310ac743f371de3b9f7f9cb56c0b28ad43601b4ab949f53faa07bd2c804","v":27}]}"#
=======
            r#"{"hash":"0x0000000000000000000000000000000000000000000000000000000000000001","nonce":"0x2","blockHash":"0x0000000000000000000000000000000000000000000000000000000000000003","blockNumber":"0x4","transactionIndex":"0x5","from":"0x0000000000000000000000000000000000000006","to":"0x0000000000000000000000000000000000000007","value":"0x8","gasPrice":"0x9","gas":"0xa","maxFeePerGas":"0x15","maxPriorityFeePerGas":"0x16","input":"0x0b0c0d","r":"0xe","s":"0xe","v":"0xe","chainId":"0x11","type":"0x14","authorizationList":[{"chainId":"0x1","address":"0x0000000000000000000000000000000000000006","nonce":"0x1","r":"0x48b55bfa915ac795c431978d8a6a992b628d557da5ff759b307d495a36649353","s":"0xefffd310ac743f371de3b9f7f9cb56c0b28ad43601b4ab949f53faa07bd2c804","v":27}]}"#
>>>>>>> 352e83bf
        );
        let deserialized: Transaction = serde_json::from_str(&serialized).unwrap();
        assert_eq!(transaction, deserialized);
    }

    #[test]
    fn serde_transaction_with_parity_bit() {
        let transaction = Transaction {
            hash: B256::with_last_byte(1),
            nonce: 2,
            block_hash: Some(B256::with_last_byte(3)),
            block_number: Some(4),
            transaction_index: Some(5),
            from: Address::with_last_byte(6),
            to: Some(Address::with_last_byte(7)),
            value: U256::from(8),
            gas_price: Some(9),
            gas: 10,
            input: vec![11, 12, 13].into(),
            signature: Some(Signature {
                v: U256::from(14),
                r: U256::from(14),
                s: U256::from(14),
                y_parity: Some(Parity(true)),
            }),
            chain_id: Some(17),
            blob_versioned_hashes: None,
            access_list: None,
            transaction_type: Some(20),
            max_fee_per_gas: Some(21),
            max_priority_fee_per_gas: Some(22),
            max_fee_per_blob_gas: None,
            authorization_list: Some(vec![(Authorization {
<<<<<<< HEAD
                chain_id: 1u64,
                address: Address::left_padding_from(&[6]),
                nonce: Some(1u64).into(),
            })
            .into_signed(AlloySignature::from_str("48b55bfa915ac795c431978d8a6a992b628d557da5ff759b307d495a36649353efffd310ac743f371de3b9f7f9cb56c0b28ad43601b4ab949f53faa07bd2c8041b").unwrap())]),
            other: Default::default(),
=======
                chain_id: U256::from(1u64),
                address: Address::left_padding_from(&[6]),
                nonce: 1u64,
            })
            .into_signed(AlloySignature::from_str("48b55bfa915ac795c431978d8a6a992b628d557da5ff759b307d495a36649353efffd310ac743f371de3b9f7f9cb56c0b28ad43601b4ab949f53faa07bd2c8041b").unwrap())]),
>>>>>>> 352e83bf
        };
        let serialized = serde_json::to_string(&transaction).unwrap();
        assert_eq!(
            serialized,
<<<<<<< HEAD
            r#"{"hash":"0x0000000000000000000000000000000000000000000000000000000000000001","nonce":"0x2","blockHash":"0x0000000000000000000000000000000000000000000000000000000000000003","blockNumber":"0x4","transactionIndex":"0x5","from":"0x0000000000000000000000000000000000000006","to":"0x0000000000000000000000000000000000000007","value":"0x8","gasPrice":"0x9","gas":"0xa","maxFeePerGas":"0x15","maxPriorityFeePerGas":"0x16","input":"0x0b0c0d","r":"0xe","s":"0xe","v":"0xe","yParity":"0x1","chainId":"0x11","type":"0x14","authorizationList":[{"chainId":1,"address":"0x0000000000000000000000000000000000000006","nonce":1,"r":"0x48b55bfa915ac795c431978d8a6a992b628d557da5ff759b307d495a36649353","s":"0xefffd310ac743f371de3b9f7f9cb56c0b28ad43601b4ab949f53faa07bd2c804","v":27}]}"#
=======
            r#"{"hash":"0x0000000000000000000000000000000000000000000000000000000000000001","nonce":"0x2","blockHash":"0x0000000000000000000000000000000000000000000000000000000000000003","blockNumber":"0x4","transactionIndex":"0x5","from":"0x0000000000000000000000000000000000000006","to":"0x0000000000000000000000000000000000000007","value":"0x8","gasPrice":"0x9","gas":"0xa","maxFeePerGas":"0x15","maxPriorityFeePerGas":"0x16","input":"0x0b0c0d","r":"0xe","s":"0xe","v":"0xe","yParity":"0x1","chainId":"0x11","type":"0x14","authorizationList":[{"chainId":"0x1","address":"0x0000000000000000000000000000000000000006","nonce":"0x1","r":"0x48b55bfa915ac795c431978d8a6a992b628d557da5ff759b307d495a36649353","s":"0xefffd310ac743f371de3b9f7f9cb56c0b28ad43601b4ab949f53faa07bd2c804","v":27}]}"#
>>>>>>> 352e83bf
        );
        let deserialized: Transaction = serde_json::from_str(&serialized).unwrap();
        assert_eq!(transaction, deserialized);
    }

    #[test]
    fn serde_minimal_transaction() {
        let transaction = Transaction {
            hash: B256::with_last_byte(1),
            nonce: 2,
            from: Address::with_last_byte(6),
            value: U256::from(8),
            gas: 10,
            input: vec![11, 12, 13].into(),
            ..Default::default()
        };
        let serialized = serde_json::to_string(&transaction).unwrap();
        assert_eq!(
            serialized,
            r#"{"hash":"0x0000000000000000000000000000000000000000000000000000000000000001","nonce":"0x2","blockHash":null,"blockNumber":null,"transactionIndex":null,"from":"0x0000000000000000000000000000000000000006","to":null,"value":"0x8","gas":"0xa","input":"0x0b0c0d"}"#
        );
        let deserialized: Transaction = serde_json::from_str(&serialized).unwrap();
        assert_eq!(transaction, deserialized);
    }

    #[test]
    fn into_request_legacy() {
        // cast rpc eth_getTransactionByHash
        // 0xe9e91f1ee4b56c0df2e9f06c2b8c27c6076195a88a7b8537ba8313d80e6f124e --rpc-url mainnet
        let rpc_tx = r#"{"blockHash":"0x8e38b4dbf6b11fcc3b9dee84fb7986e29ca0a02cecd8977c161ff7333329681e","blockNumber":"0xf4240","hash":"0xe9e91f1ee4b56c0df2e9f06c2b8c27c6076195a88a7b8537ba8313d80e6f124e","transactionIndex":"0x1","type":"0x0","nonce":"0x43eb","input":"0x","r":"0x3b08715b4403c792b8c7567edea634088bedcd7f60d9352b1f16c69830f3afd5","s":"0x10b9afb67d2ec8b956f0e1dbc07eb79152904f3a7bf789fc869db56320adfe09","chainId":"0x0","v":"0x1c","gas":"0xc350","from":"0x32be343b94f860124dc4fee278fdcbd38c102d88","to":"0xdf190dc7190dfba737d7777a163445b7fff16133","value":"0x6113a84987be800","gasPrice":"0xdf8475800"}"#;

        let tx = serde_json::from_str::<Transaction>(rpc_tx).unwrap();
        let request = tx.into_request();
        assert!(request.gas_price.is_some());
        assert!(request.max_fee_per_gas.is_none());
    }

    #[test]
    fn into_request_eip1559() {
        // cast rpc eth_getTransactionByHash
        // 0x0e07d8b53ed3d91314c80e53cf25bcde02084939395845cbb625b029d568135c --rpc-url mainnet
        let rpc_tx = r#"{"blockHash":"0x883f974b17ca7b28cb970798d1c80f4d4bb427473dc6d39b2a7fe24edc02902d","blockNumber":"0xe26e6d","hash":"0x0e07d8b53ed3d91314c80e53cf25bcde02084939395845cbb625b029d568135c","accessList":[],"transactionIndex":"0xad","type":"0x2","nonce":"0x16d","input":"0x5ae401dc00000000000000000000000000000000000000000000000000000000628ced5b000000000000000000000000000000000000000000000000000000000000004000000000000000000000000000000000000000000000000000000000000000020000000000000000000000000000000000000000000000000000000000000040000000000000000000000000000000000000000000000000000000000000016000000000000000000000000000000000000000000000000000000000000000e442712a6700000000000000000000000000000000000000000000b3ff1489674e11c40000000000000000000000000000000000000000000000000000004a6ed55bbcc18000000000000000000000000000000000000000000000000000000000000000800000000000000000000000003cf412d970474804623bb4e3a42de13f9bca54360000000000000000000000000000000000000000000000000000000000000002000000000000000000000000c02aaa39b223fe8d0a0e5c4f27ead9083c756cc20000000000000000000000003a75941763f31c930b19c041b709742b0b31ebb600000000000000000000000000000000000000000000000000000000000000000000000000000000000000000000000000000000000000000000000412210e8a00000000000000000000000000000000000000000000000000000000","r":"0x7f2153019a74025d83a73effdd91503ceecefac7e35dd933adc1901c875539aa","s":"0x334ab2f714796d13c825fddf12aad01438db3a8152b2fe3ef7827707c25ecab3","chainId":"0x1","v":"0x0","gas":"0x46a02","maxPriorityFeePerGas":"0x59682f00","from":"0x3cf412d970474804623bb4e3a42de13f9bca5436","to":"0x68b3465833fb72a70ecdf485e0e4c7bd8665fc45","maxFeePerGas":"0x7fc1a20a8","value":"0x4a6ed55bbcc180","gasPrice":"0x50101df3a"}"#;

        let tx = serde_json::from_str::<Transaction>(rpc_tx).unwrap();
        let request = tx.into_request();
        assert!(request.gas_price.is_none());
        assert!(request.max_fee_per_gas.is_some());
    }
}<|MERGE_RESOLUTION|>--- conflicted
+++ resolved
@@ -5,20 +5,13 @@
     TxEnvelope, TxLegacy, TxType,
 };
 use alloy_eips::eip7702::SignedAuthorization;
-<<<<<<< HEAD
-=======
 use alloy_network_primitives::TransactionResponse;
->>>>>>> 352e83bf
 use alloy_primitives::{Address, BlockHash, Bytes, ChainId, TxHash, TxKind, B256, U256};
 use serde::{Deserialize, Serialize};
 
 pub use alloy_consensus::BlobTransactionSidecar;
 pub use alloy_eips::{
-<<<<<<< HEAD
-    eip2930::{AccessList, AccessListItem, AccessListWithGasUsed},
-=======
     eip2930::{AccessList, AccessListItem, AccessListResult},
->>>>>>> 352e83bf
     eip7702::Authorization,
 };
 
@@ -115,14 +108,6 @@
     /// signer desires to execute in the context of their EOA and their signature.
     #[serde(default, skip_serializing_if = "Option::is_none")]
     pub authorization_list: Option<Vec<SignedAuthorization>>,
-<<<<<<< HEAD
-    /// Arbitrary extra fields.
-    ///
-    /// This captures fields that are not native to ethereum but included in ethereum adjacent networks, for example fields the [optimism `eth_getTransactionByHash` request](https://docs.alchemy.com/alchemy/apis/optimism/eth-gettransactionbyhash) returns additional fields that this type will capture
-    #[serde(flatten)]
-    pub other: OtherFields,
-=======
->>>>>>> 352e83bf
 }
 
 impl Transaction {
@@ -379,29 +364,16 @@
             max_priority_fee_per_gas: Some(22),
             max_fee_per_blob_gas: None,
             authorization_list: Some(vec![(Authorization {
-<<<<<<< HEAD
-                chain_id: 1u64,
-                address: Address::left_padding_from(&[6]),
-                nonce: Some(1u64).into(),
-            })
-            .into_signed(AlloySignature::from_str("48b55bfa915ac795c431978d8a6a992b628d557da5ff759b307d495a36649353efffd310ac743f371de3b9f7f9cb56c0b28ad43601b4ab949f53faa07bd2c8041b").unwrap())]),
-            other: Default::default(),
-=======
                 chain_id: U256::from(1u64),
                 address: Address::left_padding_from(&[6]),
                 nonce: 1u64,
             })
             .into_signed(AlloySignature::from_str("48b55bfa915ac795c431978d8a6a992b628d557da5ff759b307d495a36649353efffd310ac743f371de3b9f7f9cb56c0b28ad43601b4ab949f53faa07bd2c8041b").unwrap())]),
->>>>>>> 352e83bf
         };
         let serialized = serde_json::to_string(&transaction).unwrap();
         assert_eq!(
             serialized,
-<<<<<<< HEAD
-            r#"{"hash":"0x0000000000000000000000000000000000000000000000000000000000000001","nonce":"0x2","blockHash":"0x0000000000000000000000000000000000000000000000000000000000000003","blockNumber":"0x4","transactionIndex":"0x5","from":"0x0000000000000000000000000000000000000006","to":"0x0000000000000000000000000000000000000007","value":"0x8","gasPrice":"0x9","gas":"0xa","maxFeePerGas":"0x15","maxPriorityFeePerGas":"0x16","input":"0x0b0c0d","r":"0xe","s":"0xe","v":"0xe","chainId":"0x11","type":"0x14","authorizationList":[{"chainId":1,"address":"0x0000000000000000000000000000000000000006","nonce":1,"r":"0x48b55bfa915ac795c431978d8a6a992b628d557da5ff759b307d495a36649353","s":"0xefffd310ac743f371de3b9f7f9cb56c0b28ad43601b4ab949f53faa07bd2c804","v":27}]}"#
-=======
             r#"{"hash":"0x0000000000000000000000000000000000000000000000000000000000000001","nonce":"0x2","blockHash":"0x0000000000000000000000000000000000000000000000000000000000000003","blockNumber":"0x4","transactionIndex":"0x5","from":"0x0000000000000000000000000000000000000006","to":"0x0000000000000000000000000000000000000007","value":"0x8","gasPrice":"0x9","gas":"0xa","maxFeePerGas":"0x15","maxPriorityFeePerGas":"0x16","input":"0x0b0c0d","r":"0xe","s":"0xe","v":"0xe","chainId":"0x11","type":"0x14","authorizationList":[{"chainId":"0x1","address":"0x0000000000000000000000000000000000000006","nonce":"0x1","r":"0x48b55bfa915ac795c431978d8a6a992b628d557da5ff759b307d495a36649353","s":"0xefffd310ac743f371de3b9f7f9cb56c0b28ad43601b4ab949f53faa07bd2c804","v":27}]}"#
->>>>>>> 352e83bf
         );
         let deserialized: Transaction = serde_json::from_str(&serialized).unwrap();
         assert_eq!(transaction, deserialized);
@@ -435,29 +407,16 @@
             max_priority_fee_per_gas: Some(22),
             max_fee_per_blob_gas: None,
             authorization_list: Some(vec![(Authorization {
-<<<<<<< HEAD
-                chain_id: 1u64,
-                address: Address::left_padding_from(&[6]),
-                nonce: Some(1u64).into(),
-            })
-            .into_signed(AlloySignature::from_str("48b55bfa915ac795c431978d8a6a992b628d557da5ff759b307d495a36649353efffd310ac743f371de3b9f7f9cb56c0b28ad43601b4ab949f53faa07bd2c8041b").unwrap())]),
-            other: Default::default(),
-=======
                 chain_id: U256::from(1u64),
                 address: Address::left_padding_from(&[6]),
                 nonce: 1u64,
             })
             .into_signed(AlloySignature::from_str("48b55bfa915ac795c431978d8a6a992b628d557da5ff759b307d495a36649353efffd310ac743f371de3b9f7f9cb56c0b28ad43601b4ab949f53faa07bd2c8041b").unwrap())]),
->>>>>>> 352e83bf
         };
         let serialized = serde_json::to_string(&transaction).unwrap();
         assert_eq!(
             serialized,
-<<<<<<< HEAD
-            r#"{"hash":"0x0000000000000000000000000000000000000000000000000000000000000001","nonce":"0x2","blockHash":"0x0000000000000000000000000000000000000000000000000000000000000003","blockNumber":"0x4","transactionIndex":"0x5","from":"0x0000000000000000000000000000000000000006","to":"0x0000000000000000000000000000000000000007","value":"0x8","gasPrice":"0x9","gas":"0xa","maxFeePerGas":"0x15","maxPriorityFeePerGas":"0x16","input":"0x0b0c0d","r":"0xe","s":"0xe","v":"0xe","yParity":"0x1","chainId":"0x11","type":"0x14","authorizationList":[{"chainId":1,"address":"0x0000000000000000000000000000000000000006","nonce":1,"r":"0x48b55bfa915ac795c431978d8a6a992b628d557da5ff759b307d495a36649353","s":"0xefffd310ac743f371de3b9f7f9cb56c0b28ad43601b4ab949f53faa07bd2c804","v":27}]}"#
-=======
             r#"{"hash":"0x0000000000000000000000000000000000000000000000000000000000000001","nonce":"0x2","blockHash":"0x0000000000000000000000000000000000000000000000000000000000000003","blockNumber":"0x4","transactionIndex":"0x5","from":"0x0000000000000000000000000000000000000006","to":"0x0000000000000000000000000000000000000007","value":"0x8","gasPrice":"0x9","gas":"0xa","maxFeePerGas":"0x15","maxPriorityFeePerGas":"0x16","input":"0x0b0c0d","r":"0xe","s":"0xe","v":"0xe","yParity":"0x1","chainId":"0x11","type":"0x14","authorizationList":[{"chainId":"0x1","address":"0x0000000000000000000000000000000000000006","nonce":"0x1","r":"0x48b55bfa915ac795c431978d8a6a992b628d557da5ff759b307d495a36649353","s":"0xefffd310ac743f371de3b9f7f9cb56c0b28ad43601b4ab949f53faa07bd2c804","v":27}]}"#
->>>>>>> 352e83bf
         );
         let deserialized: Transaction = serde_json::from_str(&serialized).unwrap();
         assert_eq!(transaction, deserialized);
