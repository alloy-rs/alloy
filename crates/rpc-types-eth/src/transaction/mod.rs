//! RPC types for transactions

use alloy_consensus::{
    Signed, TxEip1559, TxEip2930, TxEip4844, TxEip4844Variant, TxEip7702, TxEnvelope, TxLegacy,
};
use alloy_eips::eip7702::SignedAuthorization;
use alloy_network_primitives::TransactionResponse;
use alloy_primitives::{Address, BlockHash, Bytes, ChainId, TxKind, B256, U256};

pub use alloy_consensus::BlobTransactionSidecar;
pub use alloy_eips::{
    eip2930::{AccessList, AccessListItem, AccessListResult},
    eip7702::Authorization,
};

mod common;
pub use common::TransactionInfo;

mod error;
pub use error::ConversionError;

mod receipt;
pub use receipt::TransactionReceipt;

#[cfg(feature = "serde")]
pub use receipt::AnyTransactionReceipt;

pub mod request;
pub use request::{TransactionInput, TransactionRequest};

pub use alloy_consensus::{
    AnyReceiptEnvelope, Receipt, ReceiptEnvelope, ReceiptWithBloom, Transaction as TransactionTrait,
};

/// Transaction object used in RPC
#[derive(Clone, Debug, Default, PartialEq, Eq)]
#[cfg_attr(feature = "serde", derive(serde::Serialize, serde::Deserialize))]
// #[cfg_attr(any(test, feature = "arbitrary"), derive(arbitrary::Arbitrary))]
#[cfg_attr(feature = "serde", serde(rename_all = "camelCase"))]
#[doc(alias = "Tx")]
pub struct Transaction<T = TxEnvelope> {
    /// The inner transaction object
    #[cfg_attr(feature = "serde", serde(flatten))]
    pub inner: T,

    /// Hash of block where transaction was included, `None` if pending
    #[cfg_attr(feature = "serde", serde(default))]
    pub block_hash: Option<BlockHash>,

    /// Number of block where transaction was included, `None` if pending
    #[cfg_attr(feature = "serde", serde(default, with = "alloy_serde::quantity::opt"))]
    pub block_number: Option<u64>,

    /// Transaction Index
    #[cfg_attr(feature = "serde", serde(default, with = "alloy_serde::quantity::opt"))]
    pub transaction_index: Option<u64>,

    /// Sender
    pub from: Address,
}

impl<T> AsRef<T> for Transaction<T> {
    fn as_ref(&self) -> &T {
        &self.inner
    }
}

impl<T> Transaction<T>
where
    T: TransactionTrait,
{
    /// Returns true if the transaction is a legacy or 2930 transaction.
    pub fn is_legacy_gas(&self) -> bool {
        self.inner.gas_price().is_some()
    }
}

impl<T> Transaction<T>
where
    T: Into<TransactionRequest>,
{
    /// Converts [Transaction] into [TransactionRequest].
    ///
    /// During this conversion data for [TransactionRequest::sidecar] is not
    /// populated as it is not part of [Transaction].
    pub fn into_request(self) -> TransactionRequest {
        self.inner.into()
    }
}

impl TryFrom<Transaction> for Signed<TxLegacy> {
    type Error = ConversionError;

    fn try_from(tx: Transaction) -> Result<Self, Self::Error> {
        match tx.inner {
            TxEnvelope::Legacy(tx) => Ok(tx),
            _ => {
                Err(ConversionError::Custom(format!("expected Legacy, got {}", tx.inner.tx_type())))
            }
        }
    }
}

impl TryFrom<Transaction> for Signed<TxEip1559> {
    type Error = ConversionError;

    fn try_from(tx: Transaction) -> Result<Self, Self::Error> {
        match tx.inner {
            TxEnvelope::Eip1559(tx) => Ok(tx),
            _ => Err(ConversionError::Custom(format!(
                "expected Eip1559, got {}",
                tx.inner.tx_type()
            ))),
        }
    }
}

impl TryFrom<Transaction> for Signed<TxEip2930> {
    type Error = ConversionError;

    fn try_from(tx: Transaction) -> Result<Self, Self::Error> {
        match tx.inner {
            TxEnvelope::Eip2930(tx) => Ok(tx),
            _ => Err(ConversionError::Custom(format!(
                "expected Eip2930, got {}",
                tx.inner.tx_type()
            ))),
        }
    }
}

impl TryFrom<Transaction> for Signed<TxEip4844> {
    type Error = ConversionError;

    fn try_from(tx: Transaction) -> Result<Self, Self::Error> {
        let tx: Signed<TxEip4844Variant> = tx.try_into()?;

        let (tx, sig, hash) = tx.into_parts();

        Ok(Self::new_unchecked(tx.into(), sig, hash))
    }
}

impl TryFrom<Transaction> for Signed<TxEip4844Variant> {
    type Error = ConversionError;

    fn try_from(tx: Transaction) -> Result<Self, Self::Error> {
        match tx.inner {
            TxEnvelope::Eip4844(tx) => Ok(tx),
            _ => Err(ConversionError::Custom(format!(
                "expected TxEip4844Variant, got {}",
                tx.inner.tx_type()
            ))),
        }
    }
}

impl TryFrom<Transaction> for Signed<TxEip7702> {
    type Error = ConversionError;

    fn try_from(tx: Transaction) -> Result<Self, Self::Error> {
        match tx.inner {
            TxEnvelope::Eip7702(tx) => Ok(tx),
            _ => Err(ConversionError::Custom(format!(
                "expected Eip7702, got {}",
                tx.inner.tx_type()
            ))),
        }
    }
}

impl From<Transaction> for TxEnvelope {
    fn from(tx: Transaction) -> Self {
        tx.inner
    }
}

impl<T: TransactionTrait> TransactionTrait for Transaction<T> {
    fn chain_id(&self) -> Option<ChainId> {
        self.inner.chain_id()
    }

    fn nonce(&self) -> u64 {
        self.inner.nonce()
    }

    fn gas_limit(&self) -> u64 {
        self.inner.gas_limit()
    }

    fn gas_price(&self) -> Option<u128> {
        self.inner.gas_price()
    }

    fn max_fee_per_gas(&self) -> u128 {
        self.inner.max_fee_per_gas()
    }

    fn max_priority_fee_per_gas(&self) -> Option<u128> {
        self.inner.max_priority_fee_per_gas()
    }

    fn max_fee_per_blob_gas(&self) -> Option<u128> {
        self.inner.max_fee_per_blob_gas()
    }

    fn priority_fee_or_price(&self) -> u128 {
        self.inner.priority_fee_or_price()
    }

    fn kind(&self) -> TxKind {
        self.inner.kind()
    }

    fn value(&self) -> U256 {
        self.inner.value()
    }

    fn input(&self) -> &Bytes {
        self.inner.input()
    }

    fn ty(&self) -> u8 {
        self.inner.ty()
    }

    fn access_list(&self) -> Option<&AccessList> {
        self.inner.access_list()
    }

    fn blob_versioned_hashes(&self) -> Option<&[B256]> {
        self.inner.blob_versioned_hashes()
    }

    fn authorization_list(&self) -> Option<&[SignedAuthorization]> {
        self.inner.authorization_list()
    }
}

impl<T: TransactionTrait> TransactionResponse for Transaction<T> {
    fn tx_hash(&self) -> B256 {
        Default::default()
        // self.hash
    }

    fn block_hash(&self) -> Option<BlockHash> {
        self.block_hash
    }

    fn block_number(&self) -> Option<u64> {
        self.block_number
    }

    fn transaction_index(&self) -> Option<u64> {
        self.transaction_index
    }

    fn from(&self) -> Address {
        self.from
    }
}

#[cfg(test)]
mod tests {
    use super::*;
<<<<<<< HEAD
    use alloy_primitives::PrimitiveSignature as AlloySignature;
    use arbitrary::Arbitrary;
    use core::str::FromStr;
    use rand::Rng;
    use similar_asserts::assert_eq;

    #[test]
    fn arbitrary_transaction() {
        let mut bytes = [0u8; 1024];
        rand::thread_rng().fill(bytes.as_mut_slice());
        let _: Transaction =
            Transaction::arbitrary(&mut arbitrary::Unstructured::new(&bytes)).unwrap();
    }

    #[test]
    #[cfg(feature = "serde")]
    fn serde_transaction() {
        let transaction = Transaction {
            hash: B256::with_last_byte(1),
            nonce: 2,
            block_hash: Some(B256::with_last_byte(3)),
            block_number: Some(4),
            transaction_index: Some(5),
            from: Address::with_last_byte(6),
            to: Some(Address::with_last_byte(7)),
            value: U256::from(8),
            gas_price: Some(9),
            gas: 10,
            input: vec![11, 12, 13].into(),
            signature: Some(Signature {
                v: U256::from(14),
                r: U256::from(14),
                s: U256::from(14),
                y_parity: None,
            }),
            chain_id: Some(17),
            blob_versioned_hashes: None,
            access_list: None,
            transaction_type: Some(20),
            max_fee_per_gas: Some(21),
            max_priority_fee_per_gas: Some(22),
            max_fee_per_blob_gas: None,
            authorization_list: Some(vec![(Authorization {
                chain_id: 1,
                address: Address::left_padding_from(&[6]),
                nonce: 1u64,
            })
            .into_signed(AlloySignature::from_str("48b55bfa915ac795c431978d8a6a992b628d557da5ff759b307d495a36649353efffd310ac743f371de3b9f7f9cb56c0b28ad43601b4ab949f53faa07bd2c8041b").unwrap())]),
        };
        let serialized = serde_json::to_string(&transaction).unwrap();
        assert_eq!(
            serialized,
            r#"{"hash":"0x0000000000000000000000000000000000000000000000000000000000000001","nonce":"0x2","blockHash":"0x0000000000000000000000000000000000000000000000000000000000000003","blockNumber":"0x4","transactionIndex":"0x5","from":"0x0000000000000000000000000000000000000006","to":"0x0000000000000000000000000000000000000007","value":"0x8","gasPrice":"0x9","gas":"0xa","maxFeePerGas":"0x15","maxPriorityFeePerGas":"0x16","input":"0x0b0c0d","r":"0xe","s":"0xe","v":"0xe","chainId":"0x11","type":"0x14","authorizationList":[{"chainId":"0x1","address":"0x0000000000000000000000000000000000000006","nonce":"0x1","yParity":"0x0","r":"0x48b55bfa915ac795c431978d8a6a992b628d557da5ff759b307d495a36649353","s":"0xefffd310ac743f371de3b9f7f9cb56c0b28ad43601b4ab949f53faa07bd2c804"}]}"#
        );
        let deserialized: Transaction = serde_json::from_str(&serialized).unwrap();
        assert_eq!(transaction, deserialized);
    }

    #[test]
    #[cfg(feature = "serde")]
    fn serde_transaction_with_parity_bit() {
        let transaction = Transaction {
            hash: B256::with_last_byte(1),
            nonce: 2,
            block_hash: Some(B256::with_last_byte(3)),
            block_number: Some(4),
            transaction_index: Some(5),
            from: Address::with_last_byte(6),
            to: Some(Address::with_last_byte(7)),
            value: U256::from(8),
            gas_price: Some(9),
            gas: 10,
            input: vec![11, 12, 13].into(),
            signature: Some(Signature {
                v: U256::from(14),
                r: U256::from(14),
                s: U256::from(14),
                y_parity: Some(Parity(true)),
            }),
            chain_id: Some(17),
            blob_versioned_hashes: None,
            access_list: None,
            transaction_type: Some(20),
            max_fee_per_gas: Some(21),
            max_priority_fee_per_gas: Some(22),
            max_fee_per_blob_gas: None,
            authorization_list: Some(vec![(Authorization {
                chain_id: 1,
                address: Address::left_padding_from(&[6]),
                nonce: 1u64,
            })
            .into_signed(AlloySignature::from_str("48b55bfa915ac795c431978d8a6a992b628d557da5ff759b307d495a36649353efffd310ac743f371de3b9f7f9cb56c0b28ad43601b4ab949f53faa07bd2c8041b").unwrap())]),
        };
        let serialized = serde_json::to_string(&transaction).unwrap();
        assert_eq!(
            serialized,
            r#"{"hash":"0x0000000000000000000000000000000000000000000000000000000000000001","nonce":"0x2","blockHash":"0x0000000000000000000000000000000000000000000000000000000000000003","blockNumber":"0x4","transactionIndex":"0x5","from":"0x0000000000000000000000000000000000000006","to":"0x0000000000000000000000000000000000000007","value":"0x8","gasPrice":"0x9","gas":"0xa","maxFeePerGas":"0x15","maxPriorityFeePerGas":"0x16","input":"0x0b0c0d","r":"0xe","s":"0xe","v":"0xe","yParity":"0x1","chainId":"0x11","type":"0x14","authorizationList":[{"chainId":"0x1","address":"0x0000000000000000000000000000000000000006","nonce":"0x1","yParity":"0x0","r":"0x48b55bfa915ac795c431978d8a6a992b628d557da5ff759b307d495a36649353","s":"0xefffd310ac743f371de3b9f7f9cb56c0b28ad43601b4ab949f53faa07bd2c804"}]}"#
        );
        let deserialized: Transaction = serde_json::from_str(&serialized).unwrap();
        assert_eq!(transaction, deserialized);
    }

    #[test]
    #[cfg(feature = "serde")]
    fn serde_minimal_transaction() {
        let transaction = Transaction {
            hash: B256::with_last_byte(1),
            nonce: 2,
            from: Address::with_last_byte(6),
            value: U256::from(8),
            gas: 10,
            input: vec![11, 12, 13].into(),
            ..Default::default()
        };
        let serialized = serde_json::to_string(&transaction).unwrap();
        assert_eq!(
            serialized,
            r#"{"hash":"0x0000000000000000000000000000000000000000000000000000000000000001","nonce":"0x2","blockHash":null,"blockNumber":null,"transactionIndex":null,"from":"0x0000000000000000000000000000000000000006","to":null,"value":"0x8","gas":"0xa","input":"0x0b0c0d"}"#
        );
        let deserialized: Transaction = serde_json::from_str(&serialized).unwrap();
        assert_eq!(transaction, deserialized);
    }
=======
>>>>>>> 10429986

    #[test]
    #[cfg(feature = "serde")]
    fn into_request_legacy() {
        // cast rpc eth_getTransactionByHash
        // 0xe9e91f1ee4b56c0df2e9f06c2b8c27c6076195a88a7b8537ba8313d80e6f124e --rpc-url mainnet
        let rpc_tx = r#"{"blockHash":"0x8e38b4dbf6b11fcc3b9dee84fb7986e29ca0a02cecd8977c161ff7333329681e","blockNumber":"0xf4240","hash":"0xe9e91f1ee4b56c0df2e9f06c2b8c27c6076195a88a7b8537ba8313d80e6f124e","transactionIndex":"0x1","type":"0x0","nonce":"0x43eb","input":"0x","r":"0x3b08715b4403c792b8c7567edea634088bedcd7f60d9352b1f16c69830f3afd5","s":"0x10b9afb67d2ec8b956f0e1dbc07eb79152904f3a7bf789fc869db56320adfe09","chainId":"0x0","v":"0x1c","gas":"0xc350","from":"0x32be343b94f860124dc4fee278fdcbd38c102d88","to":"0xdf190dc7190dfba737d7777a163445b7fff16133","value":"0x6113a84987be800","gasPrice":"0xdf8475800"}"#;

        let tx = serde_json::from_str::<Transaction>(rpc_tx).unwrap();
        let request = tx.into_request();
        assert!(request.gas_price.is_some());
        assert!(request.max_fee_per_gas.is_none());
    }

    #[test]
    #[cfg(feature = "serde")]
    fn into_request_eip1559() {
        // cast rpc eth_getTransactionByHash
        // 0x0e07d8b53ed3d91314c80e53cf25bcde02084939395845cbb625b029d568135c --rpc-url mainnet
        let rpc_tx = r#"{"blockHash":"0x883f974b17ca7b28cb970798d1c80f4d4bb427473dc6d39b2a7fe24edc02902d","blockNumber":"0xe26e6d","hash":"0x0e07d8b53ed3d91314c80e53cf25bcde02084939395845cbb625b029d568135c","accessList":[],"transactionIndex":"0xad","type":"0x2","nonce":"0x16d","input":"0x5ae401dc00000000000000000000000000000000000000000000000000000000628ced5b000000000000000000000000000000000000000000000000000000000000004000000000000000000000000000000000000000000000000000000000000000020000000000000000000000000000000000000000000000000000000000000040000000000000000000000000000000000000000000000000000000000000016000000000000000000000000000000000000000000000000000000000000000e442712a6700000000000000000000000000000000000000000000b3ff1489674e11c40000000000000000000000000000000000000000000000000000004a6ed55bbcc18000000000000000000000000000000000000000000000000000000000000000800000000000000000000000003cf412d970474804623bb4e3a42de13f9bca54360000000000000000000000000000000000000000000000000000000000000002000000000000000000000000c02aaa39b223fe8d0a0e5c4f27ead9083c756cc20000000000000000000000003a75941763f31c930b19c041b709742b0b31ebb600000000000000000000000000000000000000000000000000000000000000000000000000000000000000000000000000000000000000000000000412210e8a00000000000000000000000000000000000000000000000000000000","r":"0x7f2153019a74025d83a73effdd91503ceecefac7e35dd933adc1901c875539aa","s":"0x334ab2f714796d13c825fddf12aad01438db3a8152b2fe3ef7827707c25ecab3","chainId":"0x1","v":"0x0","gas":"0x46a02","maxPriorityFeePerGas":"0x59682f00","from":"0x3cf412d970474804623bb4e3a42de13f9bca5436","to":"0x68b3465833fb72a70ecdf485e0e4c7bd8665fc45","maxFeePerGas":"0x7fc1a20a8","value":"0x4a6ed55bbcc180","gasPrice":"0x50101df3a"}"#;

        let tx = serde_json::from_str::<Transaction>(rpc_tx).unwrap();
        let request = tx.into_request();
        assert!(request.gas_price.is_none());
        assert!(request.max_fee_per_gas.is_some());
    }

    #[test]
    fn serde_tx_from_contract_mod() {
        let rpc_tx = r#"{"hash":"0x018b2331d461a4aeedf6a1f9cc37463377578244e6a35216057a8370714e798f","nonce":"0x1","blockHash":"0x6e4e53d1de650d5a5ebed19b38321db369ef1dc357904284ecf4d89b8834969c","blockNumber":"0x2","transactionIndex":"0x0","from":"0xf39fd6e51aad88f6f4ce6ab8827279cfffb92266","to":"0x5fbdb2315678afecb367f032d93f642f64180aa3","value":"0x0","gasPrice":"0x3a29f0f8","gas":"0x1c9c380","maxFeePerGas":"0xba43b7400","maxPriorityFeePerGas":"0x5f5e100","input":"0xd09de08a","r":"0xd309309a59a49021281cb6bb41d164c96eab4e50f0c1bd24c03ca336e7bc2bb7","s":"0x28a7f089143d0a1355ebeb2a1b9f0e5ad9eca4303021c1400d61bc23c9ac5319","v":"0x0","yParity":"0x0","chainId":"0x7a69","accessList":[],"type":"0x2"}"#;

        let tx = serde_json::from_str::<Transaction>(rpc_tx).unwrap();
        assert_eq!(tx.block_number, Some(2));
    }
}<|MERGE_RESOLUTION|>--- conflicted
+++ resolved
@@ -263,131 +263,6 @@
 #[cfg(test)]
 mod tests {
     use super::*;
-<<<<<<< HEAD
-    use alloy_primitives::PrimitiveSignature as AlloySignature;
-    use arbitrary::Arbitrary;
-    use core::str::FromStr;
-    use rand::Rng;
-    use similar_asserts::assert_eq;
-
-    #[test]
-    fn arbitrary_transaction() {
-        let mut bytes = [0u8; 1024];
-        rand::thread_rng().fill(bytes.as_mut_slice());
-        let _: Transaction =
-            Transaction::arbitrary(&mut arbitrary::Unstructured::new(&bytes)).unwrap();
-    }
-
-    #[test]
-    #[cfg(feature = "serde")]
-    fn serde_transaction() {
-        let transaction = Transaction {
-            hash: B256::with_last_byte(1),
-            nonce: 2,
-            block_hash: Some(B256::with_last_byte(3)),
-            block_number: Some(4),
-            transaction_index: Some(5),
-            from: Address::with_last_byte(6),
-            to: Some(Address::with_last_byte(7)),
-            value: U256::from(8),
-            gas_price: Some(9),
-            gas: 10,
-            input: vec![11, 12, 13].into(),
-            signature: Some(Signature {
-                v: U256::from(14),
-                r: U256::from(14),
-                s: U256::from(14),
-                y_parity: None,
-            }),
-            chain_id: Some(17),
-            blob_versioned_hashes: None,
-            access_list: None,
-            transaction_type: Some(20),
-            max_fee_per_gas: Some(21),
-            max_priority_fee_per_gas: Some(22),
-            max_fee_per_blob_gas: None,
-            authorization_list: Some(vec![(Authorization {
-                chain_id: 1,
-                address: Address::left_padding_from(&[6]),
-                nonce: 1u64,
-            })
-            .into_signed(AlloySignature::from_str("48b55bfa915ac795c431978d8a6a992b628d557da5ff759b307d495a36649353efffd310ac743f371de3b9f7f9cb56c0b28ad43601b4ab949f53faa07bd2c8041b").unwrap())]),
-        };
-        let serialized = serde_json::to_string(&transaction).unwrap();
-        assert_eq!(
-            serialized,
-            r#"{"hash":"0x0000000000000000000000000000000000000000000000000000000000000001","nonce":"0x2","blockHash":"0x0000000000000000000000000000000000000000000000000000000000000003","blockNumber":"0x4","transactionIndex":"0x5","from":"0x0000000000000000000000000000000000000006","to":"0x0000000000000000000000000000000000000007","value":"0x8","gasPrice":"0x9","gas":"0xa","maxFeePerGas":"0x15","maxPriorityFeePerGas":"0x16","input":"0x0b0c0d","r":"0xe","s":"0xe","v":"0xe","chainId":"0x11","type":"0x14","authorizationList":[{"chainId":"0x1","address":"0x0000000000000000000000000000000000000006","nonce":"0x1","yParity":"0x0","r":"0x48b55bfa915ac795c431978d8a6a992b628d557da5ff759b307d495a36649353","s":"0xefffd310ac743f371de3b9f7f9cb56c0b28ad43601b4ab949f53faa07bd2c804"}]}"#
-        );
-        let deserialized: Transaction = serde_json::from_str(&serialized).unwrap();
-        assert_eq!(transaction, deserialized);
-    }
-
-    #[test]
-    #[cfg(feature = "serde")]
-    fn serde_transaction_with_parity_bit() {
-        let transaction = Transaction {
-            hash: B256::with_last_byte(1),
-            nonce: 2,
-            block_hash: Some(B256::with_last_byte(3)),
-            block_number: Some(4),
-            transaction_index: Some(5),
-            from: Address::with_last_byte(6),
-            to: Some(Address::with_last_byte(7)),
-            value: U256::from(8),
-            gas_price: Some(9),
-            gas: 10,
-            input: vec![11, 12, 13].into(),
-            signature: Some(Signature {
-                v: U256::from(14),
-                r: U256::from(14),
-                s: U256::from(14),
-                y_parity: Some(Parity(true)),
-            }),
-            chain_id: Some(17),
-            blob_versioned_hashes: None,
-            access_list: None,
-            transaction_type: Some(20),
-            max_fee_per_gas: Some(21),
-            max_priority_fee_per_gas: Some(22),
-            max_fee_per_blob_gas: None,
-            authorization_list: Some(vec![(Authorization {
-                chain_id: 1,
-                address: Address::left_padding_from(&[6]),
-                nonce: 1u64,
-            })
-            .into_signed(AlloySignature::from_str("48b55bfa915ac795c431978d8a6a992b628d557da5ff759b307d495a36649353efffd310ac743f371de3b9f7f9cb56c0b28ad43601b4ab949f53faa07bd2c8041b").unwrap())]),
-        };
-        let serialized = serde_json::to_string(&transaction).unwrap();
-        assert_eq!(
-            serialized,
-            r#"{"hash":"0x0000000000000000000000000000000000000000000000000000000000000001","nonce":"0x2","blockHash":"0x0000000000000000000000000000000000000000000000000000000000000003","blockNumber":"0x4","transactionIndex":"0x5","from":"0x0000000000000000000000000000000000000006","to":"0x0000000000000000000000000000000000000007","value":"0x8","gasPrice":"0x9","gas":"0xa","maxFeePerGas":"0x15","maxPriorityFeePerGas":"0x16","input":"0x0b0c0d","r":"0xe","s":"0xe","v":"0xe","yParity":"0x1","chainId":"0x11","type":"0x14","authorizationList":[{"chainId":"0x1","address":"0x0000000000000000000000000000000000000006","nonce":"0x1","yParity":"0x0","r":"0x48b55bfa915ac795c431978d8a6a992b628d557da5ff759b307d495a36649353","s":"0xefffd310ac743f371de3b9f7f9cb56c0b28ad43601b4ab949f53faa07bd2c804"}]}"#
-        );
-        let deserialized: Transaction = serde_json::from_str(&serialized).unwrap();
-        assert_eq!(transaction, deserialized);
-    }
-
-    #[test]
-    #[cfg(feature = "serde")]
-    fn serde_minimal_transaction() {
-        let transaction = Transaction {
-            hash: B256::with_last_byte(1),
-            nonce: 2,
-            from: Address::with_last_byte(6),
-            value: U256::from(8),
-            gas: 10,
-            input: vec![11, 12, 13].into(),
-            ..Default::default()
-        };
-        let serialized = serde_json::to_string(&transaction).unwrap();
-        assert_eq!(
-            serialized,
-            r#"{"hash":"0x0000000000000000000000000000000000000000000000000000000000000001","nonce":"0x2","blockHash":null,"blockNumber":null,"transactionIndex":null,"from":"0x0000000000000000000000000000000000000006","to":null,"value":"0x8","gas":"0xa","input":"0x0b0c0d"}"#
-        );
-        let deserialized: Transaction = serde_json::from_str(&serialized).unwrap();
-        assert_eq!(transaction, deserialized);
-    }
-=======
->>>>>>> 10429986
 
     #[test]
     #[cfg(feature = "serde")]
