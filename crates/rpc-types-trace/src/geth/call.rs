//! Geth call tracer types.

use crate::parity::{ActionType, CallType, CreationMethod, LocalizedTransactionTrace};
use alloy_primitives::{Address, Bytes, Selector, B256, U256};
use serde::{Deserialize, Serialize};

/// The response object for `debug_traceTransaction` with `"tracer": "callTracer"`.
///
/// <https://github.com/ethereum/go-ethereum/blob/91cb6f863a965481e51d5d9c0e5ccd54796fd967/eth/tracers/native/call.go#L44>
#[derive(Clone, Debug, Default, PartialEq, Eq, Serialize, Deserialize)]
pub struct CallFrame {
    /// The address of that initiated the call.
    pub from: Address,
    /// How much gas was left before the call.
    #[serde(default)]
    pub gas: U256,
    /// How much gas was used by the call.
    #[serde(default, rename = "gasUsed")]
    pub gas_used: U256,
    /// The address of the contract that was called.
    #[serde(default, skip_serializing_if = "Option::is_none")]
    pub to: Option<Address>,
    /// Calldata input.
    pub input: Bytes,
    /// Output of the call, if any.
    #[serde(default, skip_serializing_if = "Option::is_none")]
    pub output: Option<Bytes>,
    /// Error message, if any.
    #[serde(default, skip_serializing_if = "Option::is_none")]
    pub error: Option<String>,
    /// Why this call reverted, if it reverted.
    #[serde(default, rename = "revertReason", skip_serializing_if = "Option::is_none")]
    pub revert_reason: Option<String>,
    /// Recorded child calls.
    #[serde(default, skip_serializing_if = "Vec::is_empty")]
    pub calls: Vec<Self>,
    /// Logs emitted by this call.
    #[serde(default, skip_serializing_if = "Vec::is_empty")]
    pub logs: Vec<CallLogFrame>,
    /// Value transferred.
    #[serde(default, skip_serializing_if = "Option::is_none")]
    pub value: Option<U256>,
    /// The type of the call.
    #[serde(rename = "type")]
    pub typ: String,
}

impl CallFrame {
    /// Error selector is the first 4 bytes of calldata
    pub fn selector(&self) -> Option<Selector> {
        if self.input.len() < 4 {
            return None;
        }
        Some(Selector::from_slice(&self.input[..4]))
    }

    /// Returns true if this call reverted.
    pub const fn is_revert(&self) -> bool {
        self.revert_reason.is_some()
    }

    /// Returns true if this is a regular call
    pub fn is_call(&self) -> bool {
        self.typ == CallKind::Call
    }

    /// Returns true if this is a delegate call
    pub fn is_delegate_call(&self) -> bool {
        self.typ == CallKind::DelegateCall
    }

    /// Returns true if this is a static call
    pub fn is_static_call(&self) -> bool {
        self.typ == CallKind::StaticCall
    }

    /// Returns true if this is a auth call
    pub fn is_auth_call(&self) -> bool {
        self.typ == CallKind::AuthCall
    }
}

/// Represents a recorded log that is emitted during a trace call.
#[derive(Clone, Debug, Default, PartialEq, Eq, Serialize, Deserialize)]
pub struct CallLogFrame {
    /// The address of the contract that was called.
    #[serde(default, skip_serializing_if = "Option::is_none")]
    pub address: Option<Address>,
    /// The topics of the log.
    #[serde(default, skip_serializing_if = "Option::is_none")]
    pub topics: Option<Vec<B256>>,
    /// The data of the log.
    #[serde(default, skip_serializing_if = "Option::is_none")]
    pub data: Option<Bytes>,
    /// The position of the log relative to subcalls within the same trace.
    #[serde(default, with = "alloy_serde::quantity::opt", skip_serializing_if = "Option::is_none")]
    pub position: Option<u64>,
    /// The index of the log in the trace.
    #[serde(default, with = "alloy_serde::quantity::opt", skip_serializing_if = "Option::is_none")]
    pub index: Option<u64>,
}

impl CallLogFrame {
    /// Converts this log frame into a primitives log object
    pub fn into_log(self) -> alloy_primitives::Log {
        alloy_primitives::Log::new_unchecked(
            self.address.unwrap_or_default(),
            self.topics.unwrap_or_default(),
            self.data.unwrap_or_default(),
        )
    }
}

impl From<CallLogFrame> for alloy_primitives::Log {
    fn from(value: CallLogFrame) -> Self {
        value.into_log()
    }
}

/// The configuration for the call tracer.
#[derive(Clone, Copy, Debug, Default, PartialEq, Eq, Serialize, Deserialize)]
#[serde(rename_all = "camelCase")]
pub struct CallConfig {
    /// When set to true, this will only trace the primary (top-level) call and not any sub-calls.
    /// It eliminates the additional processing for each call frame.
    #[serde(default, skip_serializing_if = "Option::is_none")]
    pub only_top_call: Option<bool>,
    /// When set to true, this will include the logs emitted by the call.
    #[serde(default, skip_serializing_if = "Option::is_none")]
    pub with_log: Option<bool>,
}

impl CallConfig {
    /// Sets the only top call flag.
    pub const fn only_top_call(mut self) -> Self {
        self.only_top_call = Some(true);
        self
    }

    /// Sets the with log flag.
    pub const fn with_log(mut self) -> Self {
        self.with_log = Some(true);
        self
    }
}

/// The response object for `debug_traceTransaction` with `"tracer": "flatCallTracer"`.
///
/// That is equivalent to parity's [`LocalizedTransactionTrace`]
/// <https://github.com/ethereum/go-ethereum/blob/0dd173a727dd2d2409b8e401b22e85d20c25b71f/eth/tracers/native/call_flat.go#L62-L62>
pub type FlatCallFrame = Vec<LocalizedTransactionTrace>;

/// The configuration for the flat call tracer.
#[derive(Clone, Copy, Debug, Default, PartialEq, Eq, Serialize, Deserialize)]
#[serde(rename_all = "camelCase")]
pub struct FlatCallConfig {
    /// If true, call tracer converts errors to parity format
    #[serde(default, skip_serializing_if = "Option::is_none")]
    pub convert_parity_errors: Option<bool>,
    /// If true, call tracer includes calls to precompiled contracts
    #[serde(default, skip_serializing_if = "Option::is_none")]
    pub include_precompiles: Option<bool>,
}

impl FlatCallConfig {
    /// Converts errors to parity format.
    pub const fn parity_errors(mut self) -> Self {
        self.convert_parity_errors = Some(true);
        self
    }

    /// Include calls to precompiled contracts.
    pub const fn with_precompiles(mut self) -> Self {
        self.include_precompiles = Some(true);
        self
    }
}

/// A single item yielded by [`CallFrameIter`].
///
/// It gives access to the current frame, its parent, and
/// allows skipping traversal into its children.
#[derive(Debug, PartialEq)]
pub struct CallFrameItem<'a> {
    frame: &'a CallFrame,
    parent: Option<&'a CallFrame>,
}

impl<'a> CallFrameItem<'a> {
    /// The current frame.
    pub const fn frame(&self) -> &CallFrame {
        self.frame
    }

    /// The parent of this frame, if any.
    pub const fn parent(&self) -> Option<&CallFrame> {
        self.parent
    }
}

/// An iterator for traversing `CallFrame` hierarchies.
///
/// Traversal is **depth-first** by default.
/// Children of a frame can be skipped using [`CallFrameIter::skip_children`].
#[derive(Debug)]
pub struct CallFrameIter<'a> {
    /// Stack of (frame-item reference, parent reference)
    stack: Vec<(&'a CallFrame, Option<&'a CallFrame>)>,
    /// The last frame that was yielded.
    last_frame: Option<&'a CallFrame>,
}

impl<'a> CallFrameIter<'a> {
    /// Creates a new iterator starting from `root`.
    pub fn new(root: &'a CallFrame) -> Self {
        Self { stack: vec![(root, None)], last_frame: None }
    }

    /// Skips children for the most recently yielded item.
    /// Note: this would panic if there are no parent owning the children to
    /// skip. `next` must be called before `skip_children`.
    pub fn skip_children(&mut self) {
        if let Some(parent) = self.last_frame {
            let _ = self.stack.split_off(self.stack.len() - parent.calls.len());
        }
    }
}

impl<'a> Iterator for CallFrameIter<'a> {
    type Item = CallFrameItem<'a>;

    fn next(&mut self) -> Option<Self::Item> {
        let (frame, parent) = self.stack.pop()?;

        // Add children in reverse order so they're processed in the correct order
        for child in frame.calls.iter().rev() {
            self.stack.push((child, Some(frame)));
        }

        // Create and return the item
        let item = CallFrameItem { frame, parent };
        self.last_frame = Some(frame);

        Some(item)
    }
}

/// A unified representation of a call.
#[derive(Clone, Copy, Debug, Default, PartialEq, Eq, Serialize, Deserialize)]
#[serde(rename_all = "UPPERCASE")]
pub enum CallKind {
    /// Represents a regular call.
    #[default]
    Call,
    /// Represents a static call.
    StaticCall,
    /// Represents a call code operation.
    CallCode,
    /// Represents a delegate call.
    DelegateCall,
    /// Represents an authorized call.
    AuthCall,
    /// Represents a contract creation operation.
    Create,
    /// Represents a contract creation operation using the CREATE2 opcode.
    Create2,
}

impl CallKind {
    /// Returns the string representation of the call kind.
    pub const fn to_str(self) -> &'static str {
        match self {
            Self::Call => "CALL",
            Self::StaticCall => "STATICCALL",
            Self::CallCode => "CALLCODE",
            Self::DelegateCall => "DELEGATECALL",
            Self::AuthCall => "AUTHCALL",
            Self::Create => "CREATE",
            Self::Create2 => "CREATE2",
        }
    }

    /// Returns true if the call is a create
    #[inline]
    pub const fn is_any_create(&self) -> bool {
        matches!(self, Self::Create | Self::Create2)
    }

    /// Returns true if the call is a delegate of some sorts
    #[inline]
    pub const fn is_delegate(&self) -> bool {
        matches!(self, Self::DelegateCall | Self::CallCode)
    }

    /// Returns true if the call is [CallKind::StaticCall].
    #[inline]
    pub const fn is_static_call(&self) -> bool {
        matches!(self, Self::StaticCall)
    }

    /// Returns true if the call is [CallKind::AuthCall].
    #[inline]
    pub const fn is_auth_call(&self) -> bool {
        matches!(self, Self::AuthCall)
    }
}

impl core::fmt::Display for CallKind {
    fn fmt(&self, f: &mut core::fmt::Formatter<'_>) -> core::fmt::Result {
        f.write_str(self.to_str())
    }
}

impl PartialEq<String> for CallKind {
    fn eq(&self, other: &String) -> bool {
        self.to_str() == other.as_str()
    }
}

impl PartialEq<CallKind> for String {
    fn eq(&self, other: &CallKind) -> bool {
        self.as_str() == other.to_str()
    }
}

impl PartialEq<&str> for CallKind {
    fn eq(&self, other: &&str) -> bool {
        self.to_str() == *other
    }
}

impl PartialEq<CallKind> for &str {
    fn eq(&self, other: &CallKind) -> bool {
        *self == other.to_str()
    }
}

impl From<CallKind> for CreationMethod {
    fn from(kind: CallKind) -> Self {
        match kind {
            CallKind::Create => Self::Create,
            CallKind::Create2 => Self::Create2,
            _ => Self::None,
        }
    }
}

impl From<CallKind> for ActionType {
    fn from(kind: CallKind) -> Self {
        match kind {
            CallKind::Call
            | CallKind::StaticCall
            | CallKind::DelegateCall
            | CallKind::CallCode
            | CallKind::AuthCall => Self::Call,
            CallKind::Create | CallKind::Create2 => Self::Create,
        }
    }
}

impl From<CallKind> for CallType {
    fn from(ty: CallKind) -> Self {
        match ty {
            CallKind::Call => Self::Call,
            CallKind::StaticCall => Self::StaticCall,
            CallKind::CallCode => Self::CallCode,
            CallKind::DelegateCall => Self::DelegateCall,
            CallKind::Create | CallKind::Create2 => Self::None,
            CallKind::AuthCall => Self::AuthCall,
        }
    }
}

#[cfg(test)]
mod tests {
    use super::*;
    use crate::geth::*;
    use similar_asserts::assert_eq;

    // See <https://github.com/ethereum/go-ethereum/tree/master/eth/tracers/internal/tracetest/testdata>
    const DEFAULT: &str = include_str!("../../test_data/call_tracer/default.json");
    const MULTI_DEFAULT: &str = include_str!("../../test_data/call_tracer/multi_call_default.json");
    const DELEGATE_DEFAULT: &str =
        include_str!("../../test_data/call_tracer/default_with_delegate_call.json");
    const LEGACY: &str = include_str!("../../test_data/call_tracer/legacy.json");
    const ONLY_TOP_CALL: &str = include_str!("../../test_data/call_tracer/only_top_call.json");
    const WITH_LOG: &str = include_str!("../../test_data/call_tracer/with_log.json");

    #[test]
    fn test_serialize_call_trace() {
        let mut opts = GethDebugTracingCallOptions::default();
        opts.tracing_options.config.disable_storage = Some(false);
        opts.tracing_options.tracer =
            Some(GethDebugTracerType::BuiltInTracer(GethDebugBuiltInTracerType::CallTracer));
        opts.tracing_options.tracer_config =
            serde_json::to_value(CallConfig { only_top_call: Some(true), with_log: Some(true) })
                .unwrap()
                .into();

        assert_eq!(
            serde_json::to_string(&opts).unwrap(),
            r#"{"disableStorage":false,"tracer":"callTracer","tracerConfig":{"onlyTopCall":true,"withLog":true}}"#
        );
    }

    #[test]
    fn test_deserialize_call_trace() {
        let _trace: CallFrame = serde_json::from_str(DEFAULT).unwrap();
        let _trace: CallFrame = serde_json::from_str(LEGACY).unwrap();
        let _trace: CallFrame = serde_json::from_str(ONLY_TOP_CALL).unwrap();
        let _trace: CallFrame = serde_json::from_str(WITH_LOG).unwrap();
    }

    #[test]
<<<<<<< HEAD
    fn test_call_frame_iter() {
        let mut init_frame: CallFrame = serde_json::from_str(DEFAULT).unwrap();
        init_frame.calls.push(init_frame.clone());

        let mut call_iter = CallFrameIter::new(&init_frame);

        let call_1 = call_iter.next().unwrap();
        assert_eq!(call_1.frame().calls.len(), 2);
        assert_eq!(*call_1.frame(), init_frame);

        let call_2 = call_iter.next().unwrap();
        assert_eq!(call_2.frame().calls.len(), 0);
        let init_frame_raw: CallFrame = serde_json::from_str(DEFAULT).unwrap();
        assert_eq!(*call_2.frame(), init_frame_raw.calls[0]);

        let call_3 = call_iter.next().unwrap();
        assert_eq!(call_3.frame().calls.len(), 1);
        assert_eq!(*call_3.frame(), init_frame_raw);

        let call_4 = call_iter.next().unwrap();
        assert_eq!(call_4.frame().calls.len(), 0);
        assert_eq!(*call_4.frame(), init_frame_raw.calls[0]);
    }

    #[test]
    fn test_call_frame_iter_with_delegate_call() {
        let init_frame: CallFrame = serde_json::from_str(DELEGATE_DEFAULT).unwrap();

        let mut call_iter = CallFrameIter::new(&init_frame);

        let call_1 = call_iter.next().unwrap();
        if call_1.frame().is_delegate_call() {
            call_iter.skip_children();
        }

        let call_2 = call_iter.next();
        assert_eq!(call_2, None);
    }

    #[test]
    fn test_call_frame_iter_with_multiple_skip_children() {
        let init_frame: CallFrame = serde_json::from_str(MULTI_DEFAULT).unwrap();

        let mut call_iter = CallFrameIter::new(&init_frame);

        let call_1 = call_iter.next().unwrap();
        assert_eq!(call_1.frame().value, Some(U256::from(1)));

        let call_2 = call_iter.next().unwrap();
        assert_eq!(call_2.frame().value, Some(U256::from(3)));

        let call_3 = call_iter.next().unwrap();
        assert_eq!(call_3.frame().value, Some(U256::from(5)));

        call_iter.skip_children();

        let call_4 = call_iter.next().unwrap();
        assert_eq!(call_4.frame().value, Some(U256::from(4)));

        let call_5 = call_iter.next().unwrap();
        assert_eq!(call_5.frame().value, Some(U256::from(2)));

        let call_6 = call_iter.next();
        assert_eq!(call_6, None);
=======
    fn test_call_log_frame_serde_with_regular_json_number() {
        // Test that CallLogFrame can deserialize index as a regular JSON number
        let json = r#"{
            "address": "0x0000000000000000000000000000000000000000",
            "topics": ["0xddf252ad1be2c89b69c2b068fc378daa952ba7f163c4a11628f55a4df523b3ef"],
            "data": "0x1234",
            "position": 5,
            "index": 10
        }"#;

        let log_frame: CallLogFrame = serde_json::from_str(json).unwrap();
        assert_eq!(log_frame.position, Some(5));
        assert_eq!(log_frame.index, Some(10));

        // Test serialization back to JSON with quantity format
        let serialized = serde_json::to_string(&log_frame).unwrap();
        let deserialized: CallLogFrame = serde_json::from_str(&serialized).unwrap();
        assert_eq!(log_frame, deserialized);

        // Test with hex values as well
        let json_hex = r#"{
            "address": "0x0000000000000000000000000000000000000000",
            "topics": ["0xddf252ad1be2c89b69c2b068fc378daa952ba7f163c4a11628f55a4df523b3ef"],
            "data": "0x1234",
            "position": "0x5",
            "index": "0xa"
        }"#;

        let log_frame_hex: CallLogFrame = serde_json::from_str(json_hex).unwrap();
        assert_eq!(log_frame_hex.position, Some(5));
        assert_eq!(log_frame_hex.index, Some(10));
        assert_eq!(log_frame, log_frame_hex);
>>>>>>> 18b68c8b
    }
}<|MERGE_RESOLUTION|>--- conflicted
+++ resolved
@@ -412,7 +412,6 @@
     }
 
     #[test]
-<<<<<<< HEAD
     fn test_call_frame_iter() {
         let mut init_frame: CallFrame = serde_json::from_str(DEFAULT).unwrap();
         init_frame.calls.push(init_frame.clone());
@@ -477,7 +476,9 @@
 
         let call_6 = call_iter.next();
         assert_eq!(call_6, None);
-=======
+    }
+    
+    #[test]
     fn test_call_log_frame_serde_with_regular_json_number() {
         // Test that CallLogFrame can deserialize index as a regular JSON number
         let json = r#"{
@@ -510,6 +511,5 @@
         assert_eq!(log_frame_hex.position, Some(5));
         assert_eq!(log_frame_hex.index, Some(10));
         assert_eq!(log_frame, log_frame_hex);
->>>>>>> 18b68c8b
     }
 }