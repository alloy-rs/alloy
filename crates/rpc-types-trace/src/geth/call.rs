--- conflicted
+++ resolved
@@ -173,7 +173,6 @@
     }
 }
 
-<<<<<<< HEAD
 /// An iterator for traversing `CallFrame` hierarchies.
 ///
 /// Traversal is **depth-first** by default.
@@ -221,7 +220,9 @@
         }
 
         Some((frame, parent))
-=======
+    }
+}
+
 /// A unified representation of a call.
 #[derive(Clone, Copy, Debug, Default, PartialEq, Eq, Serialize, Deserialize)]
 #[serde(rename_all = "UPPERCASE")]
@@ -345,7 +346,6 @@
             CallKind::Create | CallKind::Create2 => Self::None,
             CallKind::AuthCall => Self::AuthCall,
         }
->>>>>>> dc0d0fd0
     }
 }
 
