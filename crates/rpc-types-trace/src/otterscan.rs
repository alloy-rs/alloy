--- conflicted
+++ resolved
@@ -4,11 +4,7 @@
 //! <https://github.com/otterscan/otterscan/blob/develop/docs/custom-jsonrpc.md>
 
 use alloy_primitives::{Address, Bloom, Bytes, TxHash, B256, U256};
-<<<<<<< HEAD
-use alloy_rpc_types_eth::{Block, Header, Rich, Transaction, TransactionReceipt, Withdrawal};
-=======
 use alloy_rpc_types_eth::{Block, Header, Transaction, TransactionReceipt, Withdrawal};
->>>>>>> 352e83bf
 use serde::{
     de::{self, Unexpected},
     Deserialize, Deserializer, Serialize, Serializer,
@@ -142,13 +138,8 @@
     pub transaction_count: usize,
 }
 
-<<<<<<< HEAD
-impl From<Block> for OtsSlimBlock {
-    fn from(block: Block) -> Self {
-=======
 impl<T> From<Block<T>> for OtsSlimBlock {
     fn from(block: Block<T>) -> Self {
->>>>>>> 352e83bf
         Self {
             header: block.header,
             uncles: block.uncles,
@@ -181,13 +172,6 @@
     /// Create a new `BlockDetails` struct.
     pub fn new<T>(block: Block<T>, issuance: InternalIssuance, total_fees: U256) -> Self {
         Self { block: block.into(), issuance, total_fees }
-    }
-}
-
-impl BlockDetails {
-    /// Create a new `BlockDetails` struct.
-    pub fn new(rich_block: Rich<Block>, issuance: InternalIssuance, total_fees: U256) -> Self {
-        Self { block: rich_block.inner.into(), issuance, total_fees }
     }
 }
 
@@ -292,11 +276,7 @@
     }
 
     #[test]
-<<<<<<< HEAD
-    fn test_otterscan_interal_operation() {
-=======
     fn test_otterscan_internal_operation() {
->>>>>>> 352e83bf
         let s = r#"{
           "type": 0,
           "from": "0xea593b730d745fb5fe01b6d20e6603915252c6bf",
