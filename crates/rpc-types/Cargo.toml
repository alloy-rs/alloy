--- conflicted
+++ resolved
@@ -16,15 +16,8 @@
 alloy-rlp = { workspace = true, features = ["arrayvec", "derive"] }
 alloy-primitives = { workspace = true, features = ["rlp", "serde", "std"] }
 alloy-serde.workspace = true
-<<<<<<< HEAD
-alloy-eips = {workspace = true, features = ["std", "serde"]} 
-=======
 alloy-consensus.workspace = true
-alloy-eips = { workspace = true, features = ["std"] }
-
-ethereum_ssz_derive = { workspace = true, optional = true }
-ethereum_ssz = { workspace = true, optional = true }
->>>>>>> e8c622c7
+alloy-eips = {workspace = true, features = ["std", "serde"]}
 
 itertools.workspace = true
 serde = { workspace = true, features = ["derive"] }
