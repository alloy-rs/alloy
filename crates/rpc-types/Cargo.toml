[package]
name = "alloy-rpc-types"
description = "Meta-crate for all Ethereum JSON-RPC types"

version.workspace = true
edition.workspace = true
rust-version.workspace = true
license.workspace = true
homepage.workspace = true
authors.workspace = true
repository.workspace = true
exclude.workspace = true

[package.metadata.docs.rs]
all-features = true
rustdoc-args = ["--cfg", "docsrs"]

[lints]
workspace = true

[dependencies]
alloy-serde.workspace = true
alloy-rpc-types-admin = { workspace = true, optional = true }
alloy-rpc-types-anvil = { workspace = true, optional = true }
alloy-rpc-types-beacon = { workspace = true, optional = true }
alloy-rpc-types-debug = { workspace = true, optional = true }
alloy-rpc-types-engine = { workspace = true, optional = true }
alloy-rpc-types-eth = { workspace = true, optional = true }
alloy-rpc-types-mev = { workspace = true, optional = true }
alloy-rpc-types-trace = { workspace = true, optional = true }
alloy-rpc-types-txpool = { workspace = true, optional = true }
<<<<<<< HEAD
serde = { workspace = true, features = ["derive", "std"]}
=======
serde = { workspace = true, features = ["derive", "std"] }
>>>>>>> 352e83bf

[dev-dependencies]
serde_json.workspace = true

[features]
default = ["eth", "alloy-rpc-types-engine?/default"]
admin = ["dep:alloy-rpc-types-admin"]
anvil = ["dep:alloy-rpc-types-anvil"]
beacon = ["dep:alloy-rpc-types-beacon"]
debug = ["dep:alloy-rpc-types-debug"]
engine = ["dep:alloy-rpc-types-engine"]
eth = ["dep:alloy-rpc-types-eth"]
mev = ["dep:alloy-rpc-types-mev"]
trace = ["dep:alloy-rpc-types-trace"]
txpool = ["dep:alloy-rpc-types-txpool"]

arbitrary = ["alloy-rpc-types-eth?/arbitrary", "alloy-serde/arbitrary"]
jsonrpsee-types = [
    "alloy-rpc-types-eth?/jsonrpsee-types",
    "alloy-rpc-types-engine?/jsonrpsee-types",
]
ssz = ["alloy-rpc-types-beacon?/ssz", "alloy-rpc-types-engine?/ssz"]
k256 = ["alloy-rpc-types-eth?/k256"]
kzg = ["alloy-rpc-types-engine?/kzg"]<|MERGE_RESOLUTION|>--- conflicted
+++ resolved
@@ -29,11 +29,7 @@
 alloy-rpc-types-mev = { workspace = true, optional = true }
 alloy-rpc-types-trace = { workspace = true, optional = true }
 alloy-rpc-types-txpool = { workspace = true, optional = true }
-<<<<<<< HEAD
-serde = { workspace = true, features = ["derive", "std"]}
-=======
 serde = { workspace = true, features = ["derive", "std"] }
->>>>>>> 352e83bf
 
 [dev-dependencies]
 serde_json.workspace = true
