--- conflicted
+++ resolved
@@ -51,12 +51,8 @@
 }
 
 /// Block header representation.
-<<<<<<< HEAD
+#[cfg_attr(any(test, feature = "arbitrary"), derive(arbitrary::Arbitrary))]
 #[derive(Default, Debug, Clone, PartialEq, Eq, Serialize, Deserialize, Hash)]
-=======
-#[cfg_attr(any(test, feature = "arbitrary"), derive(arbitrary::Arbitrary))]
-#[derive(Debug, Clone, PartialEq, Eq, Serialize, Deserialize, Hash)]
->>>>>>> 05711f14
 #[serde(rename_all = "camelCase")]
 pub struct Header {
     /// Hash of the block
