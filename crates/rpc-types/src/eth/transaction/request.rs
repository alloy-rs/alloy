--- conflicted
+++ resolved
@@ -591,7 +591,6 @@
 }
 
 impl From<Transaction> for TransactionRequest {
-<<<<<<< HEAD
     /// Converts [Transaction] into [TransactionRequest].
     ///
     /// During this conversion data for [TransactionRequest::sidecar] is not populated as it is not
@@ -624,10 +623,6 @@
             blob_versioned_hashes: tx.blob_versioned_hashes,
             sidecar: None,
         }
-=======
-    fn from(tx: Transaction) -> Self {
-        tx.into_request()
->>>>>>> f4158279
     }
 }
 
