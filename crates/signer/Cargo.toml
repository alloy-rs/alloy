--- conflicted
+++ resolved
@@ -22,27 +22,7 @@
 
 # eip712
 alloy-sol-types = { workspace = true, optional = true }
-<<<<<<< HEAD
-alloy-dyn-abi = { workspace = true, features = ["eip712"] }
-
-# keystore
-eth-keystore = { version = "0.5.0", default-features = false, optional = true }
-
-# mnemonic
-coins-bip32 = { version = "0.8.7", default-features = false, optional = true }
-coins-bip39 = { version = "0.8.7", default-features = false, features = [
-    "english",
-], optional = true }
-
-# yubi
-yubihsm = { version = "0.42", features = [
-    "secp256k1",
-    "http",
-    "usb",
-], optional = true }
-=======
 alloy-dyn-abi = { workspace = true, optional = true, features = ["eip712"] }
->>>>>>> 42594c2d
 
 [dev-dependencies]
 alloy-consensus.workspace = true
