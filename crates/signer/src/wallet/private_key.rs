//! [`k256`] wallet implementation.

use super::{Wallet, WalletError};
use crate::utils::secret_key_to_address;
use alloy_primitives::{hex, B256};
use k256::{
    ecdsa::{self, SigningKey},
    FieldBytes, NonZeroScalar, SecretKey as K256SecretKey,
};
use rand::{CryptoRng, Rng};
use std::str::FromStr;

#[cfg(feature = "keystore")]
use {elliptic_curve::rand_core, std::path::Path};

impl Wallet<SigningKey> {
    /// Creates a new Wallet instance from a [`SigningKey`].
    ///
    /// This can also be used to create a Wallet from a [`SecretKey`](K256SecretKey).
    /// See also the `From` implementations.
    #[doc(alias = "from_private_key")]
    #[doc(alias = "new_private_key")]
    #[doc(alias = "new_pk")]
    #[inline]
    pub fn from_signing_key(signer: SigningKey) -> Self {
        let address = secret_key_to_address(&signer);
        Self::new_with_signer(signer, address, None)
    }

    /// Creates a new Wallet instance from a raw scalar serialized as a [`B256`] byte array.
    ///
    /// This is identical to [`from_field_bytes`](Self::from_field_bytes).
    #[inline]
    pub fn from_bytes(bytes: &B256) -> Result<Self, ecdsa::Error> {
        Self::from_field_bytes((&bytes.0).into())
    }

    /// Creates a new Wallet instance from a raw scalar serialized as a [`FieldBytes`] byte array.
    #[inline]
    pub fn from_field_bytes(bytes: &FieldBytes) -> Result<Self, ecdsa::Error> {
        SigningKey::from_bytes(bytes).map(Self::from_signing_key)
    }

    /// Creates a new Wallet instance from a raw scalar serialized as a byte slice.
    ///
    /// Byte slices shorter than the field size (32 bytes) are handled by zero padding the input.
    #[inline]
    pub fn from_slice(bytes: &[u8]) -> Result<Self, ecdsa::Error> {
        SigningKey::from_slice(bytes).map(Self::from_signing_key)
    }

    /// Creates a new random keypair seeded with [`rand::thread_rng()`].
    #[inline]
    pub fn random() -> Self {
        Self::random_with(&mut rand::thread_rng())
    }

    /// Creates a new random keypair seeded with the provided RNG.
    #[inline]
    pub fn random_with<R: Rng + CryptoRng>(rng: &mut R) -> Self {
        Self::from_signing_key(SigningKey::random(rng))
    }

    /// Borrow the secret [`NonZeroScalar`] value for this key.
    ///
    /// # ⚠️ Warning
    ///
    /// This value is key material.
    ///
    /// Please treat it with the care it deserves!
    #[inline]
    pub fn as_nonzero_scalar(&self) -> &NonZeroScalar {
        self.signer.as_nonzero_scalar()
    }

    /// Serialize this [`Wallet`]'s [`SigningKey`] as a [`B256`] byte array.
    #[inline]
    pub fn to_bytes(&self) -> B256 {
        B256::new(<[u8; 32]>::from(self.to_field_bytes()))
    }

    /// Serialize this [`Wallet`]'s [`SigningKey`] as a [`FieldBytes`] byte array.
    #[inline]
    pub fn to_field_bytes(&self) -> FieldBytes {
        self.signer.to_bytes()
    }
}

#[cfg(feature = "keystore")]
impl Wallet<SigningKey> {
    /// Creates a new random encrypted JSON with the provided password and stores it in the
    /// provided directory. Returns a tuple (Wallet, String) of the wallet instance for the
    /// keystore with its random UUID. Accepts an optional name for the keystore file. If `None`,
    /// the keystore is stored as the stringified UUID.
    #[inline]
    pub fn new_keystore<P, R, S>(
        dir: P,
        rng: &mut R,
        password: S,
        name: Option<&str>,
    ) -> Result<(Self, String), WalletError>
    where
        P: AsRef<Path>,
        R: Rng + CryptoRng + rand_core::CryptoRng,
        S: AsRef<[u8]>,
    {
        let (secret, uuid) = eth_keystore::new(dir, rng, password, name)?;
        Ok((Self::from_slice(&secret)?, uuid))
    }

    /// Decrypts an encrypted JSON from the provided path to construct a Wallet instance
    #[inline]
    pub fn decrypt_keystore<P, S>(keypath: P, password: S) -> Result<Self, WalletError>
    where
        P: AsRef<Path>,
        S: AsRef<[u8]>,
    {
        let secret = eth_keystore::decrypt_key(keypath, password)?;
        Ok(Self::from_slice(&secret)?)
    }

    /// Creates a new encrypted JSON with the provided private key and password and stores it in the
    /// provided directory. Returns a tuple (Wallet, String) of the wallet instance for the
    /// keystore with its random UUID. Accepts an optional name for the keystore file. If `None`,
    /// the keystore is stored as the stringified UUID.
    #[inline]
    pub fn encrypt_keystore<P, R, B, S>(
        keypath: P,
        rng: &mut R,
        pk: B,
        password: S,
        name: Option<&str>,
    ) -> Result<(Self, String), WalletError>
    where
        P: AsRef<Path>,
        R: Rng + CryptoRng,
        B: AsRef<[u8]>,
        S: AsRef<[u8]>,
    {
        let pk = pk.as_ref();
        let uuid = eth_keystore::encrypt_key(keypath, rng, pk, password, name)?;
        Ok((Self::from_slice(pk)?, uuid))
    }
}

impl PartialEq for Wallet<SigningKey> {
    fn eq(&self, other: &Self) -> bool {
        self.signer.to_bytes().eq(&other.signer.to_bytes())
            && self.address == other.address
            && self.chain_id == other.chain_id
    }
}

impl From<SigningKey> for Wallet<SigningKey> {
    fn from(value: SigningKey) -> Self {
        Self::from_signing_key(value)
    }
}

impl From<K256SecretKey> for Wallet<SigningKey> {
    fn from(value: K256SecretKey) -> Self {
        Self::from_signing_key(value.into())
    }
}

impl FromStr for Wallet<SigningKey> {
    type Err = WalletError;

    fn from_str(src: &str) -> Result<Self, Self::Err> {
        let array = hex::decode_to_array::<_, 32>(src)?;
        Ok(Self::from_slice(&array)?)
    }
}

#[cfg(test)]
mod tests {
    use super::*;
    use crate::{LocalWallet, SignerSync};
    use alloy_primitives::{address, b256};

    #[cfg(feature = "keystore")]
    use tempfile::tempdir;

    #[test]
    fn parse_pk() {
        let s = "6f142508b4eea641e33cb2a0161221105086a84584c74245ca463a49effea30b";
        let _pk: Wallet<SigningKey> = s.parse().unwrap();
    }

    #[test]
    fn parse_short_key() {
        let s = "6f142508b4eea641e33cb2a0161221105086a84584c74245ca463a49effea3";
        assert!(s.len() < 64);
        let pk = s.parse::<LocalWallet>().unwrap_err();
        match pk {
            WalletError::HexError(hex::FromHexError::InvalidStringLength) => {}
            _ => panic!("Unexpected error"),
        }
    }

    #[cfg(feature = "keystore")]
    fn test_encrypted_json_keystore(key: Wallet<SigningKey>, uuid: &str, dir: &Path) {
        // sign a message using the given key
        let message = "Some data";
        let signature = key.sign_message_sync(message.as_bytes()).unwrap();

        // read from the encrypted JSON keystore and decrypt it, while validating that the
        // signatures produced by both the keys should match
        let path = Path::new(dir).join(uuid);
        let key2 = Wallet::<SigningKey>::decrypt_keystore(path.clone(), "randpsswd").unwrap();

        let signature2 = key2.sign_message_sync(message.as_bytes()).unwrap();
        assert_eq!(signature, signature2);

        std::fs::remove_file(&path).unwrap();
    }

    #[test]
    #[cfg(feature = "keystore")]
    fn encrypted_json_keystore_new() {
        // create and store an encrypted JSON keystore in this directory
        let dir = tempdir().unwrap();
        let mut rng = rand::thread_rng();
        let (key, uuid) =
            Wallet::<SigningKey>::new_keystore(&dir, &mut rng, "randpsswd", None).unwrap();

        test_encrypted_json_keystore(key, &uuid, dir.path());
    }

    #[test]
    #[cfg(feature = "keystore")]
    fn encrypted_json_keystore_from_pk() {
        // create and store an encrypted JSON keystore in this directory
        let dir = tempdir().unwrap();
        let mut rng = rand::thread_rng();

        let private_key =
            hex::decode("6f142508b4eea641e33cb2a0161221105086a84584c74245ca463a49effea30b")
                .unwrap();

        let (key, uuid) =
            Wallet::<SigningKey>::encrypt_keystore(&dir, &mut rng, private_key, "randpsswd", None)
                .unwrap();

        test_encrypted_json_keystore(key, &uuid, dir.path());
    }

    #[test]
    fn signs_msg() {
        let message = "Some data";
        let hash = alloy_primitives::utils::eip191_hash_message(message);
        let key = Wallet::<SigningKey>::random_with(&mut rand::thread_rng());
        let address = key.address;

        // sign a message
        let signature = key.sign_message_sync(message.as_bytes()).unwrap();

        // ecrecover via the message will hash internally
        let recovered = signature.recover_address_from_msg(message).unwrap();
        assert_eq!(recovered, address);

        // if provided with a hash, it will skip hashing
        let recovered2 = signature.recover_address_from_prehash(&hash).unwrap();
        assert_eq!(recovered2, address);
    }

    #[test]
    #[cfg(feature = "eip712")]
    fn typed_data() {
<<<<<<< HEAD
        use crate::Signer;
        use alloy_dyn_abi::eip712::TypedData;
=======
>>>>>>> 05d0d0eb
        use alloy_primitives::{keccak256, Address, I256, U256};
        use alloy_sol_types::{eip712_domain, sol, SolStruct};
        use serde::Serialize;

        sol! {
            #[derive(Debug, Serialize)]
            struct FooBar {
                int256 foo;
                uint256 bar;
                bytes fizz;
                bytes32 buzz;
                string far;
                address out;
            }
        }

        let domain = eip712_domain! {
            name: "Eip712Test",
            version: "1",
            chain_id: 1,
            verifying_contract: address!("0000000000000000000000000000000000000001"),
            salt: keccak256("eip712-test-75F0CCte"),
        };
        let foo_bar = FooBar {
            foo: I256::try_from(10u64).unwrap(),
            bar: U256::from(20u64),
            fizz: b"fizz".to_vec(),
            buzz: keccak256("buzz"),
            far: String::from("space"),
            out: Address::ZERO,
        };
        let wallet = Wallet::random();
        let hash = foo_bar.eip712_signing_hash(&domain);
        let sig = wallet.sign_typed_data_sync(&foo_bar, &domain).unwrap();
        assert_eq!(sig.recover_address_from_prehash(&hash).unwrap(), wallet.address());
<<<<<<< HEAD
        assert_eq!(wallet.sign_hash_sync(hash).unwrap(), sig);
        let foo_bar_dynamic = TypedData::from_struct(&foo_bar, Some(domain));
        let dynamic_hash = foo_bar_dynamic.eip712_signing_hash().unwrap();
        let sig_dynamic = wallet.sign_dynamic_typed_data_sync(&foo_bar_dynamic).unwrap();
        assert_eq!(
            sig_dynamic.recover_address_from_prehash(&dynamic_hash).unwrap(),
            wallet.address()
        );
        assert_eq!(wallet.sign_hash_sync(dynamic_hash).unwrap(), sig_dynamic);
=======
        assert_eq!(wallet.sign_hash_sync(&hash).unwrap(), sig);
>>>>>>> 05d0d0eb
    }

    #[test]
    fn key_to_address() {
        let wallet: Wallet<SigningKey> =
            "0000000000000000000000000000000000000000000000000000000000000001".parse().unwrap();
        assert_eq!(wallet.address, address!("7E5F4552091A69125d5DfCb7b8C2659029395Bdf"));

        let wallet: Wallet<SigningKey> =
            "0000000000000000000000000000000000000000000000000000000000000002".parse().unwrap();
        assert_eq!(wallet.address, address!("2B5AD5c4795c026514f8317c7a215E218DcCD6cF"));

        let wallet: Wallet<SigningKey> =
            "0000000000000000000000000000000000000000000000000000000000000003".parse().unwrap();
        assert_eq!(wallet.address, address!("6813Eb9362372EEF6200f3b1dbC3f819671cBA69"));
    }

    #[test]
    fn conversions() {
        let key = b256!("0000000000000000000000000000000000000000000000000000000000000001");

        let wallet_b256: Wallet<SigningKey> = LocalWallet::from_bytes(&key).unwrap();
        assert_eq!(wallet_b256.address, address!("7E5F4552091A69125d5DfCb7b8C2659029395Bdf"));
        assert_eq!(wallet_b256.chain_id, None);
        assert_eq!(wallet_b256.signer, SigningKey::from_bytes((&key.0).into()).unwrap());

        let wallet_str =
            Wallet::from_str("0000000000000000000000000000000000000000000000000000000000000001")
                .unwrap();
        assert_eq!(wallet_str.address, wallet_b256.address);
        assert_eq!(wallet_str.chain_id, wallet_b256.chain_id);
        assert_eq!(wallet_str.signer, wallet_b256.signer);
        assert_eq!(wallet_str.to_bytes(), key);
        assert_eq!(wallet_str.to_field_bytes(), key.0.into());

        let wallet_slice = Wallet::from_slice(&key[..]).unwrap();
        assert_eq!(wallet_slice.address, wallet_b256.address);
        assert_eq!(wallet_slice.chain_id, wallet_b256.chain_id);
        assert_eq!(wallet_slice.signer, wallet_b256.signer);
        assert_eq!(wallet_slice.to_bytes(), key);
        assert_eq!(wallet_slice.to_field_bytes(), key.0.into());

        let wallet_field_bytes = Wallet::from_field_bytes((&key.0).into()).unwrap();
        assert_eq!(wallet_field_bytes.address, wallet_b256.address);
        assert_eq!(wallet_field_bytes.chain_id, wallet_b256.chain_id);
        assert_eq!(wallet_field_bytes.signer, wallet_b256.signer);
        assert_eq!(wallet_field_bytes.to_bytes(), key);
        assert_eq!(wallet_field_bytes.to_field_bytes(), key.0.into());
    }

    #[test]
    fn key_from_str() {
        let wallet: Wallet<SigningKey> =
            "0000000000000000000000000000000000000000000000000000000000000001".parse().unwrap();

        // Check FromStr and `0x`
        let wallet_0x: Wallet<SigningKey> =
            "0x0000000000000000000000000000000000000000000000000000000000000001".parse().unwrap();
        assert_eq!(wallet.address, wallet_0x.address);
        assert_eq!(wallet.chain_id, wallet_0x.chain_id);
        assert_eq!(wallet.signer, wallet_0x.signer);

        // Must fail because of `0z`
        "0z0000000000000000000000000000000000000000000000000000000000000001"
            .parse::<Wallet<SigningKey>>()
            .unwrap_err();
    }
}<|MERGE_RESOLUTION|>--- conflicted
+++ resolved
@@ -267,11 +267,7 @@
     #[test]
     #[cfg(feature = "eip712")]
     fn typed_data() {
-<<<<<<< HEAD
-        use crate::Signer;
         use alloy_dyn_abi::eip712::TypedData;
-=======
->>>>>>> 05d0d0eb
         use alloy_primitives::{keccak256, Address, I256, U256};
         use alloy_sol_types::{eip712_domain, sol, SolStruct};
         use serde::Serialize;
@@ -307,8 +303,7 @@
         let hash = foo_bar.eip712_signing_hash(&domain);
         let sig = wallet.sign_typed_data_sync(&foo_bar, &domain).unwrap();
         assert_eq!(sig.recover_address_from_prehash(&hash).unwrap(), wallet.address());
-<<<<<<< HEAD
-        assert_eq!(wallet.sign_hash_sync(hash).unwrap(), sig);
+        assert_eq!(wallet.sign_hash_sync(&hash).unwrap(), sig);
         let foo_bar_dynamic = TypedData::from_struct(&foo_bar, Some(domain));
         let dynamic_hash = foo_bar_dynamic.eip712_signing_hash().unwrap();
         let sig_dynamic = wallet.sign_dynamic_typed_data_sync(&foo_bar_dynamic).unwrap();
@@ -316,10 +311,7 @@
             sig_dynamic.recover_address_from_prehash(&dynamic_hash).unwrap(),
             wallet.address()
         );
-        assert_eq!(wallet.sign_hash_sync(dynamic_hash).unwrap(), sig_dynamic);
-=======
-        assert_eq!(wallet.sign_hash_sync(&hash).unwrap(), sig);
->>>>>>> 05d0d0eb
+        assert_eq!(wallet.sign_hash_sync(&dynamic_hash).unwrap(), sig_dynamic);
     }
 
     #[test]
