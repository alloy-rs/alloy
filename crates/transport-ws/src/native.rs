--- conflicted
+++ resolved
@@ -24,17 +24,13 @@
     /// The authorization header to use.
     auth: Option<Authorization>,
     /// The websocket config.
-<<<<<<< HEAD
     config: Option<WebSocketConfig>,
-=======
-    pub config: Option<WebSocketConfig>,
     /// Max number of retries before failing and exiting the connection.
     /// Default is 10.
     max_retries: u32,
     /// The interval between retries.
     /// Default is 3 seconds.
     retry_interval: Duration,
->>>>>>> e9b794a1
 }
 
 impl WsConnect {
@@ -61,7 +57,6 @@
         self
     }
 
-<<<<<<< HEAD
     /// Get the URL string of the connection.
     pub fn url(&self) -> &str {
         &self.url
@@ -75,7 +70,8 @@
     /// Get the websocket config.
     pub fn config(&self) -> Option<&WebSocketConfig> {
         self.config.as_ref()
-=======
+    }
+
     /// Sets the max number of retries before failing and exiting the connection.
     /// Default is 10.
     pub const fn with_max_retries(mut self, max_retries: u32) -> Self {
@@ -88,7 +84,6 @@
     pub const fn with_retry_interval(mut self, retry_interval: Duration) -> Self {
         self.retry_interval = retry_interval;
         self
->>>>>>> e9b794a1
     }
 }
 
