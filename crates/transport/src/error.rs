use alloy_json_rpc::{ErrorPayload, Id, RpcError, RpcResult};
use serde::Deserialize;
use serde_json::value::RawValue;
use std::{error::Error as StdError, fmt::Debug};
use thiserror::Error;

/// A transport error is an [`RpcError`] containing a [`TransportErrorKind`].
pub type TransportError<ErrResp = Box<RawValue>> = RpcError<TransportErrorKind, ErrResp>;

/// A transport result is a [`Result`] containing a [`TransportError`].
pub type TransportResult<T, ErrResp = Box<RawValue>> = RpcResult<T, TransportErrorKind, ErrResp>;

/// Transport error.
///
/// All transport errors are wrapped in this enum.
#[derive(Debug, Error)]
#[non_exhaustive]
pub enum TransportErrorKind {
    /// Missing batch response.
    ///
    /// This error is returned when a batch request is sent and the response
    /// does not contain a response for a request. For convenience the ID is
    /// specified.
    #[error("missing response for request with ID {0}")]
    MissingBatchResponse(Id),

    /// Backend connection task has stopped.
    #[error("backend connection task has stopped")]
    BackendGone,

    /// Pubsub service is not available for the current provider.
    #[error("subscriptions are not available on this provider")]
    PubsubUnavailable,

    /// HTTP Error with code and body
    #[error("{0}")]
    HttpError(#[from] HttpError),

    /// Custom error.
    #[error("{0}")]
    Custom(#[source] Box<dyn StdError + Send + Sync + 'static>),
}

impl TransportErrorKind {
    /// Returns `true` if the error is potentially recoverable.
    /// This is a naive heuristic and should be used with caution.
    pub const fn recoverable(&self) -> bool {
        matches!(self, Self::MissingBatchResponse(_))
    }

    /// Instantiate a new `TransportError` from a custom error.
    pub fn custom_str(err: &str) -> TransportError {
        RpcError::Transport(Self::Custom(err.into()))
    }

    /// Instantiate a new `TransportError` from a custom error.
    pub fn custom(err: impl StdError + Send + Sync + 'static) -> TransportError {
        RpcError::Transport(Self::Custom(Box::new(err)))
    }

    /// Instantiate a new `TransportError` from a missing ID.
    pub const fn missing_batch_response(id: Id) -> TransportError {
        RpcError::Transport(Self::MissingBatchResponse(id))
    }

    /// Instantiate a new `TransportError::BackendGone`.
    pub const fn backend_gone() -> TransportError {
        RpcError::Transport(Self::BackendGone)
    }

    /// Instantiate a new `TransportError::PubsubUnavailable`.
    pub const fn pubsub_unavailable() -> TransportError {
        RpcError::Transport(Self::PubsubUnavailable)
    }

<<<<<<< HEAD
    /// Instantiate a new `TrasnportError::HttpError`.
=======
    /// Instantiate a new `TransportError::HttpError`.
>>>>>>> 8211239b
    pub const fn http_error(status: u16, body: String) -> TransportError {
        RpcError::Transport(Self::HttpError(HttpError { status, body }))
    }

    /// Analyzes the [TransportErrorKind] and decides if the request should be retried based on the
    /// variant.
    pub fn is_retry_err(&self) -> bool {
        match self {
            // Missing batch response errors can be retried.
            Self::MissingBatchResponse(_) => true,
            Self::HttpError(http_err) => http_err.is_rate_limit_err(),
            Self::Custom(err) => {
                let msg = err.to_string();
                msg.contains("429 Too Many Requests")
            }
<<<<<<< HEAD
            // If the backend is gone, or there's a completely custom error, we should assume it's
            // not retryable.
=======
>>>>>>> 8211239b
            _ => false,
        }
    }
}

/// Type for holding HTTP errors such as 429 rate limit error.
#[derive(Debug, thiserror::Error)]
#[error("HTTP error {status} with body: {body}")]
pub struct HttpError {
    pub status: u16,
    pub body: String,
}

impl HttpError {
    /// Checks the `status` to determine whether the request should be retried.
    pub const fn is_rate_limit_err(&self) -> bool {
        if self.status == 429 {
            return true;
        }
        false
    }
<<<<<<< HEAD
}

/// Extension trait to implement methods for [`RpcError<TransportErrorKind, E>`].
pub trait RpcErrorExt {
    /// Analyzes whether to retry the request depending on the error.
    fn is_retryable(&self) -> bool;

    /// Fetches the backoff hint from the error message if present
    fn backoff_hint(&self) -> Option<std::time::Duration>;
}

impl RpcErrorExt for RpcError<TransportErrorKind> {
    fn is_retryable(&self) -> bool {
        match self {
            // There was a transport-level error. This is either a non-retryable error,
            // or a server error that should be retried.
            Self::Transport(err) => err.is_retry_err(),
            // The transport could not serialize the error itself. The request was malformed from
            // the start.
            Self::SerError(_) => false,
            Self::DeserError { text, .. } => {
                if let Ok(resp) = serde_json::from_str::<ErrorPayload>(text) {
                    return resp.is_retry_err();
                }

                // some providers send invalid JSON RPC in the error case (no `id:u64`), but the
                // text should be a `JsonRpcError`
                #[derive(Deserialize)]
                struct Resp {
                    error: ErrorPayload,
                }

                if let Ok(resp) = serde_json::from_str::<Resp>(text) {
                    return resp.error.is_retry_err();
                }

                false
            }
            Self::ErrorResp(err) => err.is_retry_err(),
            Self::NullResp => true,
            _ => false,
        }
    }

    fn backoff_hint(&self) -> Option<std::time::Duration> {
        if let Self::ErrorResp(resp) = self {
            let data = resp.try_data_as::<serde_json::Value>();
            if let Some(Ok(data)) = data {
                // if daily rate limit exceeded, infura returns the requested backoff in the error
                // response
                let backoff_seconds = &data["rate"]["backoff_seconds"];
                // infura rate limit error
                if let Some(seconds) = backoff_seconds.as_u64() {
                    return Some(std::time::Duration::from_secs(seconds));
                }
                if let Some(seconds) = backoff_seconds.as_f64() {
                    return Some(std::time::Duration::from_secs(seconds as u64 + 1));
                }
            }
        }
        None
    }
=======
>>>>>>> 8211239b
}<|MERGE_RESOLUTION|>--- conflicted
+++ resolved
@@ -73,11 +73,7 @@
         RpcError::Transport(Self::PubsubUnavailable)
     }
 
-<<<<<<< HEAD
-    /// Instantiate a new `TrasnportError::HttpError`.
-=======
     /// Instantiate a new `TransportError::HttpError`.
->>>>>>> 8211239b
     pub const fn http_error(status: u16, body: String) -> TransportError {
         RpcError::Transport(Self::HttpError(HttpError { status, body }))
     }
@@ -93,11 +89,6 @@
                 let msg = err.to_string();
                 msg.contains("429 Too Many Requests")
             }
-<<<<<<< HEAD
-            // If the backend is gone, or there's a completely custom error, we should assume it's
-            // not retryable.
-=======
->>>>>>> 8211239b
             _ => false,
         }
     }
@@ -119,7 +110,6 @@
         }
         false
     }
-<<<<<<< HEAD
 }
 
 /// Extension trait to implement methods for [`RpcError<TransportErrorKind, E>`].
@@ -182,6 +172,4 @@
         }
         None
     }
-=======
->>>>>>> 8211239b
 }