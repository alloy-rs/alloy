--- conflicted
+++ resolved
@@ -29,15 +29,10 @@
 syn = "2.0"
 quote = "1.0"
 proc-macro2 = "1.0"
-darling = "0.20"
+darling = "0.21.3"
 
 [features]
-<<<<<<< HEAD
-arbitrary = ["alloy-primitives/arbitrary"]
-serde = ["alloy-primitives/serde"]
-=======
 arbitrary = []
 serde = [
 	"darling/serde"
-]
->>>>>>> 8916ae1e
+]