--- conflicted
+++ resolved
@@ -17,9 +17,9 @@
 [package.metadata.docs.rs]
 all-features = true
 rustdoc-args = [
-    "-Zunstable-options",
-    "--generate-link-to-definition",
-    "--show-type-layout",
+	"-Zunstable-options",
+	"--generate-link-to-definition",
+	"--show-type-layout",
 ]
 
 [lints]
@@ -34,14 +34,5 @@
 alloy-primitives.workspace = true
 
 [features]
-arbitrary = [
-	"alloy-primitives/arbitrary"
-]
-serde = [
-<<<<<<< HEAD
-	"alloy-primitives/serde"
-=======
-	"alloy-primitives/serde",
-	"darling/serde"
->>>>>>> b0e06a09
-]+arbitrary = ["alloy-primitives/arbitrary"]
+serde = ["alloy-primitives/serde"]