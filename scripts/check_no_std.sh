#!/usr/bin/env bash
set -eo pipefail

target=riscv32imac-unknown-none-elf
crates=(
    alloy-eips
    alloy-genesis
    alloy-serde
    alloy-consensus
    alloy-network-primitives
    alloy-rpc-types-eth
<<<<<<< HEAD
    alloy-rpc-types-engine
=======
>>>>>>> 41b2fd2d
)

cmd=(cargo +stable hack check --no-default-features --target "$target")
for crate in "${crates[@]}"; do
    cmd+=(-p "$crate")
done

echo "Running: ${cmd[*]}"
"${cmd[@]}"<|MERGE_RESOLUTION|>--- conflicted
+++ resolved
@@ -9,10 +9,6 @@
     alloy-consensus
     alloy-network-primitives
     alloy-rpc-types-eth
-<<<<<<< HEAD
-    alloy-rpc-types-engine
-=======
->>>>>>> 41b2fd2d
 )
 
 cmd=(cargo +stable hack check --no-default-features --target "$target")
